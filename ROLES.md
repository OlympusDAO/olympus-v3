# ROLES

This document describes the roles that are used in the Olympus protocol.

## Role Definitions

| Role | Policy | Actions |
|------|----------|-------------|
<<<<<<< HEAD
| admin | CDAuctioneer | Update parameters, activate the policy |
| admin | CDClearinghouse | Activate the policy |
| admin | CDFacility | Create CD tokens, update reclaim rate, activate the policy |
| admin | EmissionManager | Set configuration parameters, activate the policy |
| admin | EmissionManager | Adjust yield, activate the policy |
=======
| admin | CoolerLtvOracle | Allows setting parameters on the CoolerLtvOracle |
| admin | CoolerTreasuryBorrower | Allows setting parameters on the CoolerTreasuryBorrower |
| admin | MonoCooler | Allows setting parameters on the MonoCooler |
>>>>>>> 7bd17206
| bondmanager_admin | BondManager | Create/close bond markets, set parameters |
| bridge_admin | CrossChainBridge | Allows configuring the CrossChainBridge |
| callback_admin | BondCallback | Administers the policy |
| callback_whitelist | BondCallback | Whitelists/blacklists tellers for callback |
| cd_auctioneer | CDFacility | Calls the create() function |
| cd_emissionmanager | CDAuctioneer | Calls the setAuctionParameters() function |
| contract_registry_admin | ContractRegistryAdmin | Allows registering/deregistering contracts |
| cooler_overseer | Clearinghouse | Allows activating the Clearinghouse |
| custodian | TreasuryCustodian | Deposit/withdraw reserves and grant/revoke approvals |
| distributor_admin | Distributor | Set reward rate, bounty, and other parameters |
<<<<<<< HEAD
| emergency | CDAuctioneer | Deactivate the policy |
| emergency | CDClearinghouse | Deactivate the policy |
| emergency | CDFacility | Deactivate the policy |
| emergency | EmissionManager | Deactivate the EmissionManager |
=======
| emergency | CoolerLtvOracle | Allows enable/disable on the CoolerLtvOracle |
| emergency | CoolerTreasuryBorrower | Allows enable/disable on the CoolerTreasuryBorrower |
| emergency | MonoCooler | Allows enable/disable on the MonoCooler |
>>>>>>> 7bd17206
| emergency_restart | Emergency | Reactivates the TRSRY and/or MINTR modules |
| emergency_shutdown | Clearinghouse | Allows shutting down the protocol in an emergency |
| emergency_shutdown | Emergency | Deactivates the TRSRY and/or MINTR modules |
| heart | EmissionManager | Calls the execute() function |
| heart | Operator | Call the operate() function |
| heart | ReserveMigrator | Allows migrating reserves from one reserve token to another |
| heart | YieldRepurchaseFacility | Creates a new YRF market |
| heart_admin | Heart | Allows configuring heart parameters and activation/deactivation |
| loan_consolidator_admin | LoanConsolidator | Allows configuring the LoanConsolidator |
| operator_admin | Operator | Activate/deactivate the functionality |
| operator_policy | Operator | Set spreads, threshold factor, and cushion factor |
| operator_reporter | Operator | Report bond purchases |
| poly_admin | pOLY | Allows migrating pOLY terms to another contract |
| reserve_migrator_admin | ReserveMigrator | Activate/deactivate the functionality |
| treasuryborrower_cooler | CoolerTreasuryBorrower | Assigned to the MonoCooler contract to allow borrowing of funds from TRSRY |

## Role Allocations

```json
{
    "0x0AE561226896dA978EaDA0Bec4a7d3CfAE04f506": [ // Current Operator contract
        "callback_whitelist"
    ],
    "0x245cc372C84B3645Bf0Ffe6538620B04a217988B": [ // DAO MS
        "operator_operate",
        "operator_admin",
        "callback_admin",
        "price_admin",
        "custodian",
        "emergency_restart",
        "bridge_admin",
        "heart_admin",
        "cooler_overseer",
        "operator_policy",
        "bondmanager_admin",
        "loop_daddy"
    ],
    "0x73df08CE9dcC8d74d22F23282c4d49F13b4c795E": [ // Current BondCallback contract
        "operator_reporter"
    ],
    "0x953EA3223d2dd3c1A91E9D6cca1bf7Af162C9c39": [ // OCG Timelock
        "cooler_overseer",
        "emergency_admin",
        "emergency_shutdown",
        "operator_admin",
        "callback_admin",
        "price_admin",
        "custodian",
        "emergency_restart",
        "bridge_admin",
        "heart_admin",
        "operator_policy",
        "loop_daddy"
    ],
    "0xda9fEDBcAF319Ecf8AB11fe874Fb1AbFc2181766": [ // pOly MS
        "poly_admin"
    ],
    "0xa8A6ff2606b24F61AFA986381D8991DFcCCd2D55": [ // Emergency MS
        "emergency_shutdown",
        "emergency_admin"
    ],
    "0x39F6AA3d445e6Dd8eC232c6Bd589889A88E3034d": [ // Current Heart contract
        "heart",
        "operator_operate"
    ]
}
```

The current role allocations can be determined by running the [role-viewer](https://github.com/OlympusDAO/role-viewer/) tool.<|MERGE_RESOLUTION|>--- conflicted
+++ resolved
@@ -6,17 +6,14 @@
 
 | Role | Policy | Actions |
 |------|----------|-------------|
-<<<<<<< HEAD
 | admin | CDAuctioneer | Update parameters, activate the policy |
 | admin | CDClearinghouse | Activate the policy |
 | admin | CDFacility | Create CD tokens, update reclaim rate, activate the policy |
-| admin | EmissionManager | Set configuration parameters, activate the policy |
-| admin | EmissionManager | Adjust yield, activate the policy |
-=======
 | admin | CoolerLtvOracle | Allows setting parameters on the CoolerLtvOracle |
 | admin | CoolerTreasuryBorrower | Allows setting parameters on the CoolerTreasuryBorrower |
+| admin | EmissionManager | Adjust yield, activate the policy |
+| admin | EmissionManager | Set configuration parameters, activate the policy |
 | admin | MonoCooler | Allows setting parameters on the MonoCooler |
->>>>>>> 7bd17206
 | bondmanager_admin | BondManager | Create/close bond markets, set parameters |
 | bridge_admin | CrossChainBridge | Allows configuring the CrossChainBridge |
 | callback_admin | BondCallback | Administers the policy |
@@ -27,16 +24,13 @@
 | cooler_overseer | Clearinghouse | Allows activating the Clearinghouse |
 | custodian | TreasuryCustodian | Deposit/withdraw reserves and grant/revoke approvals |
 | distributor_admin | Distributor | Set reward rate, bounty, and other parameters |
-<<<<<<< HEAD
 | emergency | CDAuctioneer | Deactivate the policy |
 | emergency | CDClearinghouse | Deactivate the policy |
 | emergency | CDFacility | Deactivate the policy |
-| emergency | EmissionManager | Deactivate the EmissionManager |
-=======
 | emergency | CoolerLtvOracle | Allows enable/disable on the CoolerLtvOracle |
 | emergency | CoolerTreasuryBorrower | Allows enable/disable on the CoolerTreasuryBorrower |
+| emergency | EmissionManager | Deactivate the EmissionManager |
 | emergency | MonoCooler | Allows enable/disable on the MonoCooler |
->>>>>>> 7bd17206
 | emergency_restart | Emergency | Reactivates the TRSRY and/or MINTR modules |
 | emergency_shutdown | Clearinghouse | Allows shutting down the protocol in an emergency |
 | emergency_shutdown | Emergency | Deactivates the TRSRY and/or MINTR modules |
