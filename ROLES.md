--- conflicted
+++ resolved
@@ -10,11 +10,8 @@
 | bridge_admin | CrossChainBridge | Allows configuring the CrossChainBridge |
 | callback_admin | BondCallback | Administers the policy |
 | callback_whitelist | BondCallback | Whitelists/blacklists tellers for callback |
-<<<<<<< HEAD
 | cd_admin | CDAuctioneer | Allows updating the parameters |
-=======
 | contract_registry_admin | ContractRegistryAdmin | Allows registering/deregistering contracts |
->>>>>>> c8cdd2cd
 | cooler_overseer | Clearinghouse | Allows activating the Clearinghouse |
 | custodian | TreasuryCustodian | Deposit/withdraw reserves and grant/revoke approvals |
 | distributor_admin | Distributor | Set reward rate, bounty, and other parameters |
