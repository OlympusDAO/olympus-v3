--- conflicted
+++ resolved
@@ -1,47 +1,4 @@
 {
-<<<<<<< HEAD
-  "name": "forge-template",
-  "author": "FrankieIsLost",
-  "version": "1.0.0",
-  "description": "A forge template",
-  "homepage": "https://github.com/FrankieIsLost/forge-template#readme",
-  "repository": {
-    "type": "git",
-    "url": "git+https://github.com/FrankieIsLost/forge-template.git"
-  },
-  "engines": {
-    "npm": "use-pnpm",
-    "yarn": "use-pnpm"
-  },
-  "scripts": {
-    "build": "./shell/full_install.sh",
-    "prettier": "prettier --write 'src/**/*.sol'",
-    "prettier:list": "prettier --list-different 'src/**/*.sol'",
-    "prettier:check": "prettier --check 'src/**/*.sol'",
-    "solhint": "solhint --config ./.solhint.json 'src/**/*.sol' --fix",
-    "solhint:check": "solhint --config ./.solhint.json 'src/**/*.sol'",
-    "lint": "pnpm run prettier && pnpm run solhint",
-    "lint:check": "pnpm run prettier:check && pnpm run solhint:check",
-    "test": "./shell/test_all.sh",
-    "test:unit": "forge test --no-match-contract Fork -vvv",
-    "test:fork": "forge test --match-contract \"$1.*Fork$\" --fork-url $FORK_TEST_RPC_URL -vvv",
-    "test:crosschainfork": "forge test --match-contract CrossChainBridgeFork -vvv"
-  },
-  "devDependencies": {
-    "prettier": "^2.5.1",
-    "prettier-plugin-solidity": "^1.0.0-beta.19",
-    "solhint": "^3.3.7"
-  },
-  "prettier": {
-    "tabWidth": 4,
-    "singleQuote": false,
-    "bracketSpacing": false,
-    "printWidth": 100,
-    "plugins": [
-      "prettier-plugin-solidity"
-    ]
-  }
-=======
     "name": "forge-template",
     "author": "FrankieIsLost",
     "version": "1.0.0",
@@ -85,5 +42,4 @@
             "prettier-plugin-solidity"
         ]
     }
->>>>>>> 16f70835
 }