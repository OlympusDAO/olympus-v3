#!/bin/bash

<<<<<<< HEAD
npm install
=======
pnpm install
>>>>>>> 94ce461f
git submodule init
git submodule update
forge install
forge update
forge build<|MERGE_RESOLUTION|>--- conflicted
+++ resolved
@@ -1,10 +1,6 @@
 #!/bin/bash
 
-<<<<<<< HEAD
-npm install
-=======
 pnpm install
->>>>>>> 94ce461f
 git submodule init
 git submodule update
 forge install
