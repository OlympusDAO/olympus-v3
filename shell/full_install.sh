#!/bin/bash

<<<<<<< HEAD
npm install
=======
pnpm install
>>>>>>> 67d0ba0e
git submodule init
git submodule update
forge install
forge update
forge build<|MERGE_RESOLUTION|>--- conflicted
+++ resolved
@@ -1,10 +1,6 @@
 #!/bin/bash
 
-<<<<<<< HEAD
-npm install
-=======
 pnpm install
->>>>>>> 67d0ba0e
 git submodule init
 git submodule update
 forge install
