#!/bin/bash

# Deploys a sequence of contracts.
#
# Usage:
# ./deploy.sh --sequence <sequence-file> --broadcast <false> --verify <false> --resume <false> --env <env-file>
#
# Environment variables:
# RPC_URL
# PRIVATE_KEY
# GAS_PRICE
# ETHERSCAN_KEY (only needed if verify is true)
# VERIFIER_URL (only needed for a custom verifier or on a fork)

# Exit if any error occurs
set -e

# Iterate through named arguments
# Source: https://unix.stackexchange.com/a/388038
while [ $# -gt 0 ]; do
<<<<<<< HEAD
  if [[ $1 == *"--"* ]]; then
    v="${1/--/}"
    declare $v="$2"
  fi

  shift
=======
    if [[ $1 == *"--"* ]]; then
        v="${1/--/}"
        declare $v="$2"
    fi

    shift
>>>>>>> 41fc61fc
done

# Get the name of the .env file or use the default
ENV_FILE=${env:-".env"}
echo "Sourcing environment variables from $ENV_FILE"

# Load environment file
<<<<<<< HEAD
set -a  # Automatically export all variables
source $ENV_FILE
set +a  # Disable automatic export
=======
set -a # Automatically export all variables
source $ENV_FILE
set +a # Disable automatic export
>>>>>>> 41fc61fc

# Set sane defaults
BROADCAST=${broadcast:-false}
VERIFY=${verify:-false}
RESUME=${resume:-false}

# Check if sequence is set
<<<<<<< HEAD
if [ -z "$sequence" ]
then
  echo "No deployment sequence specified. Provide the relative path after the --sequence flag."
  exit 1
fi

# Check if the sequence file exists
if [ ! -f "$sequence" ]
then
  echo "Deployment sequence ($sequence) not found. Provide the correct relative path after the --sequence flag."
  exit 1
fi

# Check if CHAIN is set
if [ -z "$CHAIN" ]
then
  echo "No chain specified. Specify the CHAIN in the $ENV_FILE file."
  exit 1
=======
if [ -z "$sequence" ]; then
    echo "No deployment sequence specified. Provide the relative path after the --sequence flag."
    exit 1
fi

# Check if the sequence file exists
if [ ! -f "$sequence" ]; then
    echo "Deployment sequence ($sequence) not found. Provide the correct relative path after the --sequence flag."
    exit 1
fi

# Check if CHAIN is set
if [ -z "$CHAIN" ]; then
    echo "No chain specified. Specify the CHAIN in the $ENV_FILE file."
    exit 1
>>>>>>> 41fc61fc
fi

echo "Deployment sequence: $sequence"
echo "Chain: $CHAIN"
echo "Using RPC at URL: $RPC_URL"

# Set BROADCAST_FLAG based on BROADCAST
BROADCAST_FLAG=""
if [ "$BROADCAST" = "true" ] || [ "$BROADCAST" = "TRUE" ]; then
    BROADCAST_FLAG="--broadcast"
    echo "Broadcasting is enabled"
else
    echo "Broadcasting is disabled"
fi

# Set VERIFY_FLAG based on VERIFY
VERIFY_FLAG=""
if [ "$VERIFY" = "true" ] || [ "$VERIFY" = "TRUE" ]; then

<<<<<<< HEAD
  # Check if ETHERSCAN_KEY is set
  if [ -z "$ETHERSCAN_KEY" ]
  then
    echo "No Etherscan API key found. Provide the key in $ENV_FILE or disable verification."
    exit 1
  fi
=======
    # Check if ETHERSCAN_KEY is set
    if [ -z "$ETHERSCAN_KEY" ]; then
        echo "No Etherscan API key found. Provide the key in $ENV_FILE or disable verification."
        exit 1
    fi
>>>>>>> 41fc61fc

    if [ -n "$VERIFIER_URL" ]; then
        echo "Using verifier at URL: $VERIFIER_URL"
        VERIFY_FLAG="--verify --etherscan-api-key $ETHERSCAN_KEY --verifier-url $VERIFIER_URL"
    else
        echo "Using standard verififer"
        VERIFY_FLAG="--verify --etherscan-api-key $ETHERSCAN_KEY"
    fi

    echo "Verification is enabled"
else
    echo "Verification is disabled"
fi

# Set RESUME_FLAG based on RESUME
RESUME_FLAG=""
if [ "$RESUME" = "true" ] || [ "$RESUME" = "TRUE" ]; then
    RESUME_FLAG="--resume"
    echo "Resuming is enabled"
else
    echo "Resuming is disabled"
fi

# Deploy using script
forge script ./src/scripts/deploy/DeployV2.sol:OlympusDeploy \
<<<<<<< HEAD
--sig "deploy(string,string)()" $CHAIN $sequence \
--rpc-url $RPC_URL --private-key $PRIVATE_KEY --slow -vvv \
--with-gas-price $GAS_PRICE \
$BROADCAST_FLAG \
$VERIFY_FLAG \
$RESUME_FLAG
=======
    --sig "deploy(string,string)()" $CHAIN $sequence \
    --rpc-url $RPC_URL --private-key $PRIVATE_KEY --slow -vvv \
    --with-gas-price $GAS_PRICE \
    $BROADCAST_FLAG \
    $VERIFY_FLAG \
    $RESUME_FLAG
>>>>>>> 41fc61fc
<|MERGE_RESOLUTION|>--- conflicted
+++ resolved
@@ -18,21 +18,12 @@
 # Iterate through named arguments
 # Source: https://unix.stackexchange.com/a/388038
 while [ $# -gt 0 ]; do
-<<<<<<< HEAD
-  if [[ $1 == *"--"* ]]; then
-    v="${1/--/}"
-    declare $v="$2"
-  fi
-
-  shift
-=======
     if [[ $1 == *"--"* ]]; then
         v="${1/--/}"
         declare $v="$2"
     fi
 
     shift
->>>>>>> 41fc61fc
 done
 
 # Get the name of the .env file or use the default
@@ -40,15 +31,9 @@
 echo "Sourcing environment variables from $ENV_FILE"
 
 # Load environment file
-<<<<<<< HEAD
-set -a  # Automatically export all variables
-source $ENV_FILE
-set +a  # Disable automatic export
-=======
 set -a # Automatically export all variables
 source $ENV_FILE
 set +a # Disable automatic export
->>>>>>> 41fc61fc
 
 # Set sane defaults
 BROADCAST=${broadcast:-false}
@@ -56,26 +41,6 @@
 RESUME=${resume:-false}
 
 # Check if sequence is set
-<<<<<<< HEAD
-if [ -z "$sequence" ]
-then
-  echo "No deployment sequence specified. Provide the relative path after the --sequence flag."
-  exit 1
-fi
-
-# Check if the sequence file exists
-if [ ! -f "$sequence" ]
-then
-  echo "Deployment sequence ($sequence) not found. Provide the correct relative path after the --sequence flag."
-  exit 1
-fi
-
-# Check if CHAIN is set
-if [ -z "$CHAIN" ]
-then
-  echo "No chain specified. Specify the CHAIN in the $ENV_FILE file."
-  exit 1
-=======
 if [ -z "$sequence" ]; then
     echo "No deployment sequence specified. Provide the relative path after the --sequence flag."
     exit 1
@@ -91,7 +56,6 @@
 if [ -z "$CHAIN" ]; then
     echo "No chain specified. Specify the CHAIN in the $ENV_FILE file."
     exit 1
->>>>>>> 41fc61fc
 fi
 
 echo "Deployment sequence: $sequence"
@@ -111,20 +75,11 @@
 VERIFY_FLAG=""
 if [ "$VERIFY" = "true" ] || [ "$VERIFY" = "TRUE" ]; then
 
-<<<<<<< HEAD
-  # Check if ETHERSCAN_KEY is set
-  if [ -z "$ETHERSCAN_KEY" ]
-  then
-    echo "No Etherscan API key found. Provide the key in $ENV_FILE or disable verification."
-    exit 1
-  fi
-=======
     # Check if ETHERSCAN_KEY is set
     if [ -z "$ETHERSCAN_KEY" ]; then
         echo "No Etherscan API key found. Provide the key in $ENV_FILE or disable verification."
         exit 1
     fi
->>>>>>> 41fc61fc
 
     if [ -n "$VERIFIER_URL" ]; then
         echo "Using verifier at URL: $VERIFIER_URL"
@@ -150,18 +105,9 @@
 
 # Deploy using script
 forge script ./src/scripts/deploy/DeployV2.sol:OlympusDeploy \
-<<<<<<< HEAD
---sig "deploy(string,string)()" $CHAIN $sequence \
---rpc-url $RPC_URL --private-key $PRIVATE_KEY --slow -vvv \
---with-gas-price $GAS_PRICE \
-$BROADCAST_FLAG \
-$VERIFY_FLAG \
-$RESUME_FLAG
-=======
     --sig "deploy(string,string)()" $CHAIN $sequence \
     --rpc-url $RPC_URL --private-key $PRIVATE_KEY --slow -vvv \
     --with-gas-price $GAS_PRICE \
     $BROADCAST_FLAG \
     $VERIFY_FLAG \
-    $RESUME_FLAG
->>>>>>> 41fc61fc
+    $RESUME_FLAG