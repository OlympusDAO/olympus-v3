#!/bin/bash

# Usage:
# ./deploy.sh <deploy-file> <broadcast=false> <verify=false> <resume=false>

# Load environment variables, but respect overrides
curenv=$(declare -p -x)
source .env
eval "$curenv"

# Get command-line arguments
DEPLOY_FILE=$1
BROADCAST=${2:-false}
VERIFY=${3:-false}
RESUME=${4:-false}

# Check if DEPLOY_FILE is set
if [ -z "$DEPLOY_FILE" ]
then
  echo "No deploy file specified. Provide the relative path after the command."
  exit 1
fi

# Check if DEPLOY_FILE exists
if [ ! -f "$DEPLOY_FILE" ]
then
  echo "Deploy file ($DEPLOY_FILE) not found. Provide the correct relative path after the command."
  exit 1
fi

<<<<<<< HEAD
echo "Deploying $DEPLOY_FILE"
echo "Chain: $CHAIN"
echo "Guardian: $GUARDIAN_ADDRESS"
echo "Policy: $POLICY_ADDRESS"
echo "Emergency: $EMERGENCY_ADDRESS"
echo "RPC URL: $RPC_URL"
=======
echo "Using RPC at URL: $RPC_URL"

# Set BROADCAST_FLAG based on BROADCAST
BROADCAST_FLAG=""
if [ "$BROADCAST" = "true" ] || [ "$BROADCAST" = "TRUE" ]; then
  BROADCAST_FLAG="--broadcast"
  echo "Broadcasting is enabled"
fi

# Set VERIFY_FLAG based on VERIFY
VERIFY_FLAG=""
if [ "$VERIFY" = "true" ] || [ "$VERIFY" = "TRUE" ]; then

  # Check if ETHERSCAN_KEY is set
  if [ -z "$ETHERSCAN_KEY" ]
  then
    echo "No Etherscan API key found. Provide the key in .env or disable verification."
    exit 1
  fi

  if [ -n "$VERIFIER_URL" ]; then
    echo "Using verifier at URL: $VERIFIER_URL"
    VERIFY_FLAG="--verify --etherscan-api-key $ETHERSCAN_KEY --verifier-url $VERIFIER_URL"
  else
    echo "Using standard verififer"
    VERIFY_FLAG="--verify --etherscan-api-key $ETHERSCAN_KEY"
  fi

  echo "Verification is enabled"
fi

# Set RESUME_FLAG based on RESUME
RESUME_FLAG=""
if [ "$RESUME" = "true" ] || [ "$RESUME" = "TRUE" ]; then
  RESUME_FLAG="--resume"
  echo "Resuming is enabled"
else
  echo "Resuming is disabled"
fi
>>>>>>> 0e276981

# Deploy using script
forge script ./src/scripts/deploy/DeployV2.sol:OlympusDeploy \
--sig "deploy(string,string)()" $CHAIN $DEPLOY_FILE \
--rpc-url $RPC_URL --private-key $PRIVATE_KEY --slow -vvv \
--with-gas-price $GAS_PRICE \
$BROADCAST_FLAG \
$VERIFY_FLAG \
$RESUME_FLAG<|MERGE_RESOLUTION|>--- conflicted
+++ resolved
@@ -28,14 +28,11 @@
   exit 1
 fi
 
-<<<<<<< HEAD
 echo "Deploying $DEPLOY_FILE"
 echo "Chain: $CHAIN"
 echo "Guardian: $GUARDIAN_ADDRESS"
 echo "Policy: $POLICY_ADDRESS"
 echo "Emergency: $EMERGENCY_ADDRESS"
-echo "RPC URL: $RPC_URL"
-=======
 echo "Using RPC at URL: $RPC_URL"
 
 # Set BROADCAST_FLAG based on BROADCAST
@@ -75,7 +72,6 @@
 else
   echo "Resuming is disabled"
 fi
->>>>>>> 0e276981
 
 # Deploy using script
 forge script ./src/scripts/deploy/DeployV2.sol:OlympusDeploy \
