--- conflicted
+++ resolved
@@ -18,11 +18,6 @@
 fi
 
 # Deploy using script
-<<<<<<< HEAD
-forge script ./src/scripts/deploy/DeployV2.sol:OlympusDeploy --sig "deploy(string,address,address,address)()" $CHAIN $GUARDIAN_ADDRESS $POLICY_ADDRESS $EMERGENCY_ADDRESS --rpc-url $RPC_URL --private-key $PRIVATE_KEY --slow -vvv \
---broadcast --verify --etherscan-api-key $ETHERSCAN_KEY #\ # uncomment to broadcast to the network
-=======
 forge script ./src/scripts/deploy/DeployV2.sol:OlympusDeploy --sig "deploy(string,string)()" $CHAIN $DEPLOY_FILE --rpc-url $RPC_URL --private-key $PRIVATE_KEY --slow -vvv \
 # --broadcast --verify --etherscan-api-key $ETHERSCAN_KEY #\ # uncomment to broadcast to the network
->>>>>>> 94ce461f
 # --resume # uncomment to resume from a previous deployment