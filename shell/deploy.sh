--- conflicted
+++ resolved
@@ -18,13 +18,9 @@
 fi
 
 # Deploy using script
-<<<<<<< HEAD
-forge script ./src/scripts/deploy/DeployV2.sol:OlympusDeploy --sig "deploy(string)()" $CHAIN $DEPLOY_FILE --rpc-url $RPC_URL --private-key $PRIVATE_KEY --slow -vvv \
-=======
 forge script ./src/scripts/deploy/DeployV2.sol:OlympusDeploy \
 --sig "deploy(string,string)()" $CHAIN $DEPLOY_FILE \
 --rpc-url $RPC_URL --private-key $PRIVATE_KEY --slow -vvv \
 --with-gas-price $GAS_PRICE \
->>>>>>> 73089749
 # --broadcast --verify --etherscan-api-key $ETHERSCAN_KEY #\ # uncomment to broadcast to the network
 # --resume # uncomment to resume from a previous deployment