[profile.default]
ffi = true
remappings = [
    'ds-test/=lib/ds-test/src/',
    'forge-std/=lib/forge-std/src/',
    'interfaces/=src/interfaces',
    'modules/=src/modules',
    'policies/=src/policies',
    'libraries/=src/libraries',
<<<<<<< HEAD
    'test/=src/test'
=======
    'solmate/=lib/solmate/src/',
    'balancer-v2/=lib/balancer-v2/',
    'layer-zero/=lib/solidity-examples/contracts/',
    '@openzeppelin/=lib/openzeppelin-contracts/',
    'bonds/=lib/bonds/src/',
    'test/=src/test/',
    'clones/=lib/clones-with-immutable-args/src/',
>>>>>>> 94ce461f
]
fs_permissions = [
    {access = "write", path = "./src/test/sim/out/"},
    {access = "write", path = "./deployments/"},
    {access = "read", path = "./src/scripts/"}
]
solc_version = "0.8.15"
optimizer = true
optimizer_runs = 10

[fuzz]
runs = 256<|MERGE_RESOLUTION|>--- conflicted
+++ resolved
@@ -7,9 +7,6 @@
     'modules/=src/modules',
     'policies/=src/policies',
     'libraries/=src/libraries',
-<<<<<<< HEAD
-    'test/=src/test'
-=======
     'solmate/=lib/solmate/src/',
     'balancer-v2/=lib/balancer-v2/',
     'layer-zero/=lib/solidity-examples/contracts/',
@@ -17,7 +14,6 @@
     'bonds/=lib/bonds/src/',
     'test/=src/test/',
     'clones/=lib/clones-with-immutable-args/src/',
->>>>>>> 94ce461f
 ]
 fs_permissions = [
     {access = "write", path = "./src/test/sim/out/"},
