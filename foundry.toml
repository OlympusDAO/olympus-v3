[profile.default]
ffi = true
remappings = [
    'ds-test/=lib/ds-test/src/',
    'solmate/=lib/solmate/src/',
    'forge-std/=lib/forge-std/src/',
    'balancer-v2/=lib/balancer-v2/',

    'interfaces/=src/interfaces',
    'modules/=src/modules',
    'policies/=src/policies',
    'libraries/=src/libraries',
]
<<<<<<< HEAD
fs_permissions = [{access = "write", path = "./src/test/sim/out/"}]
=======
solc_version = "0.8.15"
>>>>>>> 123c668d
<|MERGE_RESOLUTION|>--- conflicted
+++ resolved
@@ -11,8 +11,5 @@
     'policies/=src/policies',
     'libraries/=src/libraries',
 ]
-<<<<<<< HEAD
 fs_permissions = [{access = "write", path = "./src/test/sim/out/"}]
-=======
-solc_version = "0.8.15"
->>>>>>> 123c668d
+solc_version = "0.8.15"