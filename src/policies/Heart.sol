--- conflicted
+++ resolved
@@ -25,16 +25,9 @@
     error Heart_BeatStopped();
     error Heart_InvalidParams();
 
-<<<<<<< HEAD
-    event Beat(uint256 timestamp);
-    event RewardTokenUpdated(ERC20 token);
-=======
-    /* ========== EVENTS =========== */
-
     event Beat(uint256 timestamp_);
     event RewardIssued(address to_, uint256 rewardAmount_);
     event RewardUpdated(ERC20 token_, uint256 rewardAmount_);
->>>>>>> 66cb56e4
 
     /// @notice Status of the Heart, false = stopped, true = beating
     bool public active;
