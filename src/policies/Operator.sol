--- conflicted
+++ resolved
@@ -161,32 +161,20 @@
         MINTR = MINTRv1(getModuleAddress(dependencies[3]));
         ROLES = ROLESv1(getModuleAddress(dependencies[4]));
 
+        (uint8 MINTR_MAJOR, ) = MINTR.VERSION();
         (uint8 PRICE_MAJOR, ) = PRICE.VERSION();
         (uint8 RANGE_MAJOR, ) = RANGE.VERSION();
+        (uint8 ROLES_MAJOR, ) = ROLES.VERSION();
         (uint8 TRSRY_MAJOR, ) = TRSRY.VERSION();
-        (uint8 MINTR_MAJOR, ) = MINTR.VERSION();
-        (uint8 ROLES_MAJOR, ) = ROLES.VERSION();
 
         // Ensure Modules are using the expected major version.
-<<<<<<< HEAD
-        if (
-            PRICE_MAJOR != 1 ||
-            RANGE_MAJOR != 2 ||
-            TRSRY_MAJOR != 1 ||
-            MINTR_MAJOR != 1 ||
-            ROLES_MAJOR != 1
-        ) revert Operator_WrongModuleVersion([1, 2, 1, 1, 1]);
-=======
-        // Modules should be sorted in alphabetical order.
-        bytes memory expected = abi.encode([1, 1, 1, 1, 1]);
         if (
             MINTR_MAJOR != 1 ||
             PRICE_MAJOR != 1 ||
-            RANGE_MAJOR != 1 ||
+            RANGE_MAJOR != 2 ||
             ROLES_MAJOR != 1 ||
             TRSRY_MAJOR != 1
-        ) revert Policy_WrongModuleVersion(expected);
->>>>>>> 119388e3
+        ) revert Operator_WrongModuleVersion([1, 1, 2, 1, 1]);
 
         // Approve MINTR for burning OHM (called here so that it is re-approved on updates)
         ohm.safeApprove(address(MINTR), type(uint256).max);
