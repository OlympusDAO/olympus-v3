--- conflicted
+++ resolved
@@ -63,16 +63,16 @@
     /// @notice OHM token contract
     ERC20 public immutable ohm;
     uint8 internal immutable _ohmDecimals;
+    uint8 internal immutable _ohmDecimals;
     /// @notice Reserve token contract
     ERC20 public immutable reserve;
     uint8 internal immutable _reserveDecimals;
-<<<<<<< HEAD
     ERC4626 public immutable wrappedReserve;
-=======
->>>>>>> 8c032845
     uint8 internal _oracleDecimals;
 
     // Constants
+    uint32 internal constant ONE_HUNDRED_PERCENT = 100e2;
+    uint32 internal constant ONE_PERCENT = 1e2;
     uint32 internal constant ONE_HUNDRED_PERCENT = 100e2;
     uint32 internal constant ONE_PERCENT = 1e2;
 
@@ -84,11 +84,7 @@
         Kernel kernel_,
         IBondSDA auctioneer_,
         IBondCallback callback_,
-<<<<<<< HEAD
         address[3] memory tokens_, // [ohm, reserve, wrappedReserve]
-=======
-        address[2] memory tokens_, // [ohm, reserve]
->>>>>>> 8c032845
         uint32[8] memory configParams // [cushionFactor, cushionDuration, cushionDebtBuffer, cushionDepositInterval, reserveFactor, regenWait, regenThreshold, regenObserve] ensure the following holds: regenWait / PRICE.observationFrequency() >= regenObserve - regenThreshold
     ) Policy(kernel_) {
         // Check params are valid
@@ -122,10 +118,7 @@
         _ohmDecimals = ohm.decimals();
         reserve = ERC20(tokens_[1]);
         _reserveDecimals = reserve.decimals();
-<<<<<<< HEAD
         wrappedReserve = ERC4626(tokens_[2]);
-=======
->>>>>>> 8c032845
 
         Regen memory regen = Regen({
             count: uint32(0),
@@ -170,6 +163,9 @@
 
         // Approve MINTR for burning OHM (called here so that it is re-approved on updates)
         ohm.safeApprove(address(MINTR), type(uint256).max);
+
+        // Store the price decimals for use in calculations (cached here to avoid extra external calls)
+        _oracleDecimals = PRICE.decimals();
 
         // Store the price decimals for use in calculations (cached here to avoid extra external calls)
         _oracleDecimals = PRICE.decimals();
@@ -405,11 +401,20 @@
             int8 scaleAdjustment = int8(_ohmDecimals) -
                 int8(_reserveDecimals) +
                 (priceDecimals / 2);
+            int8 scaleAdjustment = int8(_ohmDecimals) -
+                int8(_reserveDecimals) +
+                (priceDecimals / 2);
 
             // Calculate oracle scale and bond scale with scale adjustment and format prices for bond market
+            uint256 oracleScale = 10 ** uint8(int8(_oracleDecimals) - priceDecimals);
             uint256 oracleScale = 10 ** uint8(int8(_oracleDecimals) - priceDecimals);
             uint256 bondScale = 10 **
                 uint8(
+                    36 +
+                        scaleAdjustment +
+                        int8(_reserveDecimals) -
+                        int8(_ohmDecimals) -
+                        priceDecimals
                     36 +
                         scaleAdjustment +
                         int8(_reserveDecimals) -
@@ -456,6 +461,8 @@
             // Calculate inverse prices from the oracle feed for the low side
             uint256 invCushionPrice = 10 ** (_oracleDecimals * 2) / range.low.cushion.price;
             uint256 invCurrentPrice = 10 ** (_oracleDecimals * 2) / PRICE.getLastPrice();
+            uint256 invCushionPrice = 10 ** (_oracleDecimals * 2) / range.low.cushion.price;
+            uint256 invCurrentPrice = 10 ** (_oracleDecimals * 2) / PRICE.getLastPrice();
 
             // Calculate scaleAdjustment for bond market
             // Price decimals are returned from the perspective of the quote token
@@ -465,11 +472,19 @@
             int8 scaleAdjustment = int8(_reserveDecimals) -
                 int8(_ohmDecimals) +
                 (priceDecimals / 2);
+            int8 scaleAdjustment = int8(_reserveDecimals) -
+                int8(_ohmDecimals) +
+                (priceDecimals / 2);
 
             // Calculate oracle scale and bond scale with scale adjustment and format prices for bond market
             uint256 oracleScale = 10 ** uint8(int8(_oracleDecimals) - priceDecimals);
             uint256 bondScale = 10 **
                 uint8(
+                    36 +
+                        scaleAdjustment +
+                        int8(_ohmDecimals) -
+                        int8(_reserveDecimals) -
+                        priceDecimals
                     36 +
                         scaleAdjustment +
                         int8(_ohmDecimals) -
@@ -561,6 +576,7 @@
 
         // Subtract the stated decimals from the calculated decimals to get the relative price decimals.
         // Required to do it this way vs. normalizing at the beginning since price decimals can be negative.
+        return decimals - int8(_oracleDecimals);
         return decimals - int8(_oracleDecimals);
     }
 
@@ -873,6 +889,8 @@
             uint256 amountOut = amountIn_.mulDiv(
                 10 ** _reserveDecimals * RANGE.price(false, true),
                 10 ** _ohmDecimals * 10 ** _oracleDecimals
+                10 ** _reserveDecimals * RANGE.price(false, true),
+                10 ** _ohmDecimals * 10 ** _oracleDecimals
             );
 
             // Revert if amount out exceeds capacity
@@ -882,6 +900,8 @@
         } else if (tokenIn_ == reserve) {
             // Calculate amount out
             uint256 amountOut = amountIn_.mulDiv(
+                10 ** _ohmDecimals * 10 ** _oracleDecimals,
+                10 ** _reserveDecimals * RANGE.price(true, true)
                 10 ** _ohmDecimals * 10 ** _oracleDecimals,
                 10 ** _reserveDecimals * RANGE.price(true, true)
             );
