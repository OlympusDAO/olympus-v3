// SPDX-License-Identifier: AGPL-3.0
pragma solidity 0.8.15;

import {ReentrancyGuard} from "solmate/utils/ReentrancyGuard.sol";
import {ERC20} from "solmate/tokens/ERC20.sol";
import {ERC4626} from "solmate/mixins/ERC4626.sol";

import {TransferHelper} from "libraries/TransferHelper.sol";
import {FullMath} from "libraries/FullMath.sol";

import {IOperator} from "policies/interfaces/IOperator.sol";
import {IBondCallback} from "interfaces/IBondCallback.sol";
import {IBondSDA} from "interfaces/IBondSDA.sol";

import {RolesConsumer} from "modules/ROLES/OlympusRoles.sol";
import {ROLESv1} from "modules/ROLES/ROLES.v1.sol";
import {TRSRYv1} from "modules/TRSRY/TRSRY.v1.sol";
import {MINTRv1} from "modules/MINTR/MINTR.v1.sol";
import {PRICEv1} from "modules/PRICE/PRICE.v1.sol";
import {RANGEv1} from "modules/RANGE/RANGE.v1.sol";

import "src/Kernel.sol";

/// @title  Olympus Range Operator
/// @notice Olympus Range Operator (Policy) Contract
/// @dev    The Olympus Range Operator performs market operations to enforce OlympusDAO's OHM price range
///         guidance policies against a specific reserve asset. The Operator is maintained by a keeper-triggered
///         function on the Olympus Heart contract, which orchestrates state updates in the correct order to ensure
///         market operations use up to date information. When the price of OHM against the reserve asset exceeds
///         the cushion spread, the Operator deploys bond markets to support the price. The Operator also offers
///         zero slippage swaps at prices dictated by the wall spread from the moving average. These market operations
///         are performed up to a specific capacity before the market must stabilize to regenerate the capacity.
contract Operator is IOperator, Policy, RolesConsumer, ReentrancyGuard {
    using TransferHelper for ERC20;
    using FullMath for uint256;

    // =========  STATE ========= //

    // Operator variables, defined in the interface on the external getter functions
    Status internal _status;
    Config internal _config;

    /// @notice Whether the Operator has been initialized
    bool public initialized;

    /// @notice    Whether the Operator is active
    bool public active;

    // Modules
    PRICEv1 internal PRICE;
    RANGEv1 internal RANGE;
    TRSRYv1 internal TRSRY;
    MINTRv1 internal MINTR;

    // External contracts
    /// @notice Auctioneer contract used for cushion bond market deployments
    IBondSDA public auctioneer;
    /// @notice Callback contract used for cushion bond market payouts
    IBondCallback public callback;

    // Tokens
    /// @notice OHM token contract
    ERC20 public immutable ohm;
    uint8 internal immutable _ohmDecimals;
    /// @notice Reserve token contract
    ERC20 public immutable reserve;
    uint8 internal immutable _reserveDecimals;
<<<<<<< HEAD
=======
    ERC4626 public immutable wrappedReserve;
>>>>>>> 926d65c3
    uint8 internal _oracleDecimals;

    // Constants
    uint32 internal constant ONE_HUNDRED_PERCENT = 100e2;
    uint32 internal constant ONE_PERCENT = 1e2;

    //============================================================================================//
    //                                      POLICY SETUP                                          //
    //============================================================================================//

    constructor(
        Kernel kernel_,
        IBondSDA auctioneer_,
        IBondCallback callback_,
<<<<<<< HEAD
        address[2] memory tokens_, // [ohm, reserve]
=======
        address[3] memory tokens_, // [ohm, reserve, wrappedReserve]
>>>>>>> 926d65c3
        uint32[8] memory configParams // [cushionFactor, cushionDuration, cushionDebtBuffer, cushionDepositInterval, reserveFactor, regenWait, regenThreshold, regenObserve] ensure the following holds: regenWait / PRICE.observationFrequency() >= regenObserve - regenThreshold
    ) Policy(kernel_) {
        // Check params are valid
        if (
            address(auctioneer_) == address(0) ||
            address(callback_) == address(0) ||
            configParams[1] > uint256(7 days) ||
            configParams[1] < uint256(1 days) ||
            configParams[2] < uint32(10e3) ||
            configParams[3] < uint32(1 hours) ||
            configParams[3] > configParams[1] ||
            configParams[0] > ONE_HUNDRED_PERCENT ||
            configParams[0] < ONE_PERCENT ||
            configParams[4] > ONE_HUNDRED_PERCENT ||
            configParams[4] < ONE_PERCENT ||
            configParams[5] < 1 hours ||
            configParams[6] > configParams[7] ||
            configParams[7] == uint32(0) ||
            configParams[6] == uint32(0)
        ) revert Operator_InvalidParams();

        auctioneer = auctioneer_;
        callback = callback_;
        ohm = ERC20(tokens_[0]);
        _ohmDecimals = ohm.decimals();
        reserve = ERC20(tokens_[1]);
        _reserveDecimals = reserve.decimals();
<<<<<<< HEAD
=======
        wrappedReserve = ERC4626(tokens_[2]);
>>>>>>> 926d65c3

        Regen memory regen = Regen({
            count: uint32(0),
            lastRegen: uint48(block.timestamp),
            nextObservation: uint32(0),
            observations: new bool[](configParams[7])
        });

        _config = Config({
            cushionFactor: configParams[0],
            cushionDuration: configParams[1],
            cushionDebtBuffer: configParams[2],
            cushionDepositInterval: configParams[3],
            reserveFactor: configParams[4],
            regenWait: configParams[5],
            regenThreshold: configParams[6],
            regenObserve: configParams[7]
        });

        _status = Status({low: regen, high: regen});

        emit CushionFactorChanged(configParams[0]);
        emit CushionParamsChanged(configParams[1], configParams[2], configParams[3]);
        emit ReserveFactorChanged(configParams[4]);
        emit RegenParamsChanged(configParams[5], configParams[6], configParams[7]);
    }

    /// @inheritdoc Policy
    function configureDependencies() external override returns (Keycode[] memory dependencies) {
        dependencies = new Keycode[](5);
        dependencies[0] = toKeycode("PRICE");
        dependencies[1] = toKeycode("RANGE");
        dependencies[2] = toKeycode("TRSRY");
        dependencies[3] = toKeycode("MINTR");
        dependencies[4] = toKeycode("ROLES");

        PRICE = PRICEv1(getModuleAddress(dependencies[0]));
        RANGE = RANGEv1(getModuleAddress(dependencies[1]));
        TRSRY = TRSRYv1(getModuleAddress(dependencies[2]));
        MINTR = MINTRv1(getModuleAddress(dependencies[3]));
        ROLES = ROLESv1(getModuleAddress(dependencies[4]));

        // Approve MINTR for burning OHM (called here so that it is re-approved on updates)
        ohm.safeApprove(address(MINTR), type(uint256).max);

        // Store the price decimals for use in calculations (cached here to avoid extra external calls)
        _oracleDecimals = PRICE.decimals();
    }

    /// @inheritdoc Policy
    function requestPermissions() external view override returns (Permissions[] memory requests) {
        Keycode RANGE_KEYCODE = RANGE.KEYCODE();
        Keycode TRSRY_KEYCODE = TRSRY.KEYCODE();
        Keycode MINTR_KEYCODE = MINTR.KEYCODE();

        requests = new Permissions[](13);
        requests[0] = Permissions(RANGE_KEYCODE, RANGE.updateCapacity.selector);
        requests[1] = Permissions(RANGE_KEYCODE, RANGE.updateMarket.selector);
        requests[2] = Permissions(RANGE_KEYCODE, RANGE.updatePrices.selector);
        requests[3] = Permissions(RANGE_KEYCODE, RANGE.regenerate.selector);
        requests[4] = Permissions(RANGE_KEYCODE, RANGE.setSpreads.selector);
        requests[5] = Permissions(RANGE_KEYCODE, RANGE.setThresholdFactor.selector);
        requests[6] = Permissions(TRSRY_KEYCODE, TRSRY.withdrawReserves.selector);
        requests[7] = Permissions(TRSRY_KEYCODE, TRSRY.increaseWithdrawApproval.selector);
        requests[8] = Permissions(TRSRY_KEYCODE, TRSRY.decreaseWithdrawApproval.selector);
        requests[9] = Permissions(MINTR_KEYCODE, MINTR.mintOhm.selector);
        requests[10] = Permissions(MINTR_KEYCODE, MINTR.burnOhm.selector);
        requests[11] = Permissions(MINTR_KEYCODE, MINTR.increaseMintApproval.selector);
        requests[12] = Permissions(MINTR_KEYCODE, MINTR.decreaseMintApproval.selector);
    }

    //============================================================================================//
    //                                       CORE FUNCTIONS                                       //
    //============================================================================================//

    /// @dev Checks to see if the policy is active and ensures the range data isn't stale before performing market operations.
    ///      This check is different from the price feed staleness checks in the PRICE module.
    ///      The PRICE module checks new price feed data for staleness when storing a new observations,
    ///      whereas this check ensures that the range data is using a recent observation.
    modifier onlyWhileActive() {
        _onlyWhileActive();
        _;
    }

    function _onlyWhileActive() internal {
        if (
            !active ||
            uint48(block.timestamp) > PRICE.lastObservationTime() + 3 * PRICE.observationFrequency()
        ) revert Operator_Inactive();
    }

    // =========  HEART FUNCTIONS ========= //

    /// @inheritdoc IOperator
    function operate() external override onlyWhileActive onlyRole("operator_operate") {
        // Revert if not initialized
        if (!initialized) revert Operator_NotInitialized();

        // Update the prices for the range, save new regen observations, and update capacities based on bond market activity
        _updateRangePrices();
        _addObservation();

        // Cache config in memory
        Config memory config_ = _config;

        // Check if walls can regenerate capacity
        if (
            uint48(block.timestamp) >= RANGE.lastActive(true) + uint48(config_.regenWait) &&
            _status.high.count >= config_.regenThreshold
        ) {
            _regenerate(true);
        }
        if (
            uint48(block.timestamp) >= RANGE.lastActive(false) + uint48(config_.regenWait) &&
            _status.low.count >= config_.regenThreshold
        ) {
            _regenerate(false);
        }

        // Cache range data after potential regeneration
        RANGEv1.Range memory range = RANGE.range();

        // Get latest price
        // See note in addObservation() for more details
        uint256 currentPrice = PRICE.getLastPrice();

        // Check if the cushion bond markets are active
        // if so, determine if it should stay open or close
        // if not, check if a new one should be opened
        if (range.low.active) {
            if (auctioneer.isLive(range.low.market)) {
                // if active, check if the price is back above the cushion
                // or if the price is below the wall
                // if so, close the market
                if (currentPrice > range.low.cushion.price || currentPrice < range.low.wall.price) {
                    _deactivate(false);
                }
            } else {
                // if not active, check if the price is below the cushion
                // if so, open a new bond market
                if (currentPrice < range.low.cushion.price && currentPrice > range.low.wall.price) {
                    _activate(false);
                }
            }
        }
        if (range.high.active) {
            if (auctioneer.isLive(range.high.market)) {
                // if active, check if the price is back under the cushion
                // or if the price is above the wall
                // if so, close the market
                if (
                    currentPrice < range.high.cushion.price || currentPrice > range.high.wall.price
                ) {
                    _deactivate(true);
                }
            } else {
                // if not active, check if the price is above the cushion
                // if so, open a new bond market
                if (
                    currentPrice > range.high.cushion.price && currentPrice < range.high.wall.price
                ) {
                    _activate(true);
                }
            }
        }
    }

    // =========  OPEN MARKET OPERATIONS (WALL) ========= //

    /// @inheritdoc IOperator
    function swap(
        ERC20 tokenIn_,
        uint256 amountIn_,
        uint256 minAmountOut_
    ) external override nonReentrant onlyWhileActive returns (uint256 amountOut) {
        if (tokenIn_ == ohm) {
            // Revert if lower wall is inactive
            if (!RANGE.active(false)) revert Operator_WallDown();

            // Calculate amount out (checks for sufficient capacity)
            amountOut = getAmountOut(tokenIn_, amountIn_);

            // Revert if amount out less than the minimum specified
            /// @dev even though price is fixed most of the time,
            /// it is possible that the amount out could change on a sender
            /// due to the wall prices being updated before their transaction is processed.
            /// This would be the equivalent of the heart.beat front-running the sender.
            if (amountOut < minAmountOut_)
                revert Operator_AmountLessThanMinimum(amountOut, minAmountOut_);

            // Decrement wall capacity
            _updateCapacity(false, amountOut);

            // If wall is down after swap, deactive the cushion as well
            _checkCushion(false);

            // Transfer OHM from sender
            ohm.safeTransferFrom(msg.sender, address(this), amountIn_);

            // Burn OHM
            MINTR.burnOhm(address(this), amountIn_);

            // Calculate amount of wrappedReserve equivalent to amountOut
            // and withdraw wrapped reserves from TRSRY
            TRSRY.withdrawReserves(
                address(this),
                wrappedReserve,
                wrappedReserve.previewWithdraw(amountOut)
            );

            // Unwrap reserves and transfer to sender
            wrappedReserve.withdraw(amountOut, msg.sender, address(this));

            emit Swap(ohm, reserve, amountIn_, amountOut);
        } else if (tokenIn_ == reserve) {
            // Revert if upper wall is inactive
            if (!RANGE.active(true)) revert Operator_WallDown();

            // Calculate amount out (checks for sufficient capacity)
            amountOut = getAmountOut(tokenIn_, amountIn_);

            // Revert if amount out less than the minimum specified
            /// @dev even though price is fixed most of the time,
            /// it is possible that the amount out could change on a sender
            /// due to the wall prices being updated before their transaction is processed.
            /// This would be the equivalent of the heart.beat front-running the sender.
            if (amountOut < minAmountOut_)
                revert Operator_AmountLessThanMinimum(amountOut, minAmountOut_);

            // Decrement wall capacity
            _updateCapacity(true, amountOut);

            // If wall is down after swap, deactive the cushion as well
            _checkCushion(true);

            // Transfer reserves to this contract from sender
            reserve.safeTransferFrom(msg.sender, address(this), amountIn_);

            // Wrap reserves and transfer to TRSRY
            reserve.approve(address(wrappedReserve), amountIn_);
            wrappedReserve.deposit(amountIn_, address(TRSRY));

            // Mint OHM to sender
            MINTR.mintOhm(msg.sender, amountOut);

            emit Swap(reserve, ohm, amountIn_, amountOut);
        } else {
            revert Operator_InvalidParams();
        }
    }

    // =========  BOND MARKET OPERATIONS (CUSHION) ========= //

    /// @notice             Records a bond purchase and updates capacity correctly
    /// @notice             Access restricted (BondCallback)
    /// @param id_          ID of the bond market
    /// @param amountOut_   Amount of capacity expended
    function bondPurchase(
        uint256 id_,
        uint256 amountOut_
    ) external onlyWhileActive onlyRole("operator_reporter") {
        if (id_ == RANGE.market(true)) {
            _updateCapacity(true, amountOut_);
            _checkCushion(true);
        }
        if (id_ == RANGE.market(false)) {
            _updateCapacity(false, amountOut_);
            _checkCushion(false);
        }
    }

    /// @notice      Activate a cushion by deploying a bond market
    /// @param high_ Whether the cushion is for the high or low side of the range (true = high, false = low)
    function _activate(bool high_) internal {
        RANGEv1.Range memory range = RANGE.range();

        if (high_) {
            // Calculate scaleAdjustment for bond market
            // Price decimals are returned from the perspective of the quote token
            // so the operations assume payoutPriceDecimal is zero and quotePriceDecimals
            // is the priceDecimal value
<<<<<<< HEAD
            int8 priceDecimals = _getPriceDecimals(range.high.cushion.price);
=======
            int8 priceDecimals = _getPriceDecimals(range.cushion.high.price);
>>>>>>> 926d65c3
            int8 scaleAdjustment = int8(_ohmDecimals) -
                int8(_reserveDecimals) +
                (priceDecimals / 2);

            // Calculate oracle scale and bond scale with scale adjustment and format prices for bond market
            uint256 oracleScale = 10 ** uint8(int8(_oracleDecimals) - priceDecimals);
            uint256 bondScale = 10 **
                uint8(
                    36 +
                        scaleAdjustment +
                        int8(_reserveDecimals) -
                        int8(_ohmDecimals) -
                        priceDecimals
                );

            uint256 initialPrice = PRICE.getLastPrice().mulDiv(bondScale, oracleScale);
            uint256 minimumPrice = range.high.cushion.price.mulDiv(bondScale, oracleScale);

            // Cache config struct to avoid multiple SLOADs
            Config memory config_ = _config;

            // Calculate market capacity from the cushion factor
            uint256 marketCapacity = range.high.capacity.mulDiv(
                config_.cushionFactor,
                ONE_HUNDRED_PERCENT
            );

            // Create new bond market to buy the reserve with OHM
            IBondSDA.MarketParams memory params = IBondSDA.MarketParams({
                payoutToken: ohm,
                quoteToken: reserve,
                callbackAddr: address(callback),
                capacityInQuote: false,
                capacity: marketCapacity,
                formattedInitialPrice: initialPrice,
                formattedMinimumPrice: minimumPrice,
                debtBuffer: config_.cushionDebtBuffer,
                vesting: uint48(0), // Instant swaps
                conclusion: uint48(block.timestamp + config_.cushionDuration),
                depositInterval: config_.cushionDepositInterval,
                scaleAdjustment: scaleAdjustment
            });

            uint256 market = auctioneer.createMarket(abi.encode(params));

            // Whitelist the bond market on the callback
            callback.whitelist(address(auctioneer.getTeller()), market);

            // Update the market information on the range module
            RANGE.updateMarket(true, market, marketCapacity);
        } else {
            // Calculate inverse prices from the oracle feed for the low side
<<<<<<< HEAD
            uint256 invCushionPrice = 10 ** (_oracleDecimals * 2) / range.low.cushion.price;
=======
            uint256 invCushionPrice = 10 ** (_oracleDecimals * 2) / range.cushion.low.price;
>>>>>>> 926d65c3
            uint256 invCurrentPrice = 10 ** (_oracleDecimals * 2) / PRICE.getLastPrice();

            // Calculate scaleAdjustment for bond market
            // Price decimals are returned from the perspective of the quote token
            // so the operations assume payoutPriceDecimal is zero and quotePriceDecimals
            // is the priceDecimal value
            int8 priceDecimals = _getPriceDecimals(invCushionPrice);
            int8 scaleAdjustment = int8(_reserveDecimals) -
                int8(_ohmDecimals) +
                (priceDecimals / 2);

            // Calculate oracle scale and bond scale with scale adjustment and format prices for bond market
            uint256 oracleScale = 10 ** uint8(int8(_oracleDecimals) - priceDecimals);
            uint256 bondScale = 10 **
                uint8(
                    36 +
                        scaleAdjustment +
                        int8(_ohmDecimals) -
                        int8(_reserveDecimals) -
                        priceDecimals
                );

            uint256 initialPrice = invCurrentPrice.mulDiv(bondScale, oracleScale);
            uint256 minimumPrice = invCushionPrice.mulDiv(bondScale, oracleScale);

            // Cache config struct to avoid multiple SLOADs
            Config memory config_ = _config;

            // Calculate market capacity from the cushion factor
            uint256 marketCapacity = range.low.capacity.mulDiv(
                config_.cushionFactor,
                ONE_HUNDRED_PERCENT
            );

            // Create new bond market to buy OHM with the reserve
            IBondSDA.MarketParams memory params = IBondSDA.MarketParams({
                payoutToken: reserve,
                quoteToken: ohm,
                callbackAddr: address(callback),
                capacityInQuote: false,
                capacity: marketCapacity,
                formattedInitialPrice: initialPrice,
                formattedMinimumPrice: minimumPrice,
                debtBuffer: config_.cushionDebtBuffer,
                vesting: uint48(0), // Instant swaps
                conclusion: uint48(block.timestamp + config_.cushionDuration),
                depositInterval: config_.cushionDepositInterval,
                scaleAdjustment: scaleAdjustment
            });

            uint256 market = auctioneer.createMarket(abi.encode(params));

            // Whitelist the bond market on the callback
            callback.whitelist(address(auctioneer.getTeller()), market);

            // Update the market information on the range module
            RANGE.updateMarket(false, market, marketCapacity);
        }
    }

    /// @notice      Deactivate a cushion by closing a bond market (if it is active)
    /// @param high_ Whether the cushion is for the high or low side of the range (true = high, false = low)
    function _deactivate(bool high_) internal {
        uint256 market = RANGE.market(high_);
        if (auctioneer.isLive(market)) {
            auctioneer.closeMarket(market);
            RANGE.updateMarket(high_, type(uint256).max, 0);
        }
    }

    /// @notice         Helper function to calculate number of price decimals based on the value returned from the price feed.
    /// @param price_   The price to calculate the number of decimals for
    /// @return         The number of decimals
    function _getPriceDecimals(uint256 price_) internal view returns (int8) {
        int8 decimals;
        while (price_ >= 10) {
            price_ = price_ / 10;
            decimals++;
        }

        // Subtract the stated decimals from the calculated decimals to get the relative price decimals.
        // Required to do it this way vs. normalizing at the beginning since price decimals can be negative.
        return decimals - int8(_oracleDecimals);
    }

    // =========  INTERNAL FUNCTIONS ========= //

    /// @notice          Update the capacity on the RANGE module.
    /// @param high_     Whether to update the high side or low side capacity (true = high, false = low).
    /// @param reduceBy_ The amount to reduce the capacity by (OHM tokens for high side, Reserve tokens for low side).
    function _updateCapacity(bool high_, uint256 reduceBy_) internal {
        // Initialize update variables, decrement capacity if a reduceBy amount is provided
        uint256 capacity = RANGE.capacity(high_) - reduceBy_;

        // Update capacities on the range module for the wall and market
        RANGE.updateCapacity(high_, capacity);
    }

    /// @notice Update the prices on the RANGE module
    function _updateRangePrices() internal {
        // Get latest target price from the price module
        uint256 target = PRICE.getTargetPrice();

        // Update the prices on the range module
        RANGE.updatePrices(target);
    }

    /// @notice Add an observation to the regeneration status variables for each side
    function _addObservation() internal {
        // Get latest target price from the price module
        uint256 target = PRICE.getTargetPrice();

        // Get price from latest update
        uint256 currentPrice = PRICE.getLastPrice();

        // Store observations and update counts for regeneration

        // Update low side regen status with a new observation
        // Observation is positive if the current price is greater than the MA
        uint32 observe = _config.regenObserve;
        Regen memory regen = _status.low;
        if (currentPrice >= target) {
            if (!regen.observations[regen.nextObservation]) {
                _status.low.observations[regen.nextObservation] = true;
                _status.low.count++;
            }
        } else {
            if (regen.observations[regen.nextObservation]) {
                _status.low.observations[regen.nextObservation] = false;
                _status.low.count--;
            }
        }
        _status.low.nextObservation = (regen.nextObservation + 1) % observe;

        // Update high side regen status with a new observation
        // Observation is positive if the current price is less than the MA
        regen = _status.high;
        if (currentPrice <= target) {
            if (!regen.observations[regen.nextObservation]) {
                _status.high.observations[regen.nextObservation] = true;
                _status.high.count++;
            }
        } else {
            if (regen.observations[regen.nextObservation]) {
                _status.high.observations[regen.nextObservation] = false;
                _status.high.count--;
            }
        }
        _status.high.nextObservation = (regen.nextObservation + 1) % observe;
    }

    /// @notice      Regenerate the wall for a side
    /// @param high_ Whether to regenerate the high side or low side (true = high, false = low)
    function _regenerate(bool high_) internal {
        // Deactivate cushion if active on the side being regenerated
        _deactivate(high_);

        if (high_) {
            // Reset the regeneration data for the side
            _status.high.count = uint32(0);
            _status.high.observations = new bool[](_config.regenObserve);
            _status.high.nextObservation = uint32(0);
            _status.high.lastRegen = uint48(block.timestamp);

            // Calculate capacity
            uint256 capacity = fullCapacity(true);

            // Get approval from MINTR to mint OHM up to the capacity
            // If current approval is higher than the capacity, reduce it
            uint256 currentApproval = MINTR.mintApproval(address(this));
            if (currentApproval < capacity) {
                MINTR.increaseMintApproval(address(this), capacity - currentApproval);
            } else if (currentApproval > capacity) {
                MINTR.decreaseMintApproval(address(this), currentApproval - capacity);
            }

            // Regenerate the side with the capacity
            RANGE.regenerate(true, capacity);
        } else {
            // Reset the regeneration data for the side
            _status.low.count = uint32(0);
            _status.low.observations = new bool[](_config.regenObserve);
            _status.low.nextObservation = uint32(0);
            _status.low.lastRegen = uint48(block.timestamp);

            // Calculate capacity in reserve terms
            uint256 capacity = fullCapacity(false);

            // Get approval from the TRSRY to withdraw up to the capacity in reserves
            // If current approval is higher than the capacity, reduce it
            uint256 currentApproval = wrappedReserve.previewRedeem(
                TRSRY.withdrawApproval(address(this), wrappedReserve)
            );
            if (currentApproval < capacity) {
                TRSRY.increaseWithdrawApproval(
                    address(this),
                    wrappedReserve,
                    wrappedReserve.previewWithdraw(capacity - currentApproval)
                );
            } else if (currentApproval > capacity) {
                TRSRY.decreaseWithdrawApproval(
                    address(this),
                    wrappedReserve,
                    wrappedReserve.previewWithdraw(currentApproval - capacity)
                );
            }

            // Regenerate the side with the capacity
            RANGE.regenerate(false, capacity);
        }
    }

    /// @notice      Takes down cushions (if active) when a wall is taken down or if available capacity drops below cushion capacity
    /// @param high_ Whether to check the high side or low side cushion (true = high, false = low)
    function _checkCushion(bool high_) internal {
        // Check if the wall is down, if so ensure the cushion is also down
        // Additionally, if wall is not down, but the wall capacity has dropped below the cushion capacity, take the cushion down
        bool sideActive = RANGE.active(high_);
        uint256 market = RANGE.market(high_);
        if (
            !sideActive ||
            (sideActive &&
                auctioneer.isLive(market) &&
                RANGE.capacity(high_) < auctioneer.currentCapacity(market))
        ) {
            _deactivate(high_);
        }
    }

    //============================================================================================//
    //                                      ADMIN FUNCTIONS                                       //
    //============================================================================================//

    /// @inheritdoc IOperator
    function setSpreads(
        bool high_,
        uint256 cushionSpread_,
        uint256 wallSpread_
    ) external onlyRole("operator_policy") {
        // Set spreads on the range module
        RANGE.setSpreads(high_, cushionSpread_, wallSpread_);

        // Update range prices (wall and cushion)
        _updateRangePrices();
    }

    /// @inheritdoc IOperator
    function setThresholdFactor(uint256 thresholdFactor_) external onlyRole("operator_policy") {
        // Set threshold factor on the range module
        RANGE.setThresholdFactor(thresholdFactor_);
    }

    /// @inheritdoc IOperator
    function setCushionFactor(uint32 cushionFactor_) external onlyRole("operator_policy") {
        // Confirm factor is within allowed values
        if (cushionFactor_ > ONE_HUNDRED_PERCENT || cushionFactor_ < ONE_PERCENT)
            revert Operator_InvalidParams();

        // Set factor
        _config.cushionFactor = cushionFactor_;

        emit CushionFactorChanged(cushionFactor_);
    }

    /// @inheritdoc IOperator
    function setCushionParams(
        uint32 duration_,
        uint32 debtBuffer_,
        uint32 depositInterval_
    ) external onlyRole("operator_policy") {
        // Confirm values are valid
        if (duration_ > uint256(7 days) || duration_ < uint256(1 days))
            revert Operator_InvalidParams();
        if (debtBuffer_ < uint32(10_000)) revert Operator_InvalidParams();
        if (depositInterval_ < uint32(1 hours) || depositInterval_ > duration_)
            revert Operator_InvalidParams();

        // Update values
        _config.cushionDuration = duration_;
        _config.cushionDebtBuffer = debtBuffer_;
        _config.cushionDepositInterval = depositInterval_;

        emit CushionParamsChanged(duration_, debtBuffer_, depositInterval_);
    }

    /// @inheritdoc IOperator
    function setReserveFactor(uint32 reserveFactor_) external onlyRole("operator_policy") {
        // Confirm factor is within allowed values
        if (reserveFactor_ > ONE_HUNDRED_PERCENT || reserveFactor_ < ONE_PERCENT)
            revert Operator_InvalidParams();

        // Set factor
        _config.reserveFactor = reserveFactor_;

        emit ReserveFactorChanged(reserveFactor_);
    }

    /// @inheritdoc IOperator
    function setRegenParams(
        uint32 wait_,
        uint32 threshold_,
        uint32 observe_
    ) external onlyRole("operator_policy") {
        // Confirm regen parameters are within allowed values
        if (
            wait_ < 1 hours ||
            threshold_ > observe_ ||
            observe_ == 0 ||
            threshold_ == 0 ||
            wait_ / PRICE.observationFrequency() < observe_ - threshold_
        ) revert Operator_InvalidParams();

        // Set regen params
        _config.regenWait = wait_;
        _config.regenThreshold = threshold_;
        _config.regenObserve = observe_;

        // Re-initialize regen structs with new values (except for last regen)
        _status.high.count = 0;
        _status.high.nextObservation = 0;
        _status.high.observations = new bool[](observe_);

        _status.low.count = 0;
        _status.low.nextObservation = 0;
        _status.low.observations = new bool[](observe_);

        emit RegenParamsChanged(wait_, threshold_, observe_);
    }

    /// @inheritdoc IOperator
    function setBondContracts(
        IBondSDA auctioneer_,
        IBondCallback callback_
    ) external onlyRole("operator_policy") {
        if (address(auctioneer_) == address(0) || address(callback_) == address(0))
            revert Operator_InvalidParams();
        // Set contracts
        auctioneer = auctioneer_;
        callback = callback_;
    }

    /// @inheritdoc IOperator
    function initialize() external onlyRole("operator_admin") {
        // Can only call once
        if (initialized) revert Operator_AlreadyInitialized();

        // Update range prices (wall and cushion)
        _updateRangePrices();

        // Regenerate sides
        _regenerate(true);
        _regenerate(false);

        // Set initialized and active flags
        initialized = true;
        active = true;
    }

    /// @inheritdoc IOperator
    function regenerate(bool high_) external onlyRole("operator_policy") {
        // Regenerate side
        _regenerate(high_);
    }

    /// @inheritdoc IOperator
    function activate() external onlyRole("operator_policy") {
        active = true;
    }

    /// @inheritdoc IOperator
    function deactivate() external onlyRole("operator_policy") {
        active = false;
        // Deactivate cushions
        _deactivate(true);
        _deactivate(false);
    }

    /// @inheritdoc IOperator
    function deactivateCushion(bool high_) external onlyRole("operator_policy") {
        // Manually deactivate a cushion
        _deactivate(high_);
    }

    //============================================================================================//
    //                                       VIEW FUNCTIONS                                       //
    //============================================================================================//

    /// @inheritdoc IOperator
    function getAmountOut(ERC20 tokenIn_, uint256 amountIn_) public view returns (uint256) {
        if (tokenIn_ == ohm) {
            // Calculate amount out
            uint256 amountOut = amountIn_.mulDiv(
<<<<<<< HEAD
                10 ** _reserveDecimals * RANGE.price(false, true),
=======
                10 ** _reserveDecimals * RANGE.price(true, false),
>>>>>>> 926d65c3
                10 ** _ohmDecimals * 10 ** _oracleDecimals
            );

            // Revert if amount out exceeds capacity
            if (amountOut > RANGE.capacity(false)) revert Operator_InsufficientCapacity();

            return amountOut;
        } else if (tokenIn_ == reserve) {
            // Calculate amount out
            uint256 amountOut = amountIn_.mulDiv(
                10 ** _ohmDecimals * 10 ** _oracleDecimals,
                10 ** _reserveDecimals * RANGE.price(true, true)
            );

            // Revert if amount out exceeds capacity
            if (amountOut > RANGE.capacity(true)) revert Operator_InsufficientCapacity();

            return amountOut;
        } else {
            revert Operator_InvalidParams();
        }
    }

    /// @inheritdoc IOperator
    function fullCapacity(bool high_) public view override returns (uint256) {
        uint256 reservesInTreasury = wrappedReserve.previewRedeem(
            TRSRY.getReserveBalance(wrappedReserve)
        ) + TRSRY.getReserveBalance(reserve);
        uint256 capacity = (reservesInTreasury * _config.reserveFactor) / ONE_HUNDRED_PERCENT;
        if (high_) {
            capacity =
                (capacity.mulDiv(
                    10 ** _ohmDecimals * 10 ** _oracleDecimals,
                    10 ** _reserveDecimals * RANGE.price(true, true)
<<<<<<< HEAD
                ) * (ONE_HUNDRED_PERCENT + RANGE.spread(true, true) + RANGE.spread(false, true))) /
=======
                ) * (ONE_HUNDRED_PERCENT + RANGE.spread(true) * 2)) /
>>>>>>> 926d65c3
                ONE_HUNDRED_PERCENT;
        }
        return capacity;
    }

    /// @inheritdoc IOperator
    function status() external view override returns (Status memory) {
        return _status;
    }

    /// @inheritdoc IOperator
    function config() external view override returns (Config memory) {
        return _config;
    }
}<|MERGE_RESOLUTION|>--- conflicted
+++ resolved
@@ -65,10 +65,7 @@
     /// @notice Reserve token contract
     ERC20 public immutable reserve;
     uint8 internal immutable _reserveDecimals;
-<<<<<<< HEAD
-=======
     ERC4626 public immutable wrappedReserve;
->>>>>>> 926d65c3
     uint8 internal _oracleDecimals;
 
     // Constants
@@ -83,11 +80,7 @@
         Kernel kernel_,
         IBondSDA auctioneer_,
         IBondCallback callback_,
-<<<<<<< HEAD
-        address[2] memory tokens_, // [ohm, reserve]
-=======
         address[3] memory tokens_, // [ohm, reserve, wrappedReserve]
->>>>>>> 926d65c3
         uint32[8] memory configParams // [cushionFactor, cushionDuration, cushionDebtBuffer, cushionDepositInterval, reserveFactor, regenWait, regenThreshold, regenObserve] ensure the following holds: regenWait / PRICE.observationFrequency() >= regenObserve - regenThreshold
     ) Policy(kernel_) {
         // Check params are valid
@@ -115,10 +108,7 @@
         _ohmDecimals = ohm.decimals();
         reserve = ERC20(tokens_[1]);
         _reserveDecimals = reserve.decimals();
-<<<<<<< HEAD
-=======
         wrappedReserve = ERC4626(tokens_[2]);
->>>>>>> 926d65c3
 
         Regen memory regen = Regen({
             count: uint32(0),
@@ -400,11 +390,7 @@
             // Price decimals are returned from the perspective of the quote token
             // so the operations assume payoutPriceDecimal is zero and quotePriceDecimals
             // is the priceDecimal value
-<<<<<<< HEAD
             int8 priceDecimals = _getPriceDecimals(range.high.cushion.price);
-=======
-            int8 priceDecimals = _getPriceDecimals(range.cushion.high.price);
->>>>>>> 926d65c3
             int8 scaleAdjustment = int8(_ohmDecimals) -
                 int8(_reserveDecimals) +
                 (priceDecimals / 2);
@@ -457,11 +443,7 @@
             RANGE.updateMarket(true, market, marketCapacity);
         } else {
             // Calculate inverse prices from the oracle feed for the low side
-<<<<<<< HEAD
             uint256 invCushionPrice = 10 ** (_oracleDecimals * 2) / range.low.cushion.price;
-=======
-            uint256 invCushionPrice = 10 ** (_oracleDecimals * 2) / range.cushion.low.price;
->>>>>>> 926d65c3
             uint256 invCurrentPrice = 10 ** (_oracleDecimals * 2) / PRICE.getLastPrice();
 
             // Calculate scaleAdjustment for bond market
@@ -854,11 +836,7 @@
         if (tokenIn_ == ohm) {
             // Calculate amount out
             uint256 amountOut = amountIn_.mulDiv(
-<<<<<<< HEAD
                 10 ** _reserveDecimals * RANGE.price(false, true),
-=======
-                10 ** _reserveDecimals * RANGE.price(true, false),
->>>>>>> 926d65c3
                 10 ** _ohmDecimals * 10 ** _oracleDecimals
             );
 
@@ -893,11 +871,8 @@
                 (capacity.mulDiv(
                     10 ** _ohmDecimals * 10 ** _oracleDecimals,
                     10 ** _reserveDecimals * RANGE.price(true, true)
-<<<<<<< HEAD
                 ) * (ONE_HUNDRED_PERCENT + RANGE.spread(true, true) + RANGE.spread(false, true))) /
-=======
-                ) * (ONE_HUNDRED_PERCENT + RANGE.spread(true) * 2)) /
->>>>>>> 926d65c3
+
                 ONE_HUNDRED_PERCENT;
         }
         return capacity;
