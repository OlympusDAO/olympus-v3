--- conflicted
+++ resolved
@@ -98,14 +98,10 @@
 
         // Store blank observations array
         observations = new uint256[](numObservations);
-<<<<<<< HEAD
-        // nextObsIndex is initialized to 0
-=======
         /// nextObsIndex is initialized to 0
 
         emit MovingAverageDurationChanged(movingAverageDuration_);
         emit ObservationFrequencyChanged(observationFrequency_);
->>>>>>> 66cb56e4
     }
 
     /// @inheritdoc Module
@@ -156,12 +152,7 @@
         lastObservationTime = uint48(block.timestamp);
         nextObsIndex = (nextObsIndex + 1) % numObs;
 
-<<<<<<< HEAD
-        emit NewObservation(block.timestamp, currentPrice);
-=======
-        /// Emit event
         emit NewObservation(block.timestamp, currentPrice, _movingAverage);
->>>>>>> 66cb56e4
     }
 
     /*//////////////////////////////////////////////////////////////
