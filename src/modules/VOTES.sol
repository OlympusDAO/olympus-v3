--- conflicted
+++ resolved
@@ -49,14 +49,9 @@
         _burn(wallet_, amount_);
     }
 
-<<<<<<< HEAD
+    /// @notice Transfers are locked for this token.
     // solhint-disable-next-line no-unused-vars
-    function transfer(address to_, uint256 amount_) public pure override returns (bool) {
-=======
-    /// @notice Transfers are locked for this token.
-    // solhint-disable
     function transfer(address to_, uint256 amount_) public override returns (bool) {
->>>>>>> 0bb77776
         revert VOTES_TransferDisabled();
         return true;
     }
