// SPDX-License-Identifier: AGPL-3.0-only
pragma solidity 0.8.15;

import {ERC20} from "solmate/tokens/ERC20.sol";
import {ReentrancyGuard} from "solmate/utils/ReentrancyGuard.sol";

import {TransferHelper} from "libraries/TransferHelper.sol";

import "src/modules/TRSRY/TRSRY.v1.sol";
import "src/Kernel.sol";

/// @title      OlympusTreasury
/// @author     Oighty
/// @notice     Treasury holds all other assets under the control of the protocol.
contract OlympusTreasury is TRSRYv1_1, ReentrancyGuard {
    using TransferHelper for ERC20;

    //============================================================================================//
    //                                      MODULE SETUP                                          //
    //============================================================================================//

    constructor(Kernel kernel_) Module(kernel_) {
        active = true;

        // Configure Asset Categories and Groups

        // Create category groups
        categoryGroups.push(toCategoryGroup("liquidity-preference"));
        categoryGroups.push(toCategoryGroup("value-baskets"));
        categoryGroups.push(toCategoryGroup("market-sensitivity"));

        // Liquidity Preference: Liquid, Illiquid
        categoryToGroup[toCategory("liquid")] = toCategoryGroup("liquidity-preference");
        groupToCategories[toCategoryGroup("liquidity-preference")].push(toCategory("liquid"));
        categoryToGroup[toCategory("illiquid")] = toCategoryGroup("liquidity-preference");
        groupToCategories[toCategoryGroup("liquidity-preference")].push(toCategory("illiquid"));

        // Value Baskets: Reserves, Strategic, Protocol-Owned Liquidity
        categoryToGroup[toCategory("reserves")] = toCategoryGroup("value-baskets");
        groupToCategories[toCategoryGroup("value-baskets")].push(toCategory("reserves"));
        categoryToGroup[toCategory("strategic")] = toCategoryGroup("value-baskets");
        groupToCategories[toCategoryGroup("value-baskets")].push(toCategory("strategic"));
        categoryToGroup[toCategory("protocol-owned-liquidity")] = toCategoryGroup("value-baskets");
        groupToCategories[toCategoryGroup("value-baskets")].push(
            toCategory("protocol-owned-liquidity")
        );

        // Market Sensitivity: Stable, Volatile
        categoryToGroup[toCategory("stable")] = toCategoryGroup("market-sensitivity");
        groupToCategories[toCategoryGroup("market-sensitivity")].push(toCategory("stable"));
        categoryToGroup[toCategory("volatile")] = toCategoryGroup("market-sensitivity");
        groupToCategories[toCategoryGroup("market-sensitivity")].push(toCategory("volatile"));
    }

    /// @inheritdoc Module
    function KEYCODE() public pure override returns (Keycode) {
        return toKeycode("TRSRY");
    }

    /// @inheritdoc Module
    function VERSION() external pure override returns (uint8 major, uint8 minor) {
        major = 1;
        minor = 1;
    }

    //============================================================================================//
    //                                       CORE FUNCTIONS                                       //
    //============================================================================================//

    /// @inheritdoc TRSRYv1
    /// @dev        This function reverts if:
    /// @dev        - The caller is not permissioned
    function increaseWithdrawApproval(
        address withdrawer_,
        ERC20 token_,
        uint256 amount_
    ) external override permissioned {
        uint256 approval = withdrawApproval[withdrawer_][token_];

        uint256 newAmount = type(uint256).max - approval <= amount_
            ? type(uint256).max
            : approval + amount_;
        withdrawApproval[withdrawer_][token_] = newAmount;

        emit IncreaseWithdrawApproval(withdrawer_, token_, newAmount);
    }

    /// @inheritdoc TRSRYv1
    /// @dev        This function reverts if:
    /// @dev        - The caller is not permissioned
    function decreaseWithdrawApproval(
        address withdrawer_,
        ERC20 token_,
        uint256 amount_
    ) external override permissioned {
        uint256 approval = withdrawApproval[withdrawer_][token_];

        uint256 newAmount = approval <= amount_ ? 0 : approval - amount_;
        withdrawApproval[withdrawer_][token_] = newAmount;

        emit DecreaseWithdrawApproval(withdrawer_, token_, newAmount);
    }

    /// @inheritdoc TRSRYv1
    /// @dev        This function reverts if:
    /// @dev        - The caller is not permissioned
    /// @dev        - The module is not active
    function withdrawReserves(
        address to_,
        ERC20 token_,
        uint256 amount_
    ) public override permissioned onlyWhileActive {
        withdrawApproval[msg.sender][token_] -= amount_;

        token_.safeTransfer(to_, amount_);

        emit Withdrawal(msg.sender, to_, token_, amount_);
    }

    // =========  DEBT FUNCTIONS ========= //

    /// @inheritdoc TRSRYv1
    /// @dev        This function reverts if:
    /// @dev        - The caller is not permissioned
    function increaseDebtorApproval(
        address debtor_,
        ERC20 token_,
        uint256 amount_
    ) external override permissioned {
        uint256 newAmount = debtApproval[debtor_][token_] + amount_;
        debtApproval[debtor_][token_] = newAmount;
        emit IncreaseDebtorApproval(debtor_, token_, newAmount);
    }

    /// @inheritdoc TRSRYv1
    /// @dev        This function reverts if:
    /// @dev        - The caller is not permissioned
    function decreaseDebtorApproval(
        address debtor_,
        ERC20 token_,
        uint256 amount_
    ) external override permissioned {
        uint256 newAmount = debtApproval[debtor_][token_] - amount_;
        debtApproval[debtor_][token_] = newAmount;
        emit DecreaseDebtorApproval(debtor_, token_, newAmount);
    }

    /// @inheritdoc TRSRYv1
    /// @dev        This function reverts if:
    /// @dev        - The caller is not permissioned
    /// @dev        - The module is not active
    function incurDebt(
        ERC20 token_,
        uint256 amount_
    ) external override permissioned onlyWhileActive {
        debtApproval[msg.sender][token_] -= amount_;

        // Add debt to caller
        reserveDebt[token_][msg.sender] += amount_;
        totalDebt[token_] += amount_;

        token_.safeTransfer(msg.sender, amount_);

        emit DebtIncurred(token_, msg.sender, amount_);
    }

    /// @inheritdoc TRSRYv1
    /// @dev        This function reverts if:
    /// @dev        - The caller is not permissioned
    /// @dev        - The debt for `token_` and `debtor_` is 0
    function repayDebt(
        address debtor_,
        ERC20 token_,
        uint256 amount_
    ) external override permissioned nonReentrant {
        if (reserveDebt[token_][debtor_] == 0) revert TRSRY_NoDebtOutstanding();

        // Deposit from caller first (to handle nonstandard token transfers)
        uint256 prevBalance = token_.balanceOf(address(this));
        token_.safeTransferFrom(msg.sender, address(this), amount_);

        uint256 received = token_.balanceOf(address(this)) - prevBalance;

        // Choose minimum between passed-in amount and received amount
        if (received > amount_) received = amount_;

        // Subtract debt from debtor
        reserveDebt[token_][debtor_] -= received;
        totalDebt[token_] -= received;

        emit DebtRepaid(token_, debtor_, received);
    }

    /// @inheritdoc TRSRYv1
    /// @dev        This function reverts if:
    /// @dev        - The caller is not permissioned
    function setDebt(
        address debtor_,
        ERC20 token_,
        uint256 amount_
    ) external override permissioned {
        uint256 oldDebt = reserveDebt[token_][debtor_];

        reserveDebt[token_][debtor_] = amount_;

        if (oldDebt < amount_) totalDebt[token_] += amount_ - oldDebt;
        else totalDebt[token_] -= oldDebt - amount_;

        emit DebtSet(token_, debtor_, amount_);
    }

    /// @inheritdoc TRSRYv1
    /// @dev        This function reverts if:
    /// @dev        - The caller is not permissioned
    function deactivate() external override permissioned {
        active = false;
    }

    /// @inheritdoc TRSRYv1
    /// @dev        This function reverts if:
    /// @dev        - The caller is not permissioned
    function activate() external override permissioned {
        active = true;
    }

    //============================================================================================//
    //                                       VIEW FUNCTIONS                                       //
    //============================================================================================//

    /// @inheritdoc TRSRYv1
    function getReserveBalance(ERC20 token_) public view override returns (uint256) {
        return token_.balanceOf(address(this)) + totalDebt[token_];
    }

    //============================================================================================//
    //                                       DATA FUNCTIONS                                       //
    //============================================================================================//

    // ========== ASSET INFORMATION ========== //

    /// @inheritdoc TRSRYv1_1
    function getAssets() external view override returns (address[] memory) {
        return assets;
    }

    /// @inheritdoc TRSRYv1_1
    function getAssetData(address asset_) external view override returns (Asset memory) {
        return assetData[asset_];
    }

    /// @inheritdoc TRSRYv1_1
    /// @dev        This function reverts if:
    /// @dev        - `category_` is not a valid category
    function getAssetsByCategory(
        Category category_
    ) public view override returns (address[] memory) {
        // Get category group
        CategoryGroup group = categoryToGroup[category_];
        if (fromCategoryGroup(group) == bytes32(0))
            revert TRSRY_InvalidParams(0, abi.encode(category_));

        // Iterate through assets and count the ones in the category
        uint256 len = assets.length;
        uint256 count;
        for (uint256 i; i < len; i++) {
            if (fromCategory(categorization[assets[i]][group]) == fromCategory(category_)) {
                unchecked {
                    ++count;
                }
            }
        }

        // Create array and iterate through assets again to populate it
        address[] memory categoryAssets = new address[](count);
        count = 0;
        for (uint256 i; i < len; i++) {
            if (fromCategory(categorization[assets[i]][group]) == fromCategory(category_)) {
                categoryAssets[count] = assets[i];
                unchecked {
                    ++count;
                }
            }
        }

        return categoryAssets;
    }

    /// @inheritdoc TRSRYv1_1
    /// @dev        This function reverts if:
    /// @dev        - `asset_` is not approved
    /// @dev        - `variant_` is invalid
    /// @dev        - There is an error when determining the balance
    function getAssetBalance(
        address asset_,
        Variant variant_
    ) public view override returns (uint256, uint48) {
        // Check if asset is approved
        if (!assetData[asset_].approved) revert TRSRY_AssetNotApproved(asset_);

        // Route to correct balance function based on requested variant
        if (variant_ == Variant.CURRENT) {
            return _getCurrentBalance(asset_);
        } else if (variant_ == Variant.LAST) {
            return _getLastBalance(asset_);
        } else {
            revert TRSRY_InvalidParams(1, abi.encode(variant_));
        }
    }

    /// @notice         Returns the current balance of `asset_` (including debt) across all locations
    ///
    /// @param asset_   The asset to get the balance of
    /// @return         The current balance of `asset_`
    /// @return         The timestamp of the current balance
    function _getCurrentBalance(address asset_) internal view returns (uint256, uint48) {
        // Cast asset to ERC20
        Asset memory asset = assetData[asset_];
        ERC20 token = ERC20(asset_);

        // Get reserve balance from this contract to begin with
        uint256 balance = getReserveBalance(token);

        // Get balances from other locations
        uint256 len = asset.locations.length;
        for (uint256 i; i < len; ) {
            balance += token.balanceOf(asset.locations[i]);
            unchecked {
                ++i;
            }
        }

        return (balance, uint48(block.timestamp));
    }

    /// @notice        Returns the last cached balance of `asset_` (including debt) across all locations
    ///
    /// @param asset_  The asset to get the balance of
    /// @return        The last cached balance of `asset_`
    /// @return        The timestamp of the last cached balance
    function _getLastBalance(address asset_) internal view returns (uint256, uint48) {
        // Return last balance and time
        return (assetData[asset_].lastBalance, assetData[asset_].updatedAt);
    }

    /// @inheritdoc TRSRYv1_1
    /// @dev        This function reverts if:
    /// @dev        - The caller is not permissioned
    /// @dev        - `asset_` is not approved
    function storeBalance(address asset_) external override permissioned returns (uint256) {
        Asset storage asset = assetData[asset_];

        // Check that asset is approved
        if (!asset.approved) revert TRSRY_AssetNotApproved(asset_);

        // Get the current balance for the asset
        (uint256 balance, uint48 time) = _getCurrentBalance(asset_);

        // Store the data
        asset.lastBalance = balance;
        asset.updatedAt = time;

        // Emit event
        emit BalanceStored(asset_, balance, time);

        return balance;
    }

    /// @inheritdoc TRSRYv1_1
    /// @dev        This function reverts if:
    /// @dev        - `category_` is invalid
    /// @dev        - `getAssetsByCategory()` reverts
    function getCategoryBalance(
        Category category_,
        Variant variant_
    ) external view override returns (uint256, uint48) {
        // Get category group and check that it is valid
        CategoryGroup group = categoryToGroup[category_];
        if (fromCategoryGroup(group) == bytes32(0))
            revert TRSRY_InvalidParams(0, abi.encode(category_));

        // Get category assets
        address[] memory categoryAssets = getAssetsByCategory(category_);

        // Get balance for each asset in the category and add to total
        uint256 len = categoryAssets.length;
        uint256 balance;
        uint48 time;
        for (uint256 i; i < len; ) {
            (uint256 assetBalance, uint48 assetTime) = getAssetBalance(categoryAssets[i], variant_);
            balance += assetBalance;

            // Get the most outdated time
            if (i == 0) {
                time = assetTime;
            } else if (assetTime < time) {
                time = assetTime;
            }

            unchecked {
                ++i;
            }
        }

        return (balance, time);
    }

    // ========== DATA MANAGEMENT ========== //

    /// @inheritdoc TRSRYv1_1
    /// @dev        This function reverts if:
    /// @dev        - The caller is not permissioned
    /// @dev        - `asset_` is already approved
    /// @dev        - `asset_` is not a contract
    /// @dev        - `locations_` contains the zero address
    function addAsset(
        address asset_,
        address[] calldata locations_
    ) external override permissioned {
        Asset storage asset = assetData[asset_];

        // Ensure asset is not already added
        if (asset.approved) revert TRSRY_AssetAlreadyApproved(asset_);

        // Check that asset is a contract
        if (asset_.code.length == 0) revert TRSRY_AssetNotContract(asset_);

        // Set asset as approved and add to array
        asset.approved = true;
        assets.push(asset_);

        // Validate balance locations and store
        uint256 len = locations_.length;
        for (uint256 i; i < len; ) {
            if (locations_[i] == address(0))
                revert TRSRY_InvalidParams(1, abi.encode(locations_[i]));
            asset.locations.push(locations_[i]);
            unchecked {
                ++i;
            }
        }

        // Initialize cache with current value
        (asset.lastBalance, asset.updatedAt) = _getCurrentBalance(asset_);
    }

<<<<<<< HEAD
=======
    /// @inheritdoc TRSRYv1_1
    /// @dev        This function reverts if:
    /// @dev        - The caller is not permissioned
    /// @dev        - `asset_` is not approved
    function removeAsset(address asset_) external override permissioned {
        Asset storage asset = assetData[asset_];

        // Check that asset is approved
        if (!asset.approved) revert TRSRY_AssetNotApproved(asset_);

        // Remove asset
        uint256 len = assets.length;
        for (uint256 i; i < len; ) {
            if (assets[i] == asset_) {
                assets[i] = assets[len - 1];
                assets.pop();
                break;
            }
            unchecked {
                ++i;
            }
        }

        // Remove locations
        len = asset.locations.length;
        for (uint256 i; i < len; ) {
            asset.locations[i] = asset.locations[len - 1];
            asset.locations.pop();
            unchecked {
                ++i;
            }
        }

        // Remove categorization
        len = categoryGroups.length;
        for (uint256 i; i < len; ) {
            categorization[asset_][categoryGroups[i]] = toCategory(bytes32(0));
            unchecked {
                ++i;
            }
        }

        // Remove asset data
        delete assetData[asset_];
    }

>>>>>>> 0edc360b
    /// @inheritdoc TRSRYv1_1
    /// @dev        This function reverts if:
    /// @dev        - The caller is not permissioned
    /// @dev        - `asset_` is not approved
    /// @dev        - `location_` is the zero address
    /// @dev        - `location_` is already added to `asset_`
    function addAssetLocation(address asset_, address location_) external override permissioned {
        Asset storage asset = assetData[asset_];

        // Check that asset is approved
        if (!asset.approved) revert TRSRY_AssetNotApproved(asset_);

        // Check that the location is not the zero address
        if (location_ == address(0)) revert TRSRY_InvalidParams(1, abi.encode(location_));

        // Check that location is not already added
        uint256 len = asset.locations.length;
        for (uint256 i; i < len; ) {
            if (asset.locations[i] == location_)
                revert TRSRY_InvalidParams(1, abi.encode(location_));
            unchecked {
                ++i;
            }
        }

        // Add location to array
        asset.locations.push(location_);
    }

    /// @inheritdoc TRSRYv1_1
    /// @dev        This function reverts if:
    /// @dev        - The caller is not permissioned
    /// @dev        - `asset_` is not approved
    function removeAssetLocation(address asset_, address location_) external override permissioned {
        Asset storage asset = assetData[asset_];

        // Check that asset is approved
        if (!asset.approved) revert TRSRY_AssetNotApproved(asset_);

        // Remove location
        // Don't have to check if it's already added because the loop will just not perform any actions is not
        uint256 len = asset.locations.length;
        for (uint256 i; i < len; ) {
            if (asset.locations[i] == location_) {
                asset.locations[i] = asset.locations[len - 1];
                asset.locations.pop();
                break;
            }
            unchecked {
                ++i;
            }
        }
    }

    /// @inheritdoc TRSRYv1_1
    /// @dev        This function reverts if:
    /// @dev        - The caller is not permissioned
    /// @dev        - `group_` exists
    /// @dev        - `group_` is empty or 0
    function addCategoryGroup(CategoryGroup group_) external override permissioned {
        // Check if the category group is valid
        if (fromCategoryGroup(group_) == bytes32(0))
            revert TRSRY_InvalidParams(0, abi.encode(group_));

        // Check if the category group exists
        if (_categoryGroupExists(group_)) revert TRSRY_CategoryGroupExists(group_);

        // Store new category group
        categoryGroups.push(group_);
    }

    /// @inheritdoc TRSRYv1_1
    /// @dev        This function reverts if:
    /// @dev        - The caller is not permissioned
    /// @dev        - `group_` does not exist
    function removeCategoryGroup(CategoryGroup group_) external override permissioned {
        // Check if the category group exists
        if (!_categoryGroupExists(group_)) revert TRSRY_CategoryGroupDoesNotExist(group_);

        // Remove category group
        uint256 len = categoryGroups.length;
        for (uint256 i; i < len; ) {
            if (fromCategoryGroup(categoryGroups[i]) == fromCategoryGroup(group_)) {
                categoryGroups[i] = categoryGroups[len - 1];
                categoryGroups.pop();
                break;
            }
            unchecked {
                ++i;
            }
        }
    }

    /// @inheritdoc TRSRYv1_1
    /// @dev        This function reverts if:
    /// @dev        - The caller is not permissioned
    /// @dev        - `group_` does not exist
    /// @dev        - `category_` is empty or 0
    /// @dev        - `category_` exists
    function addCategory(Category category_, CategoryGroup group_) external override permissioned {
        // Check if the category group exists
        if (!_categoryGroupExists(group_)) revert TRSRY_CategoryGroupDoesNotExist(group_);

        // Check if the category is valid
        if (fromCategory(category_) == bytes32(0))
            revert TRSRY_InvalidParams(0, abi.encode(category_));

        // Check if the category exists by seeing if it has a non-zero category group
        if (fromCategoryGroup(categoryToGroup[category_]) != bytes32(0))
            revert TRSRY_CategoryExists(category_);

        // Store category data
        categoryToGroup[category_] = group_;
        groupToCategories[group_].push(category_);
    }

<<<<<<< HEAD
=======
    /// @inheritdoc TRSRYv1_1
    /// @dev        This function reverts if:
    /// @dev        - The caller is not permissioned
    /// @dev        - `category_` does not exist
    function removeCategory(Category category_) external override permissioned {
        // Check if the category exists by seeing if it has a non-zero category group
        CategoryGroup group = categoryToGroup[category_];
        if (fromCategoryGroup(group) == bytes32(0)) revert TRSRY_CategoryDoesNotExist(category_);

        // Remove category data
        categoryToGroup[category_] = toCategoryGroup(bytes32(0));

        // Remove category from group
        uint256 len = groupToCategories[group].length;
        for (uint256 i; i < len; ) {
            if (fromCategory(groupToCategories[group][i]) == fromCategory(category_)) {
                groupToCategories[group][i] = groupToCategories[group][len - 1];
                groupToCategories[group].pop();
                break;
            }
            unchecked {
                ++i;
            }
        }
    }

    /// @notice                 Checks if a category group exists
    ///
    /// @param categoryGroup_   The category group to check
    /// @return                 True if the category group exists, otherwise false
>>>>>>> 0edc360b
    function _categoryGroupExists(CategoryGroup categoryGroup_) internal view returns (bool) {
        // It's expected that the number of category groups will be fairly small
        // so we should be able to iterate through them instead of creating a mapping
        uint256 len = categoryGroups.length;
        for (uint256 i; i < len; ) {
            if (fromCategoryGroup(categoryGroups[i]) == fromCategoryGroup(categoryGroup_))
                return true;
            unchecked {
                ++i;
            }
        }
        return false;
    }

    /// @inheritdoc TRSRYv1_1
    /// @dev        This function reverts if:
    /// @dev        - The caller is not permissioned
    /// @dev        - `asset_` is not approved
    /// @dev        - `category_` does not exist
    function categorize(address asset_, Category category_) external override permissioned {
        // Check that asset is initialized
        if (!assetData[asset_].approved) revert TRSRY_InvalidParams(0, abi.encode(asset_));

        // Check if the category exists by seeing if it has a non-zero category group
        CategoryGroup group = categoryToGroup[category_];
        if (fromCategoryGroup(group) == bytes32(0)) revert TRSRY_CategoryDoesNotExist(category_);

        // Store category data for address
        categorization[asset_][group] = category_;
    }

    /// @inheritdoc TRSRYv1_1
    /// @dev        This function reverts if:
    /// @dev        - The caller is not permissioned
    /// @dev        - `asset_` is not approved
    /// @dev        - `category_` does not contain `asset_`
    function uncategorize(address asset_, Category category_) external override permissioned {
        // Check that asset is initialized
        if (!assetData[asset_].approved) revert TRSRY_InvalidParams(0, abi.encode(asset_));

        // Check that the asset is in the category
        CategoryGroup group = categoryToGroup[category_];
        if (fromCategory(categorization[asset_][group]) != fromCategory(category_))
            revert TRSRY_AssetNotInCategory(asset_, category_);

        // Remove category data for address
        categorization[asset_][group] = toCategory(bytes32(0));
    }
}<|MERGE_RESOLUTION|>--- conflicted
+++ resolved
@@ -443,8 +443,6 @@
         (asset.lastBalance, asset.updatedAt) = _getCurrentBalance(asset_);
     }
 
-<<<<<<< HEAD
-=======
     /// @inheritdoc TRSRYv1_1
     /// @dev        This function reverts if:
     /// @dev        - The caller is not permissioned
@@ -491,7 +489,6 @@
         delete assetData[asset_];
     }
 
->>>>>>> 0edc360b
     /// @inheritdoc TRSRYv1_1
     /// @dev        This function reverts if:
     /// @dev        - The caller is not permissioned
@@ -608,8 +605,6 @@
         groupToCategories[group_].push(category_);
     }
 
-<<<<<<< HEAD
-=======
     /// @inheritdoc TRSRYv1_1
     /// @dev        This function reverts if:
     /// @dev        - The caller is not permissioned
@@ -640,7 +635,6 @@
     ///
     /// @param categoryGroup_   The category group to check
     /// @return                 True if the category group exists, otherwise false
->>>>>>> 0edc360b
     function _categoryGroupExists(CategoryGroup categoryGroup_) internal view returns (bool) {
         // It's expected that the number of category groups will be fairly small
         // so we should be able to iterate through them instead of creating a mapping
