// SPDX-License-Identifier: AGPL-3.0-only
pragma solidity ^0.8.10;

/// DEPS
import "forge-std/Test.sol";
import "forge-std/console2.sol";
import "solmate/tokens/ERC20.sol";
import "test-utils/users.sol";
import "test-utils/mocking.sol";
import "test-utils/sorting.sol";

//// LOCAL
// types
import "src/modules/TBL.sol";

contract TransferBalanceLockTest is Test {
    using mocking for *;
    using sorting for uint256[];

    TransferBalanceLock tbl;
    users usrfac;
    ERC20 ohm;

    bool pswitch;

    function approvedPolicies(address) public view returns (bool) {
        return pswitch;
    }

    function setUp() public {
        tbl = new TransferBalanceLock(address(this));
        usrfac = new users();
        ohm = ERC20(
            deployCode("MockERC20.t.sol:MockERC20", abi.encode("ohm", "OHM", 9))
        );
    }

    function testKEYCODE() public {
        assertEq32("TBL", tbl.KEYCODE());
    }

<<<<<<< HEAD
    function testPullTokens(uint256 amount) public {}
=======
    function testPullTokensNoLock(
        uint224 amount,
        uint8 rounds,
        uint8 nusers
    ) public {
        /// Setup
        // vm
        vm.assume(amount > 0);
        vm.assume(amount < 1e40);
        vm.assume(rounds > 0);
        vm.assume(nusers > 0);
        vm.assume(rounds < 30);
        vm.assume(nusers < 30);

        // else
        address[] memory usrs = usrfac.create(nusers);
        uint256 length = usrs.length;

        uint256[] memory bals = new uint256[](length);

        Kernel(address(this)).approvedPolicies.mock(address(this), true);

        for (uint256 i; i < rounds; i++) {
            uint256 index = uint256(keccak256(abi.encode(i))) % length;
            address user = usrs[index];
            uint256 deposit = uint256(keccak256(abi.encode(amount + i))) % 1e24;
            bals[index] += deposit;

            ohm.transferFrom.mock(user, address(tbl), uint224(deposit), true);

            // test
            /// passing
            tbl.pullTokens(user, address(ohm), uint224(deposit), 0);
            assertEq(tbl.unlocked(user, address(ohm), false), bals[index]);
            assertEq(tbl.locked(user, address(ohm)), 0);
        }
    }

    function testPullTokensLocked(
        uint200 amount,
        uint8 rounds,
        uint8 nusers,
        uint24 lockBound
    ) public {
        /// Setup
        // vm
        vm.assume(amount > 1);
        vm.assume(lockBound > 100);
        vm.assume(amount < 1e40);
        vm.assume(rounds > 0);
        vm.assume(nusers > 0);

        rounds %= 30;
        nusers %= 30;

        if (rounds == 0) rounds = 5;
        if (nusers == 0) nusers = 5;
        if (amount <= 400) amount = 401; // random

        // else
        address[] memory usrs = usrfac.create(nusers);
        uint256 length = usrs.length;

        uint256[][][] memory data = new uint256[][][](length);

        Kernel(address(this)).approvedPolicies.mock(address(this), true);

        uint256 maxtimestamp = block.timestamp;

        for (uint256 i; i < length; i++) {
            data[i] = new uint256[][](2);
            data[i][0] = new uint256[](rounds + 1);
            data[i][1] = new uint256[](rounds + 1);

            address user = usrs[i];

            for (uint256 j; j < rounds; j++) {
                vm.warp(0);

                uint224 deposit = amount;

                uint32 lockPeriod = uint32(
                    uint256(keccak256(abi.encode(i * j + lockBound))) %
                        lockBound
                );

                if (2**32 - 1 < lockPeriod + block.timestamp) {
                    lockPeriod %= 2**32 - 1;
                }

                if (lockPeriod == 0) lockPeriod = 3600 * 24;
                if (deposit == 0) deposit = 1e21;
                if (maxtimestamp < lockPeriod + block.timestamp)
                    maxtimestamp = lockPeriod + block.timestamp;

                ohm.transferFrom.mock(user, address(tbl), deposit, true);

                data[i][0][j] = deposit; // Amount
                data[i][1][j] = lockPeriod + block.timestamp; // ts

                tbl.pullTokens(user, address(ohm), deposit, lockPeriod);
            }
        }

        for (uint256 i; i < nusers; i++) {
            vm.warp(0);

            uint256 step = (maxtimestamp + 1) / 20;
            if (step != 0) {
                for (uint256 j; j < maxtimestamp + 20; j += step) {
                    vm.warp(j);

                    uint256 locked;
                    uint256 unlocked;

                    for (uint256 k; k < data[i][1].length; k++) {
                        if (j <= data[i][1][k]) locked += data[i][0][k];
                        else unlocked += data[i][0][k];
                    }

                    assertEq(tbl.locked(usrs[i], address(ohm)), locked);
                    assertEq(
                        tbl.unlocked(usrs[i], address(ohm), true),
                        unlocked
                    );
                    assertEq(tbl.unlocked(usrs[i], address(ohm), false), 0);
                }
            }
        }
    }

    function testPullReverts() public {
        Kernel(address(this)).approvedPolicies.mock(address(this), true);

        vm.warp(20);
        ohm.transferFrom.mock(address(0), address(tbl), 1e21, true);
        vm.expectRevert(stdError.arithmeticError);
        tbl.pullTokens(address(0), address(ohm), 1e21, 2**32 - 1);

        vm.expectRevert(bytes("TRANSFER_FROM_FAILED"));
        tbl.pullTokens(address(0), address(ohm), 1e24, 0);
    }

    function testSlashTokens(
        uint200 amount,
        uint8 nusers,
        uint24 lockBound,
        bool slashRecent
    ) public {
        // Setup
        vm.assume(amount < 1e40);
        vm.assume(lockBound > 36 * 2400);
        vm.assume(nusers > 0);

        nusers %= 30;
        uint8 rounds = uint8((uint256(nusers) * (amount % 231)) % 30);

        if (nusers == 0) nusers = 5;
        if (rounds == 0) rounds = 5;
        if (amount <= 400) amount = 401; // random

        // else
        address[] memory usrs = usrfac.create(nusers + 1);
        uint256 length = usrs.length - 1;
        usrs[length] = usrfac.next();

        uint256[][][] memory data = new uint256[][][](length);
        uint256[] memory bals = new uint256[](length);

        Kernel(address(this)).approvedPolicies.mock(address(this), true);

        for (uint256 i; i < length; i++) {
            data[i] = new uint256[][](2);
            data[i][0] = new uint256[](rounds + 1);
            data[i][1] = new uint256[](rounds + 1);

            for (uint256 j; j < rounds; j++) {
                uint32 lockPeriod = uint32(
                    uint256(keccak256(abi.encode(i * j + lockBound))) %
                        lockBound
                );

                if (2**32 - 1 < lockPeriod + block.timestamp) {
                    lockPeriod %= 2**32 - 1;
                }

                if (lockPeriod == 0) lockPeriod = 3600 * 24;
                if (amount == 0) amount = 1e21;

                ohm.transferFrom.mock(usrs[i], address(tbl), amount, true);

                data[i][0][j] = amount; // Amount
                data[i][1][j] = lockPeriod + block.timestamp; // ts
                bals[i] += amount;

                tbl.pullTokens(usrs[i], address(ohm), amount, lockPeriod);
            }
        }

        for (uint256 i; i < length; i++) {
            vm.warp(0);
            address receiver = usrfac.next();

            uint224 slashed = uint224(bals[i] / ((amount % 10) + 1));

            tbl.slashTokens(
                usrs[i],
                receiver,
                address(ohm),
                slashed,
                true,
                slashRecent
            );

            assertEq(tbl.locked(usrs[i], address(ohm)), bals[i] - slashed);
            assertEq(tbl.unlocked(receiver, address(ohm), false), slashed);

            vm.warp(data[i][1][data[i][1].length / 2]);

            assertEq(
                tbl.unlocked(usrs[i], address(ohm), true) +
                    tbl.locked(usrs[i], address(ohm)),
                bals[i] - slashed
            );
        }

        ohm.transfer.mock(
            usrs[length],
            uint224(tbl.unlocked(usrs[length], address(ohm), false)),
            true
        );

        tbl.pushTokens(
            usrs[length],
            address(ohm),
            uint224(tbl.unlocked(usrs[length], address(ohm), false)),
            false
        );

        vm.warp(0);

        ohm.transferFrom.mock(usrs[0], address(tbl), 1e21, true);
        tbl.pullTokens(usrs[0], address(ohm), 1e21, 0);

        tbl.slashTokens(
            usrs[0],
            usrs[length],
            address(ohm),
            1e19,
            false,
            false
        );

        assertEq(tbl.unlocked(usrs[length], address(ohm), false), 1e19);
        assertEq(tbl.unlocked(usrs[0], address(ohm), false), 1e21 - 1e19);

        tbl.slashTokens(
            usrs[0],
            usrs[length],
            address(ohm),
            1e21 - 1e19,
            false,
            false
        );

        assertEq(tbl.unlocked(usrs[length], address(ohm), false), 1e21);
        assertEq(tbl.unlocked(usrs[0], address(ohm), false), 0);
    }

    function testSlashTokensRevertAndRest() public {
        Kernel(address(this)).approvedPolicies.mock(address(this), true);
        address usr = usrfac.next();
        address rec = usrfac.next();

        ohm.transferFrom.mock(usr, address(tbl), 1e21, true);
        ohm.transferFrom.mock(usr, address(tbl), 1e22, true);

        tbl.pullTokens(usr, address(ohm), 1e21, 3600 * 24 * 54);
        tbl.pullTokens(usr, address(ohm), 1e22, 3600 * 24 * 32);

        assertEq(tbl.locked(usr, address(ohm)), 1e21 + 1e22);

        tbl.slashTokens(usr, rec, address(ohm), 5e21, true, true);
        tbl.slashTokens(usr, rec, address(ohm), 5e21, true, false);

        assertEq(tbl.locked(usr, address(ohm)), 1e21);
        assertEq(tbl.unlocked(rec, address(ohm), false), 1e22);

        vm.expectRevert(
            abi.encodeWithSelector(
                TBL_NotEnoughLockedForSlashing.selector,
                1e21
            )
        );
        tbl.slashTokens(usr, rec, address(ohm), 3e21, true, false);

        vm.expectRevert(
            abi.encodeWithSelector(TBL_NotEnoughUnlockedForSlashing.selector, 0)
        );
        tbl.slashTokens(usr, rec, address(ohm), 3e21, false, true);
    }

    function testPushTokensUnlocked(uint224 amount) public {
        /// Setup
        // vm
        vm.assume(amount > 0);

        // else
        address user1 = usrfac.next();
        Kernel(address(this)).approvedPolicies.mock(address(this), true);

        ohm.transferFrom.mock(user1, address(tbl), amount, true);
        ohm.transfer.mock(user1, amount, true);

        // test
        tbl.pullTokens(user1, address(ohm), amount, 0);
        tbl.pushTokens(user1, address(ohm), amount, false);

        assertEq(tbl.unlocked(user1, address(ohm), false), 0);
        assertEq(tbl.locked(user1, address(ohm)), 0);
        assertEq(tbl.unlocked(user1, address(ohm), true), 0);
    }

    function testPushTokensLocked(
        uint200 amount,
        uint8 nusers,
        uint24 lockBound
    ) public {
        // Setup
        vm.assume(amount < 1e40);
        vm.assume(lockBound > 36 * 2400);
        vm.assume(nusers > 0);

        nusers %= 30;
        uint8 rounds = uint8((uint256(nusers) * (amount % 231)) % 30);

        if (nusers == 0) nusers = 5;
        if (rounds == 0) rounds = 5;
        if (amount <= 400) amount = 401; // random

        // else
        address[] memory usrs = usrfac.create(nusers);
        uint256 length = usrs.length;

        uint256[][][] memory data = new uint256[][][](length);

        Kernel(address(this)).approvedPolicies.mock(address(this), true);

        for (uint256 i; i < length; i++) {
            data[i] = new uint256[][](2);
            data[i][0] = new uint256[](rounds);
            data[i][1] = new uint256[](rounds);

            for (uint256 j; j < rounds; j++) {
                uint32 lockPeriod = uint32(
                    uint256(keccak256(abi.encode(i * j + lockBound))) %
                        lockBound
                );

                if (2**32 - 1 < lockPeriod + block.timestamp) {
                    lockPeriod %= 2**32 - 1;
                }

                if (lockPeriod == 0) lockPeriod = 3600 * 24;
                if (amount == 0) amount = 1e21;

                ohm.transferFrom.mock(usrs[i], address(tbl), amount, true);

                data[i][0][j] = amount; // Amount
                data[i][1][j] = lockPeriod + block.timestamp; // ts

                tbl.pullTokens(usrs[i], address(ohm), amount, lockPeriod);
            }
        }

        for (uint256 i; i < length; i++) {
            (data[i][1], data[i][0]) = data[i][1].sortPartner(
                data[i][0],
                0,
                int256(data[i][1].length - 1)
            );

            for (uint256 j; j < data[i][1].length; j++) {
                if (data[i][1][j] >= block.timestamp) {
                    vm.warp(data[i][1][j] + 100);

                    uint256 sum;
                    for (uint256 k = j; k < data[i][1].length; k++) {
                        if (data[i][1][k] < block.timestamp) {
                            sum += data[i][0][k];
                            j = k;
                        }
                    }

                    assertEq(
                        tbl.unlocked(usrs[i], address(ohm), true),
                        uint224(sum)
                    );
                    ohm.transfer.mock(usrs[i], uint224(sum), true);
                    tbl.pushTokens(usrs[i], address(ohm), uint224(sum), true);
                }
            }

            vm.warp(0);
            assertEq(tbl.locked(usrs[i], address(ohm)), 0);
        }
    }

    function testPushTokensLockedRevert() public {
        Kernel(address(this)).approvedPolicies.mock(address(this), true);
        address usr = usrfac.next();
        uint256 timestamp = block.timestamp;

        ohm.transferFrom.mock(usr, address(tbl), 1e21, true);
        tbl.pullTokens(usr, address(ohm), 1e21, 86400);

        vm.warp(timestamp + 24000);

        ohm.transfer.mock(usr, 1e21, true);
        vm.expectRevert(
            abi.encodeWithSelector(TBL_NotEnoughTokensUnlocked.selector, 0)
        );
        tbl.pushTokens(usr, address(ohm), 1e21, true);

        vm.expectRevert(
            abi.encodeWithSelector(TBL_NotEnoughTokensUnlocked.selector, 0)
        );
        tbl.pushTokens(usr, address(ohm), 1e21, false);

        vm.warp(timestamp + 86401);

        tbl.pushTokens(usr, address(ohm), 1e21, true);
    }

    function testExtendLock(
        uint224 amount,
        uint32 lockPeriod,
        uint32 lockExtensionPeriod
    ) public {
        /// Setup
        // vm
        vm.assume(amount > 0);
        vm.assume(lockPeriod > 0);
        vm.assume(lockPeriod + block.timestamp <= 2**32 - 1);
        vm.assume(lockExtensionPeriod > 0);

        // else
        uint256 origTimestamp = block.timestamp;
        address user1 = usrfac.next();
        Kernel(address(this)).approvedPolicies.mock(address(this), true);
        ohm.transferFrom.mock(user1, address(tbl), amount, true);
        ohm.transfer.mock(user1, amount, true);

        // test
        tbl.pullTokens(user1, address(ohm), amount, lockPeriod);

        vm.expectRevert(
            abi.encodeWithSelector(TBL_NotEnoughTokensUnlocked.selector, 0)
        );
        tbl.pushTokens(user1, address(ohm), amount, true);

        skip(lockPeriod);
        vm.expectRevert(
            abi.encodeWithSelector(TBL_NotEnoughTokensUnlocked.selector, 0)
        );
        tbl.pushTokens(user1, address(ohm), amount, true);

        if (
            uint256(lockExtensionPeriod) + uint256(lockPeriod) + origTimestamp >
            2**32 - 1
        ) {
            vm.expectRevert(stdError.arithmeticError);
            tbl.extendLock(user1, address(ohm), amount, lockExtensionPeriod);
        } else {
            tbl.extendLock(user1, address(ohm), amount, lockExtensionPeriod);
            skip(lockExtensionPeriod - 1);
            vm.expectRevert(
                abi.encodeWithSelector(TBL_NotEnoughTokensUnlocked.selector, 0)
            );
            tbl.pushTokens(user1, address(ohm), amount, true);
        }
    }
>>>>>>> a26ccc7c
}<|MERGE_RESOLUTION|>--- conflicted
+++ resolved
@@ -39,9 +39,6 @@
         assertEq32("TBL", tbl.KEYCODE());
     }
 
-<<<<<<< HEAD
-    function testPullTokens(uint256 amount) public {}
-=======
     function testPullTokensNoLock(
         uint224 amount,
         uint8 rounds,
@@ -524,5 +521,4 @@
             tbl.pushTokens(user1, address(ohm), amount, true);
         }
     }
->>>>>>> a26ccc7c
 }