--- conflicted
+++ resolved
@@ -1,40 +1,15 @@
 // SPDX-License-Identifier: AGPL-3.0-only
 pragma solidity ^0.8.10;
 
-<<<<<<< HEAD
-import {FixedPointMathLib} from "solmate/utils/FixedPointMathLib.sol";
-import {Auth, Authority} from "solmate/auth/Auth.sol";
 import {ERC20} from "solmate/tokens/ERC20.sol";
-import {ERC1155} from "solmate/tokens/ERC1155.sol";
-import {ERC721} from "solmate/tokens/ERC721.sol";
 
 import {TransferHelper} from "../libraries/TransferHelper.sol";
-=======
-/// DEPS
-
-import "test-utils/convert.sol";
-import "solmate/utils/SafeTransferLib.sol";
->>>>>>> 52c9244f
-
-/// LOCAL
-
-<<<<<<< HEAD
+
+import {Kernel, Module} from "../Kernel.sol";
+
 interface WETH {
     function deposit() external payable;
 }
-=======
-import "../Kernel.sol";
-
-/// INTERFACES
-
-interface WETH {
-    function deposit() external payable;
-}
-
-// CONST
-
-address constant WETH_ADDRESS = 0xC02aaA39b223FE8D0A0e5C4F27eAD9083C756Cc2;
->>>>>>> 52c9244f
 
 // ERRORS
 error TRSRY_NotReserve();
@@ -48,11 +23,10 @@
 /// @notice Treasury holds reserves, LP tokens and all other assets under the control
 /// of the protocol. Any contracts that need access to treasury assets should
 /// be whitelisted by governance and given proper role.
-// TODO should only allow approved amounts for a policy?
-<<<<<<< HEAD
 contract OlympusTreasury is Module {
     using TransferHelper for ERC20;
 
+    // TODO are these correct tense?
     event ApprovedForWithdrawal(
         address indexed policy_,
         ERC20 indexed token_,
@@ -60,11 +34,27 @@
     );
     event Withdrawal(
         address indexed policy_,
+        address indexed withdrawer_,
         ERC20 indexed token_,
         uint256 amount_
     );
     event ApprovalRevoked(address indexed policy_, ERC20[] tokens_);
+    event DebtIncurred(
+        ERC20 indexed token_,
+        address indexed policy_,
+        uint256 amount_
+    );
+    event DebtRepaid(
+        ERC20 indexed token_,
+        address indexed policy_,
+        uint256 amount_
+    );
     event DebtCleared(
+        ERC20 indexed token_,
+        address indexed policy_,
+        uint256 amount_
+    );
+    event DebtSet(
         ERC20 indexed token_,
         address indexed policy_,
         uint256 amount_
@@ -76,144 +66,90 @@
     // infinite approval is max(uint256). Should be reserved monitored subsystems.
     mapping(address => mapping(ERC20 => uint256)) public withdrawApproval;
 
-    mapping(ERC20 => bool) public isReserve;
-
     // TODO debt for address and token mapping
     mapping(ERC20 => uint256) public totalDebt; // reserve -> totalDebt
     mapping(ERC20 => mapping(address => uint256)) public reserveDebt; // TODO reserve -> debtor -> debt
-=======
-contract TreasuryModule is Module {
-    using SafeTransferLib for ERC20;
-    using convert for *;
-
-    // ######################## ~ VARS ~ ########################
-
-    address immutable self;
-
-    // token - contract - approved amount
-    mapping(address => mapping(address => uint256)) public approvals;
-
-    // token - debt
-    mapping(address => uint256) public debt;
-
-    // ######################## ~ EVENTS + ERRORS ~ ########################
-
-    event DebtIncreased(address token, uint256 delta);
-
-    event DebtReduced(address token, uint256 delta);
-
-    event ActionApprovalRevoked(address action, address token, uint256 delta);
->>>>>>> 52c9244f
-
-    event ActionApprovedForWithdrawal(
-        address action,
-        address token,
-        uint256 delta
-    );
-
-    // ######################## ~ CONSTRUCTOR ~ ########################
-
-    constructor(address kernel_) Module(Kernel(kernel_)) {
-        self = address(this);
+
+    constructor(Kernel kernel_) Module(kernel_) {
+        kernel = kernel_;
     }
 
     function KEYCODE() public pure override returns (bytes5) {
         return "TRSRY";
     }
 
+    /* 
+    TODO breaks getModuleAddress
+    TODO TypeError: Explicit type conversion not allowed from non-payable "address"
+    TODO to "contract OlympusTreasury", which has a payable fallback function.
     receive() external payable {
         WETH(WETH_ADDRESS).deposit{value: msg.value}();
     }
-
-<<<<<<< HEAD
-    // Gov can declare a token to be treated as a reserve
-    function declareReserve(ERC20 token_) external onlyPermitted {
-        isReserve[token_] = true;
-    }
+    */
 
     function getReserveBalance(ERC20 token_) external view returns (uint256) {
-        if (!isReserve[token_]) {
-            revert TRSRY_NotReserve();
-        }
-
         return token_.balanceOf(address(this)) + totalDebt[token_];
-    }
-
-    // TODO is this needed if there's no virtual reserves?
-    function depositReserves(ERC20 token_, uint256 amount_)
-        external
-        onlyPermitted
-    {
-        if (!isReserve[token_]) {
-            revert TRSRY_NotReserve();
-        }
-
-        token_.safeTransferFrom(msg.sender, address(this), amount_);
     }
 
     // Must be carefully managed by governance.
     function requestApprovalFor(
-        address policy_,
-        ERC20 token_,
-        uint256 amount_
-    ) external onlyPermitted {
-        kernel.onlyExecutor(); // TODO should this only be called by gov?
-
-        // TODO account for debtors
-        if (isReserve[token_] == false) revert TRSRY_NotReserve();
-        withdrawApproval[policy_][token_] = amount_;
-
-        emit ApprovedForWithdrawal(policy_, token_, amount_);
-    }
-
-    function withdrawReserves(ERC20 token_, uint256 amount_)
-        public
-        onlyPermitted
-    {
-        if (isReserve[token_] == false) {
-            revert TRSRY_NotReserve();
-        }
-
+        address withdrawer_,
+        ERC20 token_,
+        uint256 amount_
+    ) external onlyPermittedPolicies {
+        withdrawApproval[withdrawer_][token_] = amount_;
+
+        emit ApprovedForWithdrawal(withdrawer_, token_, amount_);
+    }
+
+    function withdrawReserves(
+        address to_,
+        ERC20 token_,
+        uint256 amount_
+    ) public onlyPermittedPolicies {
         uint256 approval = withdrawApproval[msg.sender][token_];
         if (approval < amount_) revert TRSRY_NotApproved();
 
-        if (approval != type(uint256).max) {
+        if (approval != type(uint256).max)
             withdrawApproval[msg.sender][token_] = approval - amount_;
-        }
-
-        token_.safeTransfer(msg.sender, amount_);
-
-        emit Withdrawal(msg.sender, token_, amount_);
+
+        token_.safeTransfer(to_, amount_);
+
+        emit Withdrawal(msg.sender, to_, token_, amount_);
     }
 
     // Anyone can call to revoke a terminated policy's approvals
-    function revokeApproval(address policy_, ERC20[] memory tokens_) external {
-        if (kernel.approvedPolicies(policy_) == true) {
+    function revokeApprovals(address withdrawer_, ERC20[] memory tokens_)
+        external
+    {
+        if (kernel.approvedPolicies(msg.sender) == true)
             revert TRSRY_PolicyStillActive();
-        }
 
         uint256 len = tokens_.length;
         for (uint256 i; i < len; ) {
-            withdrawApproval[policy_][tokens_[i]] = 0;
+            withdrawApproval[withdrawer_][tokens_[i]] = 0;
+            unchecked {
+                ++i;
+            }
         }
 
-        emit ApprovalRevoked(policy_, tokens_);
-    }
-
-    /// TODO DEBT FUNCTIONS
-
-    /// TODO incur debt?
+        emit ApprovalRevoked(withdrawer_, tokens_);
+    }
+
+    /// DEBT FUNCTIONS
+
+    // TODO add withdrawer arguments
 
     function loanReserves(ERC20 token_, uint256 amount_)
         external
-        onlyPermitted
+        onlyPermittedPolicies
     {
         uint256 approval = withdrawApproval[msg.sender][token_];
         if (approval < amount_) revert TRSRY_NotApproved();
 
-        // TODO verify this
+        // If not inf approval, subtract amount from approval
         if (approval != type(uint256).max) {
-            withdrawApproval[msg.sender][token_] = approval - amount_;
+            withdrawApproval[msg.sender][token_] -= amount_;
         }
 
         // Add debt to caller
@@ -222,106 +158,64 @@
 
         // Withdraw to caller
         token_.safeTransfer(msg.sender, amount_);
-    }
-
-    function repayDebt(ERC20 token_, uint256 amount_) external onlyPermitted {
+
+        emit DebtIncurred(token_, msg.sender, amount_);
+    }
+
+    function repayLoan(ERC20 token_, uint256 amount_)
+        external
+        onlyPermittedPolicies
+    {
         // Subtract debt to caller
         reserveDebt[token_][msg.sender] -= amount_;
         totalDebt[token_] -= amount_;
 
         // Deposit from caller
         token_.safeTransferFrom(msg.sender, address(this), amount_);
-    }
-
-    // TODO for repaying debt in different token
+
+        emit DebtRepaid(token_, msg.sender, amount_);
+    }
+
+    // TODO for repaying debt in different tokens. Specifically for changing reserve assets
+    /*
     function repayDebtEquivalent(
         ERC20 origToken_,
         ERC20 repayToken_,
-        uint256 amount_
-    ) external {}
+        uint256 debtAmount_
+    ) external onlyPermittedPolicies {
+        // TODO reduce debt amount of original token
+        reserveDebt[origToken_][msg.sender] -= debtAmount_;
+        totalDebt[origToken_] -= debtAmount_;
+    }
+    */
+
+    // To be used as escape hatch for setting debt in special cases, like swapping reserves to another token
+    function setDebt(
+        ERC20 token_,
+        address debtor_,
+        uint256 amount_
+    ) external onlyPermittedPolicies {
+        uint256 oldDebt = reserveDebt[token_][debtor_];
+
+        // Set debt for debtor
+        reserveDebt[token_][debtor_] = amount_;
+
+        if (oldDebt >= amount_) totalDebt[token_] += amount_;
+        else totalDebt[token_] -= amount_;
+
+        emit DebtSet(token_, debtor_, amount_);
+    }
 
     // TODO Only permitted by governor. Used in case of emergency where loaned amounts cannot be repaid.
     function clearDebt(
         ERC20 token_,
         address debtor_,
         uint256 amount_
-    ) external onlyPermitted {
-        kernel.onlyExecutor();
-
+    ) external onlyPermittedPolicies {
         // Reduce debt for specific address
         reserveDebt[token_][debtor_] -= amount_;
         totalDebt[token_] -= amount_;
 
         emit DebtCleared(token_, debtor_, amount_);
     }
-
-    function setDebt(address token_, uint256 amount_) external onlyPermitted {
-        // TODO check if debt is already set
-        // TODO set debt
-=======
-    /// @dev make treasury policy also be able to note debt for some contracts
-    /// assumption is that caller is not malicious (onlyPermittedPolicies), modifier in changeDebt
-    function loanReserves(
-        address recipient,
-        address token,
-        uint256 amount
-    ) external {
-        changeDebt(token, amount, true);
-        ERC20(token).safeTransfer(recipient, amount);
-    }
-
-    /// @dev modifier in changeDebt
-    function repayReserves(
-        address debtor,
-        address token,
-        uint256 amount
-    ) external {
-        ERC20(token).safeTransferFrom(debtor, self, amount);
-        changeDebt(token, amount, false);
-    }
-
-    function withdrawReserves(
-        address recipient,
-        address token,
-        uint256 amount
-    ) external onlyPermittedPolicies {
-        ERC20(token).safeTransfer(recipient, amount);
-    }
-
-    function getReserveBalance(address token) external view returns (uint256) {
-        return ERC20(token).balanceOf(self) + debt[token];
-    }
-
-    function changeDebt(
-        address token,
-        uint256 delta,
-        bool increase
-    ) public onlyPermittedPolicies {
-        if (increase) {
-            debt[token] += delta;
-            emit DebtIncreased(token, delta);
-        } else {
-            debt[token] -= delta;
-            emit DebtReduced(token, delta);
-        }
-    }
-
-    /// @dev debt is not accounted for since should execute in one go
-    /// otherwise changeDebt
-    function changeApproval(
-        address action,
-        address token,
-        uint256 delta,
-        bool increase
-    ) public onlyPermittedPolicies {
-        if (increase) {
-            approvals[token][action] += delta;
-
-            emit ActionApprovedForWithdrawal(action, token, delta);
-        } else {
-            approvals[token][action] -= delta;
-            emit ActionApprovalRevoked(action, token, delta);
-        }
->>>>>>> 52c9244f
-    }
 }