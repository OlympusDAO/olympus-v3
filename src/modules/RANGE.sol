// SPDX-License-Identifier: AGPL-3.0
pragma solidity 0.8.15;

import {TransferHelper} from "libraries/TransferHelper.sol";
import {FullMath} from "libraries/FullMath.sol";
import {ERC20} from "solmate/tokens/ERC20.sol";
import "src/Kernel.sol";

error RANGE_InvalidParams();

/// @notice Olympus Range data storage module
/// @dev    The Olympus Range contract stores information about the Olympus Range market operations status.
///         It provides a standard interface for Range data, including range prices and capacities of each range side.
///         The data provided by this contract is used by the Olympus Range Operator to perform market operations.
///         The Olympus Range Data is updated each epoch by the Olympus Range Operator contract.
contract OlympusRange is Module {
    using TransferHelper for ERC20;
    using FullMath for uint256;

<<<<<<< HEAD
    event WallUp(bool high, uint256 timestamp, uint256 capacity);
    event WallDown(bool high, uint256 timestamp);
    event CushionUp(bool high, uint256 timestamp, uint256 capacity);
    event CushionDown(bool high, uint256 timestamp);
=======
    /* ========== EVENTS =========== */

    event WallUp(bool high_, uint256 timestamp_, uint256 capacity_);
    event WallDown(bool high_, uint256 timestamp_, uint256 capacity_);
    event CushionUp(bool high_, uint256 timestamp_, uint256 capacity_);
    event CushionDown(bool high_, uint256 timestamp_);
    event PricesChanged(
        uint256 wallLowPrice_,
        uint256 cushionLowPrice_,
        uint256 cushionHighPrice_,
        uint256 wallHighPrice_
    );
    event SpreadsChanged(uint256 cushionSpread_, uint256 wallSpread_);
    event ThresholdFactorChanged(uint256 thresholdFactor_);
>>>>>>> 66cb56e4

    struct Line {
        uint256 price; // Price for the specified level
    }

    struct Band {
        Line high; // Price of the high side of the band
        Line low; // Price of the low side of the band
        uint256 spread; // Spread of the band (increase/decrease from the moving average to set the band prices), percent with 2 decimal places (i.e. 1000 = 10% spread)
    }

    struct Side {
        bool active; // Whether or not the side is active (i.e. the Operator is performing market operations on this side, true = active, false = inactive)
        uint48 lastActive; // Unix timestamp when the side was last active (in seconds)
        uint256 capacity; // Amount of tokens that can be used to defend the side of the range. Specified in OHM tokens on the high side and Reserve tokens on the low side.
        uint256 threshold; // Amount of tokens under which the side is taken down. Specified in OHM tokens on the high side and Reserve tokens on the low side.
        uint256 market; // Market ID of the cushion bond market for the side. If no market is active, the market ID is set to max uint256 value.
    }

    struct Range {
        Side low; // Data specific to the low side of the range
        Side high; // Data specific to the high side of the range
        Band cushion; // Data relevant to cushions on both sides of the range
        Band wall; // Data relevant to walls on both sides of the range
    }

    // Range data singleton. See range().
    Range internal _range;

    /// @notice Threshold factor for the change, a percent in 2 decimals (i.e. 1000 = 10%). Determines how much of the capacity must be spent before the side is taken down.
    /// @dev    A threshold is required so that a wall is not "active" with a capacity near zero, but unable to be depleted practically (dust).
    uint256 public thresholdFactor;

    uint256 public constant FACTOR_SCALE = 1e4;

    /// @notice OHM token contract address
    ERC20 public immutable ohm;

    /// @notice Reserve token contract address
    ERC20 public immutable reserve;

    /*//////////////////////////////////////////////////////////////
                            MODULE INTERFACE
    //////////////////////////////////////////////////////////////*/

    constructor(
        Kernel kernel_,
        ERC20[2] memory tokens_,
        uint256[3] memory rangeParams_ // [thresholdFactor, cushionSpread, wallSpread]
    ) Module(kernel_) {
        _range = Range({
            low: Side({
                active: false,
                lastActive: uint48(block.timestamp),
                capacity: 0,
                threshold: 0,
                market: type(uint256).max
            }),
            high: Side({
                active: false,
                lastActive: uint48(block.timestamp),
                capacity: 0,
                threshold: 0,
                market: type(uint256).max
            }),
            cushion: Band({low: Line({price: 0}), high: Line({price: 0}), spread: rangeParams_[1]}),
            wall: Band({low: Line({price: 0}), high: Line({price: 0}), spread: rangeParams_[2]})
        });

        thresholdFactor = rangeParams_[0];
        ohm = tokens_[0];
        reserve = tokens_[1];

        emit SpreadsChanged(rangeParams_[1], rangeParams_[2]);
        emit ThresholdFactorChanged(rangeParams_[0]);
    }

    /// @inheritdoc Module
    function KEYCODE() public pure override returns (Keycode) {
        return toKeycode("RANGE");
    }

    /// @inheritdoc Module
    function VERSION()
        external
        pure
        override
        returns (
            uint8 major,
            uint8 minor,
            uint8 bugfix
        )
    {
        return (1, 0, 0);
    }

    /*//////////////////////////////////////////////////////////////
                               CORE LOGIC
    //////////////////////////////////////////////////////////////*/

    /// @notice Update the capacity for a side of the range.
    /// @notice Access restricted to activated policies.
    /// @param  high_ - Specifies the side of the range to update capacity for (true = high side, false = low side).
    /// @param  capacity_ - Amount to set the capacity to (OHM tokens for high side, Reserve tokens for low side).
    function updateCapacity(bool high_, uint256 capacity_) external permissioned {
        if (high_) {
            // Update capacity
            _range.high.capacity = capacity_;

            // If the new capacity is below the threshold, deactivate the wall if they are currently active
            if (capacity_ < _range.high.threshold && _range.high.active) {
                // Set wall to inactive
                _range.high.active = false;
                _range.high.lastActive = uint48(block.timestamp);

                // // Set cushion to inactive
                // updateMarket(true, type(uint256).max, 0);

<<<<<<< HEAD
                emit WallDown(true, block.timestamp);
=======
                /// Emit event
                emit WallDown(true, block.timestamp, capacity_);
>>>>>>> 66cb56e4
            }
        } else {
            // Update capacity
            _range.low.capacity = capacity_;

            // If the new capacity is below the threshold, deactivate the wall if they are currently active
            if (capacity_ < _range.low.threshold && _range.low.active) {
                // Set wall to inactive
                _range.low.active = false;
                _range.low.lastActive = uint48(block.timestamp);

                // // Set cushion to inactive
                // updateMarket(false, type(uint256).max, 0);

<<<<<<< HEAD
                emit WallDown(false, block.timestamp);
=======
                /// Emit event
                emit WallDown(false, block.timestamp, capacity_);
>>>>>>> 66cb56e4
            }
        }
    }

    /// @notice Update the prices for the low and high sides.
    /// @notice Access restricted to activated policies.
    /// @param  movingAverage_ - Current moving average price to set range prices from.
    function updatePrices(uint256 movingAverage_) external permissioned {
        // Cache the spreads
        uint256 wallSpread = _range.wall.spread;
        uint256 cushionSpread = _range.cushion.spread;

        // Calculate new wall and cushion values from moving average and spread
        _range.wall.low.price = (movingAverage_ * (FACTOR_SCALE - wallSpread)) / FACTOR_SCALE;
        _range.wall.high.price = (movingAverage_ * (FACTOR_SCALE + wallSpread)) / FACTOR_SCALE;

        _range.cushion.low.price = (movingAverage_ * (FACTOR_SCALE - cushionSpread)) / FACTOR_SCALE;
        _range.cushion.high.price =
            (movingAverage_ * (FACTOR_SCALE + cushionSpread)) /
            FACTOR_SCALE;

        emit PricesChanged(
            _range.wall.low.price,
            _range.cushion.low.price,
            _range.cushion.high.price,
            _range.wall.high.price
        );
    }

    /// @notice Regenerate a side of the range to a specific capacity.
    /// @notice Access restricted to activated policies.
    /// @param  high_ - Specifies the side of the range to regenerate (true = high side, false = low side).
    /// @param  capacity_ - Amount to set the capacity to (OHM tokens for high side, Reserve tokens for low side).
    function regenerate(bool high_, uint256 capacity_) external permissioned {
        uint256 threshold = (capacity_ * thresholdFactor) / FACTOR_SCALE;

        if (high_) {
            // Re-initialize the high side
            _range.high = Side({
                active: true,
                lastActive: uint48(block.timestamp),
                capacity: capacity_,
                threshold: threshold,
                market: _range.high.market
            });
        } else {
            // Reinitialize the low side
            _range.low = Side({
                active: true,
                lastActive: uint48(block.timestamp),
                capacity: capacity_,
                threshold: threshold,
                market: _range.low.market
            });
        }

        emit WallUp(high_, block.timestamp, capacity_);
    }

    /// @notice Update the market ID (cushion) for a side of the range.
    /// @notice Access restricted to activated policies.
    /// @param  high_ - Specifies the side of the range to update market for (true = high side, false = low side).
    /// @param  market_ - Market ID to set for the side.
    /// @param  marketCapacity_ - Amount to set the last market capacity to (OHM tokens for high side, Reserve tokens for low side).
    function updateMarket(
        bool high_,
        uint256 market_,
        uint256 marketCapacity_
    ) public permissioned {
        // If market id is max uint256, then marketCapacity must be 0
        if (market_ == type(uint256).max && marketCapacity_ != 0) revert RANGE_InvalidParams();

        // Store updated state
        if (high_) {
            _range.high.market = market_;
        } else {
            _range.low.market = market_;
        }

        if (market_ == type(uint256).max) {
            emit CushionDown(high_, block.timestamp);
        } else {
            emit CushionUp(high_, block.timestamp, marketCapacity_);
        }
    }

    /// @notice Set the wall and cushion spreads.
    /// @notice Access restricted to activated policies.
    /// @param  cushionSpread_ - Percent spread to set the cushions at above/below the moving average, assumes 2 decimals (i.e. 1000 = 10%).
    /// @param  wallSpread_ - Percent spread to set the walls at above/below the moving average, assumes 2 decimals (i.e. 1000 = 10%).
    /// @dev    The new spreads will not go into effect until the next time updatePrices() is called.
    function setSpreads(uint256 cushionSpread_, uint256 wallSpread_) external permissioned {
        // Confirm spreads are within allowed values
        if (
            wallSpread_ > 10000 ||
            wallSpread_ < 100 ||
            cushionSpread_ > 10000 ||
            cushionSpread_ < 100 ||
            cushionSpread_ > wallSpread_
        ) revert RANGE_InvalidParams();

        // Set spreads
        _range.wall.spread = wallSpread_;
        _range.cushion.spread = cushionSpread_;

        emit SpreadsChanged(wallSpread_, cushionSpread_);
    }

    /// @notice Set the threshold factor for when a wall is considered "down".
    /// @notice Access restricted to activated policies.
    /// @param  thresholdFactor_ - Percent of capacity that the wall should close below, assumes 2 decimals (i.e. 1000 = 10%).
    /// @dev    The new threshold factor will not go into effect until the next time regenerate() is called for each side of the wall.
    function setThresholdFactor(uint256 thresholdFactor_) external permissioned {
        if (thresholdFactor_ > 10000 || thresholdFactor_ < 100) revert RANGE_InvalidParams();
        thresholdFactor = thresholdFactor_;

        emit ThresholdFactorChanged(thresholdFactor_);
    }

    /*//////////////////////////////////////////////////////////////
                             VIEW FUNCTIONS
    //////////////////////////////////////////////////////////////*/

    /// @notice Get the full Range data in a struct.
    function range() external view returns (Range memory) {
        return _range;
    }

    /// @notice Get the capacity for a side of the range.
    /// @param  high_ - Specifies the side of the range to get capacity for (true = high side, false = low side).
    function capacity(bool high_) external view returns (uint256) {
        if (high_) {
            return _range.high.capacity;
        } else {
            return _range.low.capacity;
        }
    }

    /// @notice Get the status of a side of the range (whether it is active or not).
    /// @param  high_ - Specifies the side of the range to get status for (true = high side, false = low side).
    function active(bool high_) external view returns (bool) {
        if (high_) {
            return _range.high.active;
        } else {
            return _range.low.active;
        }
    }

    /// @notice Get the price for the wall or cushion for a side of the range.
    /// @param  wall_ - Specifies the band to get the price for (true = wall, false = cushion).
    /// @param  high_ - Specifies the side of the range to get the price for (true = high side, false = low side).
    function price(bool wall_, bool high_) external view returns (uint256) {
        if (wall_) {
            if (high_) {
                return _range.wall.high.price;
            } else {
                return _range.wall.low.price;
            }
        } else {
            if (high_) {
                return _range.cushion.high.price;
            } else {
                return _range.cushion.low.price;
            }
        }
    }

    /// @notice Get the spread for the wall or cushion band.
    /// @param  wall_ - Specifies the band to get the spread for (true = wall, false = cushion).
    function spread(bool wall_) external view returns (uint256) {
        if (wall_) {
            return _range.wall.spread;
        } else {
            return _range.cushion.spread;
        }
    }

    /// @notice Get the market ID for a side of the range.
    /// @param  high_ - Specifies the side of the range to get market for (true = high side, false = low side).
    function market(bool high_) external view returns (uint256) {
        if (high_) {
            return _range.high.market;
        } else {
            return _range.low.market;
        }
    }

    /// @notice Get the timestamp when the range was last active.
    /// @param  high_ - Specifies the side of the range to get timestamp for (true = high side, false = low side).
    function lastActive(bool high_) external view returns (uint256) {
        if (high_) {
            return _range.high.lastActive;
        } else {
            return _range.low.lastActive;
        }
    }
}<|MERGE_RESOLUTION|>--- conflicted
+++ resolved
@@ -16,14 +16,6 @@
 contract OlympusRange is Module {
     using TransferHelper for ERC20;
     using FullMath for uint256;
-
-<<<<<<< HEAD
-    event WallUp(bool high, uint256 timestamp, uint256 capacity);
-    event WallDown(bool high, uint256 timestamp);
-    event CushionUp(bool high, uint256 timestamp, uint256 capacity);
-    event CushionDown(bool high, uint256 timestamp);
-=======
-    /* ========== EVENTS =========== */
 
     event WallUp(bool high_, uint256 timestamp_, uint256 capacity_);
     event WallDown(bool high_, uint256 timestamp_, uint256 capacity_);
@@ -37,7 +29,6 @@
     );
     event SpreadsChanged(uint256 cushionSpread_, uint256 wallSpread_);
     event ThresholdFactorChanged(uint256 thresholdFactor_);
->>>>>>> 66cb56e4
 
     struct Line {
         uint256 price; // Price for the specified level
@@ -153,15 +144,7 @@
                 _range.high.active = false;
                 _range.high.lastActive = uint48(block.timestamp);
 
-                // // Set cushion to inactive
-                // updateMarket(true, type(uint256).max, 0);
-
-<<<<<<< HEAD
-                emit WallDown(true, block.timestamp);
-=======
-                /// Emit event
                 emit WallDown(true, block.timestamp, capacity_);
->>>>>>> 66cb56e4
             }
         } else {
             // Update capacity
@@ -173,15 +156,7 @@
                 _range.low.active = false;
                 _range.low.lastActive = uint48(block.timestamp);
 
-                // // Set cushion to inactive
-                // updateMarket(false, type(uint256).max, 0);
-
-<<<<<<< HEAD
-                emit WallDown(false, block.timestamp);
-=======
-                /// Emit event
                 emit WallDown(false, block.timestamp, capacity_);
->>>>>>> 66cb56e4
             }
         }
     }
