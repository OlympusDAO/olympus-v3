// SPDX-License-Identifier: GPL-3.0
pragma solidity 0.8.15;
pragma abicoder v2;

import "../base/Structs.sol";
import {IBunniHub} from "./IBunniHub.sol";

/// @title BunniLens
/// @author zefram.eth
/// @notice Helper functions for fetching info about Bunni positions
interface IBunniLens {
    /// @notice The BunniHub that the lens contract reads from
    function hub() external view returns (IBunniHub);

    /// @notice Computes the amount of liquidity and token amounts each full share token
    /// can be redeemed for when calling withdraw().
    /// @param key The Bunni position's key
    /// @return liquidity_ The liquidity amount that each full share is worth
    /// @return amount0 The amount of token0 that each full share can be redeemed for
    /// @return amount1 The amount of token1 that each full share can be redeemed for
    function pricePerFullShare(
        BunniKey calldata key
    ) external view returns (uint128 liquidity_, uint256 amount0, uint256 amount1);

    /// @notice Returns the token reserve in the liquidity position.
    /// @param key The Bunni position's key
    /// @return reserve0 The amount of token0 in the liquidity position
    /// @return reserve1 The amount of token1 in the liquidity position
    function getReserves(
        BunniKey calldata key
    ) external view returns (uint112 reserve0, uint112 reserve1);

<<<<<<< HEAD
    /// @notice Returns the uncollected fees for the position.
    /// @dev    Includes cached fees that have not yet been withdrawn or compounded.
    /// @param key The Bunni position's key
    /// @return fee0 The amount of token0 in uncollected fees
    /// @return fee1 The amount of token1 in uncollected fees
=======
    /// @notice         Returns the uncollected fees for the position.
    /// @notice         Uncollected fees are composed of:
    /// @notice         - Fees that have been calculated and cached in the position
    /// @notice         - Fees that have not been calculated yet, but are owed to the position
    ///
    /// @param key      The Bunni position's key
    /// @return fee0    The amount of token0 in uncollected fees
    /// @return fee1    The amount of token1 in uncollected fees
>>>>>>> 9c7ff806
    function getUncollectedFees(
        BunniKey calldata key
    ) external view returns (uint256 fee0, uint256 fee1);
}<|MERGE_RESOLUTION|>--- conflicted
+++ resolved
@@ -30,13 +30,6 @@
         BunniKey calldata key
     ) external view returns (uint112 reserve0, uint112 reserve1);
 
-<<<<<<< HEAD
-    /// @notice Returns the uncollected fees for the position.
-    /// @dev    Includes cached fees that have not yet been withdrawn or compounded.
-    /// @param key The Bunni position's key
-    /// @return fee0 The amount of token0 in uncollected fees
-    /// @return fee1 The amount of token1 in uncollected fees
-=======
     /// @notice         Returns the uncollected fees for the position.
     /// @notice         Uncollected fees are composed of:
     /// @notice         - Fees that have been calculated and cached in the position
@@ -45,7 +38,6 @@
     /// @param key      The Bunni position's key
     /// @return fee0    The amount of token0 in uncollected fees
     /// @return fee1    The amount of token1 in uncollected fees
->>>>>>> 9c7ff806
     function getUncollectedFees(
         BunniKey calldata key
     ) external view returns (uint256 fee0, uint256 fee1);
