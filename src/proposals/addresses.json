--- conflicted
+++ resolved
@@ -150,26 +150,6 @@
         "name": "olympus-policy-contract-registry-admin"
     },
     {
-<<<<<<< HEAD
-        "addr": "0x0000000000000000000000000000000000000000",
-        "chainId": 1,
-        "name": "olympus-policy-convertible-deposit-auctioneer"
-    },
-    {
-        "addr": "0x0000000000000000000000000000000000000000",
-        "chainId": 1,
-        "name": "olympus-policy-convertible-deposit-facility"
-    },
-    {
-        "addr": "0x0000000000000000000000000000000000000000",
-        "chainId": 1,
-        "name": "olympus-policy-emissionmanager-1_2"
-    },
-    {
-        "addr": "0x0000000000000000000000000000000000000000",
-        "chainId": 1,
-        "name": "olympus-policy-heart-1_7"
-=======
         "addr": "0xD3204Ae00d6599Ba6e182c6D640A79d76CdAad74",
         "chainId": 1,
         "name": "olympus-module-dlgte"
@@ -193,6 +173,25 @@
         "addr": "0xe6C5dc8508939B1c417f83B7fed3149ef22cF3Ff",
         "chainId": 1,
         "name": "origami-finance-hohm-manager"
->>>>>>> 7bd17206
+    },
+    {
+        "addr": "0x0000000000000000000000000000000000000000",
+        "chainId": 1,
+        "name": "olympus-policy-convertible-deposit-auctioneer"
+    },
+    {
+        "addr": "0x0000000000000000000000000000000000000000",
+        "chainId": 1,
+        "name": "olympus-policy-convertible-deposit-facility"
+    },
+    {
+        "addr": "0x0000000000000000000000000000000000000000",
+        "chainId": 1,
+        "name": "olympus-policy-emissionmanager-1_2"
+    },
+    {
+        "addr": "0x0000000000000000000000000000000000000000",
+        "chainId": 1,
+        "name": "olympus-policy-heart-1_7"
     }
 ]