// SPDX-License-Identifier: AGPL-3.0-only
pragma solidity ^0.8.10;

abstract contract Module {
    error Module_OnlyApprovedPolicy(address caller_);
    error Module_OnlyPermissionedPolicy(address caller_);

    Kernel public _kernel;

    constructor(Kernel kernel_) {
        _kernel = kernel_;
    }

    function KEYCODE() public pure virtual returns (bytes3) {}

    modifier onlyPermitted() {
<<<<<<< HEAD
        if (_kernel.getWritePermissions(KEYCODE(), msg.sender) == false)
=======
        if (!_kernel.getWritePermissions(KEYCODE(), msg.sender))
>>>>>>> 4f5245da
            revert Module_OnlyPermissionedPolicy(msg.sender);
        _;
    }
}

abstract contract Policy {
    error Policy_ModuleDoesNotExist(bytes3 keycode_);
    error Policy_OnlyKernel(address caller_);

    Kernel public _kernel;

    constructor(Kernel kernel_) {
        _kernel = kernel_;
    }

<<<<<<< HEAD
    function getModuleAddress(bytes3 keycode_) internal view returns (address) {
=======
    function requireModule(bytes3 keycode_) internal view returns (address) {
>>>>>>> 4f5245da
        address moduleForKeycode = _kernel.getModuleForKeycode(keycode_);

        if (moduleForKeycode != address(0))
            revert Policy_ModuleDoesNotExist(keycode_);

        return moduleForKeycode;
    }

<<<<<<< HEAD
    function configureReads() external virtual onlyKernel {}

    function requestWrites()
        external
        view
=======
    function configureModules()
        external
>>>>>>> 4f5245da
        virtual
        onlyKernel
        returns (bytes3[] memory permissions)
    {}

    modifier onlyKernel() {
        if (msg.sender != address(_kernel))
            revert Policy_OnlyKernel(msg.sender);
        _;
    }
}

enum Actions {
    InstallModule,
    UpgradeModule,
    ApprovePolicy,
    TerminatePolicy,
    ChangeExecutor
}

struct Instruction {
    Actions action;
    address target;
}

contract Kernel {
    event Kernel_WritePermissionsUpdated(
        bytes3 indexed keycode_,
        address indexed policy_,
        bool enabled_
    );

    error Kernel_OnlyExecutor(address caller_);
    error Kernel_ModuleAlreadyInstalled(bytes3 module_);
    error Kernel_ModuleAlreadyExists(bytes3 module_);
    error Kernel_PolicyAlreadyApproved(address policy_);
    error Kernel_PolicyNotApproved(address policy_);

    address public executor;

    constructor() {
        executor = msg.sender;
    }

    modifier onlyExecutor() {
        if (msg.sender != executor) revert Kernel_OnlyExecutor(msg.sender);
        _;
    }

    ///////////////////////////////////////////////////////////////////////////////////////
    //                                 DEPENDENCY MANAGEMENT                             //
    ///////////////////////////////////////////////////////////////////////////////////////

    mapping(bytes3 => address) public getModuleForKeycode; // get contract for module keycode
    mapping(address => bytes3) public getKeycodeForModule; // get module keycode for contract
    mapping(address => bool) public approvedPolicies; // whitelisted apps
    mapping(bytes3 => mapping(address => bool)) public getWritePermissions; // can module (bytes3) be written to by policy (address)
    address[] public allPolicies;

    event ActionExecuted(Actions action_, address target_);

    function executeAction(Actions action_, address target_)
        external
        onlyExecutor
    {
        if (action_ == Actions.InstallModule) {
            _installModule(target_);
        } else if (action_ == Actions.UpgradeModule) {
            _upgradeModule(target_);
        } else if (action_ == Actions.ApprovePolicy) {
            _approvePolicy(target_);
        } else if (action_ == Actions.TerminatePolicy) {
            _terminatePolicy(target_);
        } else if (action_ == Actions.ChangeExecutor) {
            // Require kernel to install the CPU module before calling ChangeExecutor on it
            if (getKeycodeForModule[target_] != "CPU")
                revert Kernel_OnlyExecutor(target_);

            executor = target_;
        }

        emit ActionExecuted(action_, target_);
    }

    function _installModule(address newModule_) internal {
        bytes3 keycode = Module(newModule_).KEYCODE();

        // @NOTE check newModule_ != 0
        if (getModuleForKeycode[keycode] != address(0))
            revert Kernel_ModuleAlreadyInstalled(keycode);

        getModuleForKeycode[keycode] = newModule_;
        getKeycodeForModule[newModule_] = keycode;
    }

    function _upgradeModule(address newModule_) internal {
        bytes3 keycode = Module(newModule_).KEYCODE();
        address oldModule = getModuleForKeycode[keycode];

        if (oldModule == address(0) || oldModule == newModule_)
            revert Kernel_ModuleAlreadyExists(keycode);

        getKeycodeForModule[oldModule] = bytes3(0);
        getKeycodeForModule[newModule_] = keycode;
        getModuleForKeycode[keycode] = newModule_;

        _reconfigurePolicies();
    }

    function _approvePolicy(address policy_) internal {
        if (approvedPolicies[policy_] == true)
            revert Kernel_PolicyAlreadyApproved(policy_);

        approvedPolicies[policy_] = true;

        Policy(policy_).configureReads();

        bytes3[] memory permissions = Policy(policy_).requestWrites();
        _setWritePermissions(policy_, permissions, true);

        allPolicies.push(policy_);
<<<<<<< HEAD
=======
        bytes3[] memory permissions = Policy(policy_).configureModules();
        _grantWritePermissions(policy_, permissions);
>>>>>>> 4f5245da
    }

    function _terminatePolicy(address policy_) internal {
        if (approvedPolicies[policy_] == false)
            revert Kernel_PolicyNotApproved(policy_);

        approvedPolicies[policy_] = false;
<<<<<<< HEAD

        bytes3[] memory permissions = Policy(policy_).requestWrites();
        _setWritePermissions(policy_, permissions, false);
=======
        bytes3[] memory permissions = Policy(policy_).configureModules();
        _revokeWritePermissions(policy_, permissions);
>>>>>>> 4f5245da
    }

    function _reconfigurePolicies() internal {
        for (uint256 i = 0; i < allPolicies.length; i++) {
            address policy_ = allPolicies[i];

            if (approvedPolicies[policy_] == true)
                Policy(policy_).configureReads();
        }
    }

    function _setWritePermissions(
        address policy_,
        bytes3[] memory keycodes_,
        bool canWrite_
    ) internal {
        for (uint256 i = 0; i < keycodes_.length; i++) {
            getWritePermissions[keycodes_[i]][policy_] = canWrite_;
            emit Kernel_WritePermissionsUpdated(
                keycodes_[i],
                policy_,
                canWrite_
            );
        }
    }

    function _grantWritePermissions(address policy_, bytes3[] memory keycodes_)
        internal
    {
        for (uint256 i = 0; i < keycodes_.length; i++) {
            bytes3 keycode = keycodes_[i];
            getWritePermissions[keycode][policy_] = true;
        }
    }

    function _revokeWritePermissions(address policy_, bytes3[] memory keycodes_)
        internal
    {
        for (uint256 i = 0; i < keycodes_.length; i++) {
            getWritePermissions[keycodes_[i]][policy_] = false;
        }
    }
}<|MERGE_RESOLUTION|>--- conflicted
+++ resolved
@@ -14,11 +14,7 @@
     function KEYCODE() public pure virtual returns (bytes3) {}
 
     modifier onlyPermitted() {
-<<<<<<< HEAD
         if (_kernel.getWritePermissions(KEYCODE(), msg.sender) == false)
-=======
-        if (!_kernel.getWritePermissions(KEYCODE(), msg.sender))
->>>>>>> 4f5245da
             revert Module_OnlyPermissionedPolicy(msg.sender);
         _;
     }
@@ -34,11 +30,7 @@
         _kernel = kernel_;
     }
 
-<<<<<<< HEAD
     function getModuleAddress(bytes3 keycode_) internal view returns (address) {
-=======
-    function requireModule(bytes3 keycode_) internal view returns (address) {
->>>>>>> 4f5245da
         address moduleForKeycode = _kernel.getModuleForKeycode(keycode_);
 
         if (moduleForKeycode != address(0))
@@ -47,16 +39,11 @@
         return moduleForKeycode;
     }
 
-<<<<<<< HEAD
     function configureReads() external virtual onlyKernel {}
 
     function requestWrites()
         external
         view
-=======
-    function configureModules()
-        external
->>>>>>> 4f5245da
         virtual
         onlyKernel
         returns (bytes3[] memory permissions)
@@ -178,11 +165,6 @@
         _setWritePermissions(policy_, permissions, true);
 
         allPolicies.push(policy_);
-<<<<<<< HEAD
-=======
-        bytes3[] memory permissions = Policy(policy_).configureModules();
-        _grantWritePermissions(policy_, permissions);
->>>>>>> 4f5245da
     }
 
     function _terminatePolicy(address policy_) internal {
@@ -190,14 +172,9 @@
             revert Kernel_PolicyNotApproved(policy_);
 
         approvedPolicies[policy_] = false;
-<<<<<<< HEAD
 
         bytes3[] memory permissions = Policy(policy_).requestWrites();
         _setWritePermissions(policy_, permissions, false);
-=======
-        bytes3[] memory permissions = Policy(policy_).configureModules();
-        _revokeWritePermissions(policy_, permissions);
->>>>>>> 4f5245da
     }
 
     function _reconfigurePolicies() internal {
