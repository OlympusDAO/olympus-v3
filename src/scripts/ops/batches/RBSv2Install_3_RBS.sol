--- conflicted
+++ resolved
@@ -446,10 +446,6 @@
         // 7. Configure BTRFLY on PRICE
 
         // 0. Load variables from the JSON file
-<<<<<<< HEAD
-=======
-        // TODO final values need to be added
->>>>>>> 69e36300
         // Caution: the last observation time for the assets needs to be set in a way that it will not be stale (which would cause a revert)
         string memory argData = vm.readFile("./src/scripts/ops/batches/RBSv2Install_3_RBS.json");
 
