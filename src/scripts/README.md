# Deployment Instructions
<<<<<<< HEAD
1. Update the solidity deployment script `src/scripts/deployment/DeployV2.sol`.
    - If necessary, add external dependencies (e.g. `sdai = ERC20(envAddress("external.tokens.sDAI"));`)
    - Create a function to handle the deployment of the new contracts (e.g. `_deployBLVaultLusd()`)
    - Add the new contracts to the selectorMap with their corresponding keys.
=======

1. Update the solidity deployment script `src/scripts/deployment/DeployV2.sol`.
    - If necessary, add external dependencies (e.g. `sdai = ERC20(envAddress("external.tokens.sDAI"));`)
    - Create a function to handle the deployment of the new contracts (e.g. `_deployBLVaultLusd()`)
    - Add the new contracts to the `selectorMap` with their corresponding keys.
>>>>>>> 76b92561
2. Update the configuration-input JSON file `src/scripts/deployment/deploy.json`
    - Use the corresponding keys for the selectorMap in `#1.3`.
    - Use any necessary configuration parameters.
    - Create a copy the file under `src/scripts/deploy/savedDeployments/` and give it the same name as internal function created in `#1.2`.
3. If external dependencies are required, add them in `src/scripts/env.json`, so that they can be used in `DeployV2.sol`.
4. If necessary, update your `.env` file. It should, at least, have the same variables as in `.env.deploy.example`.
<<<<<<< HEAD
5. Run `./src/scripts/deploy/deployV2.sh` to run the deployment shell script.
    - If you want to broadcast the tx to the network, uncomment the last line of the script.
=======
5. Run `shell/deploy.sh $DEPLOY_FILE_PATH` to run the deployment shell script. E.g. `shell/deploy.sh src/scripts/savedDeployments/rbs_v1_3.json`
    - If you want to broadcast the tx to the network, uncomment the line of the script containing `--broadcast`. Only do so after having tested the deployment.
>>>>>>> 76b92561
6. After a successful deployment, update `src/scripts/env.json` with the new contract addresses.
7. Finally, use [olymsig](https://github.com/OlympusDAO/olymsig) (or [olymsig-testnet](https://github.com/OlympusDAO/olymsig-testnet) if testing the deployment) to plug the newly deployed contracts into `olympus-v3`.

# DeployV2 Instructions for CrossChain

<<<<<<< HEAD
- Need to deploy OHM token separately.
- `env.json` is a dependency file.
- Within `env.json`, make new top-level structure for arbitrum.
- Change `deploy.json` to list only contracts to deploy.
- Make a separate `deploy.json` for mainnet for bridge and one with kernel, minter, and bridge for L2s.
=======
-   Need to deploy OHM token separately.
-   `env.json` is a dependency file.
-   Within `env.json`, make new top-level structure for arbitrum.
-   Change `deploy.json` to list only contracts to deploy.
-   Make a separate `deploy.json` for mainnet for bridge and one with kernel, minter, and bridge for L2s.
>>>>>>> 76b92561
<|MERGE_RESOLUTION|>--- conflicted
+++ resolved
@@ -1,44 +1,24 @@
 # Deployment Instructions
-<<<<<<< HEAD
-1. Update the solidity deployment script `src/scripts/deployment/DeployV2.sol`.
-    - If necessary, add external dependencies (e.g. `sdai = ERC20(envAddress("external.tokens.sDAI"));`)
-    - Create a function to handle the deployment of the new contracts (e.g. `_deployBLVaultLusd()`)
-    - Add the new contracts to the selectorMap with their corresponding keys.
-=======
 
 1. Update the solidity deployment script `src/scripts/deployment/DeployV2.sol`.
     - If necessary, add external dependencies (e.g. `sdai = ERC20(envAddress("external.tokens.sDAI"));`)
     - Create a function to handle the deployment of the new contracts (e.g. `_deployBLVaultLusd()`)
     - Add the new contracts to the `selectorMap` with their corresponding keys.
->>>>>>> 76b92561
 2. Update the configuration-input JSON file `src/scripts/deployment/deploy.json`
     - Use the corresponding keys for the selectorMap in `#1.3`.
     - Use any necessary configuration parameters.
     - Create a copy the file under `src/scripts/deploy/savedDeployments/` and give it the same name as internal function created in `#1.2`.
 3. If external dependencies are required, add them in `src/scripts/env.json`, so that they can be used in `DeployV2.sol`.
 4. If necessary, update your `.env` file. It should, at least, have the same variables as in `.env.deploy.example`.
-<<<<<<< HEAD
-5. Run `./src/scripts/deploy/deployV2.sh` to run the deployment shell script.
-    - If you want to broadcast the tx to the network, uncomment the last line of the script.
-=======
 5. Run `shell/deploy.sh $DEPLOY_FILE_PATH` to run the deployment shell script. E.g. `shell/deploy.sh src/scripts/savedDeployments/rbs_v1_3.json`
     - If you want to broadcast the tx to the network, uncomment the line of the script containing `--broadcast`. Only do so after having tested the deployment.
->>>>>>> 76b92561
 6. After a successful deployment, update `src/scripts/env.json` with the new contract addresses.
 7. Finally, use [olymsig](https://github.com/OlympusDAO/olymsig) (or [olymsig-testnet](https://github.com/OlympusDAO/olymsig-testnet) if testing the deployment) to plug the newly deployed contracts into `olympus-v3`.
 
 # DeployV2 Instructions for CrossChain
 
-<<<<<<< HEAD
-- Need to deploy OHM token separately.
-- `env.json` is a dependency file.
-- Within `env.json`, make new top-level structure for arbitrum.
-- Change `deploy.json` to list only contracts to deploy.
-- Make a separate `deploy.json` for mainnet for bridge and one with kernel, minter, and bridge for L2s.
-=======
 -   Need to deploy OHM token separately.
 -   `env.json` is a dependency file.
 -   Within `env.json`, make new top-level structure for arbitrum.
 -   Change `deploy.json` to list only contracts to deploy.
--   Make a separate `deploy.json` for mainnet for bridge and one with kernel, minter, and bridge for L2s.
->>>>>>> 76b92561
+-   Make a separate `deploy.json` for mainnet for bridge and one with kernel, minter, and bridge for L2s.