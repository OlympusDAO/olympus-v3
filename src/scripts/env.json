{
    "current": {
        "mainnet": {
            "external": {
                "bond-protocol": {
                    "BondAggregator": "0x007A66A2a13415DB3613C1a4dd1C942A285902d1",
                    "BondFixedTermTeller": "0x007F7735baF391e207E3aA380bb53c4Bd9a5Fed6",
                    "BondFixedExpiryTeller": "0x007FE70dc9797C4198528aE43d8195ffF82Bdc95",
                    "BondFixedTermAuctioneer": "0x007F7A1cb838A872515c8ebd16bE4b14Ef43a222",
                    "BondFixedExpiryAuctioneer": "0x007FEA32545a39Ff558a1367BBbC1A22bc7ABEfD"
                },
                "gnosis": {
                    "EasyAuction": "0x0b7fFc1f4AD541A4Ed16b40D8c37f0929158D101"
                },
                "tokens": {
                    "DAI": "0x6B175474E89094C44Da98b954EedeAC495271d0F",
                    "sDAI": "0x83F20F44975D03b1b09e64809B757c47f942BEeA",
                    "WETH": "0xC02aaA39b223FE8D0A0e5C4F27eAD9083C756Cc2",
                    "WSTETH": "0x7f39C581F595B53c5cb19bD0b3f8dA6c935E2Ca0",
                    "AURA": "0xC0c293ce456fF0ED870ADd98a0828Dd4d2903DBF",
                    "BAL": "0xba100000625a3754423978a60c9317c58a424e3D",
                    "LUSD": "0x5f98805A4E8be255a32880FDeC7F6728C6568bA0",
                    "veFXS": "0xc8418af6358ffdda74e09ca9cc3fe03ca6adc5b0",
                    "FXS": "0x3432b6a60d23ca0dfca7761b7ab56459d9c964d0",
                    "USDC": "0xa0b86991c6218b36c1d19d4a2e9eb0ce3606eb48"
                },
                "chainlink": {
                    "ohmEthPriceFeed": "0x9a72298ae3886221820B1c878d12D872087D3a23",
                    "daiEthPriceFeed": "0x773616E4d11A78F511299002da57A0a94577F1f4",
                    "ethUsdPriceFeed": "0x5f4eC3Df9cbd43714FE2740f5E3616155c5b8419",
                    "stethUsdPriceFeed": "0xCfE54B5cD566aB89272946F602D76Ea879CAb4a8",
                    "daiUsdPriceFeed": "0xAed0c38402a5d19df6E4c03F4E2DceD6e29c1ee9",
                    "lusdUsdPriceFeed": "0x3D7aE7E594f2f2091Ad8798313450130d0Aba3a0",
                    "fxsUsdPriceFeed": "0x6ebc52c8c1089be9eb3945c4350b68b8e4c2233f",
                    "usdcUsdPriceFeed": "0x8fffffd4afb6115b954bd326cbe7b4ba576818f6"
                },
                "balancer": {
                    "BalancerVault": "0xBA12222222228d8Ba445958a75a0704d566BF2C8",
                    "BalancerHelper": "0xE39B5e3B6D74016b2F6A9673D7d7493B6DF549d5",
                    "OhmWstethPool": "0xd4f79CA0Ac83192693bce4699d0c10C66Aa6Cf0F",
                    "OhmLusdPool": "0x18FDf15ff782e44C1f9B6C5846ff6B0F0004F6a2"
                },
                "aura": {
                    "AuraBooster": "0xA57b8d98dAE62B26Ec3bcC4a365338157060B234",
                    "OhmWstethRewardsPool": "0x636024F9Ddef77e625161b2cCF3A2adfbfAd3615",
                    "AuraMiningLib": "0x744Be650cea753de1e69BF6BAd3c98490A855f52",
                    "OhmLusdRewardsPool": "0x3b395A27F77C3450393047fF564E893243aC29fF"
                },
<<<<<<< HEAD
                "UniswapV3LegacyPOL": {
                    "OhmWethPool": "0x88051B0eea095007D3bEf21aB287Be961f3d8598",
                    "OhmWethTokenId": 562564,
                    "OhmWethMinTick": -887220,
                    "OhmWethMaxTick": 887220,
                    "NonfungiblePositionManager": "0xC36442b4a4522E871399CD717aBDD847Ab11FE88"
=======
                "cooler": {
                    "CoolerFactory": "0x30Ce56e80aA96EbbA1E1a74bC5c0FEB5B0dB4216"
>>>>>>> 8b3482d3
                },
                "uniswapV3": {
                    "DaiUsdcPool": "0x5777d92f208679db4b9778590fa3cab3ac9e2168",
                    "WethUsdcPool": "0x88e6a0c2ddd26feeb64f039a2c41296fcb3f5640",
                    "OhmWethPool": "0x88051B0eea095007D3bEf21aB287Be961f3d8598"
                },
                "Bunni": {
                    "BunniHub": "0x0000000000000000000000000000000000000000",
                    "BunniLens": "0x0000000000000000000000000000000000000000",
                    "TwapMaxDeviationBps": 0,
                    "TwapObservationWindow": 600
                }
            },
            "olympus": {
                "Kernel": "0x2286d7f9639e8158FaD1169e76d1FbC38247f54b",
                "modules": {
                    "OlympusPriceV1": "0xd6C4D723fdadCf0D171eF9A2a3Bfa870675b282f",
                    "OlympusPriceV2": "0x0000000000000000000000000000000000000000",
                    "OlympusRangeV1": "0xb212D9584cfc56EFf1117F412Fe0bBdc53673954",
                    "OlympusRangeV2": "0x399cD3685912bb56aAeD0949119dB6cE5Df60FB5",
                    "OlympusRoles": "0x6CAfd730Dc199Df73C16420C4fCAb18E3afbfA59",
                    "OlympusTreasuryV1": "0xa8687A15D4BE32CC8F0a8a7B9704a4C3993D9613",
                    "OlympusTreasuryV1_1": "0x0000000000000000000000000000000000000000",
                    "OlympusMinter": "0xa90bFe53217da78D900749eb6Ef513ee5b6a491e",
                    "OlympusInstructions": "0x0000000000000000000000000000000000000000",
                    "OlympusVotes": "0x0000000000000000000000000000000000000000",
                    "OlympusBoostedLiquidityRegistry": "0x375E06C694B5E50aF8be8FB03495A612eA3e2275",
                    "OlympusClearinghouseRegistry": "0x24b96f2150BF1ed10D3e8B28Ed33E392fbB4Cad5",
                    "OlympusSupply": "0x0000000000000000000000000000000000000000"
                },
                "submodules": {
                    "PRICE": {
                        "SimplePriceFeedStrategy": "0x0000000000000000000000000000000000000000",
                        "ChainlinkPriceFeeds": "0x0000000000000000000000000000000000000000",
                        "ERC4626Price": "0x0000000000000000000000000000000000000000",
                        "BalancerPoolTokenPrice": "0x0000000000000000000000000000000000000000",
                        "UniswapV2PoolTokenPrice": "0x0000000000000000000000000000000000000000",
                        "UniswapV3Price": "0x0000000000000000000000000000000000000000",
                        "BunniPrice": "0x0000000000000000000000000000000000000000"
                    },
                    "SPPLY": {
                        "AuraBalancerSupply": "0x0000000000000000000000000000000000000000",
                        "BLVaultSupply": "0x0000000000000000000000000000000000000000",
                        "BunniSupply": "0x0000000000000000000000000000000000000000",
                        "CustomSupply": "0x0000000000000000000000000000000000000000",
                        "MigrationOffsetSupply": "0x0000000000000000000000000000000000000000",
                        "BrickedSupply": "0x0000000000000000000000000000000000000000"
                    }
                },
                "policies": {
                    "Operator": "0x0AE561226896dA978EaDA0Bec4a7d3CfAE04f506",
                    "OlympusHeart": "0xD5a0Ae3Bf7309416e70cB14399bDd508fE82C658",
                    "BondCallback": "0x73df08CE9dcC8d74d22F23282c4d49F13b4c795E",
                    "OlympusPriceConfig": "0xf6D5d06A4e8e6904E4360108749C177692F59E90",
                    "RolesAdmin": "0xb216d714d91eeC4F7120a732c11428857C659eC8",
                    "TreasuryCustodian": "0xC9518AC915e46D707585116451Dc19c164513Ccf",
                    "Distributor": "0x27e606fdb5C922F8213dC588A434BF7583697866",
                    "ZeroDistributor": "0x3Ef13F5b6818f7746E0A1C70Cc27fa2Da0441695",
                    "Emergency": "0x9229b0b6FA4A58D67Eb465567DaA2c6A34714A75",
                    "BondManager": "0x6a9a91524430046104265A9EF7640a634fCD7bf0",
                    "CrossChainBridge": "0x0000000000000000000000000000000000000000",
                    "Burner": "0x0000000000000000000000000000000000000000",
                    "BLVaultManagerLido": "0xafe729d57d2CC58978C2e01b4EC39C47FB7C4b23",
                    "BLVaultLido": "0x7fdD4e808ee9608f1b2f05157A2A8098e3D432cD",
                    "BLVaultManagerLusd": "0xF451c45C7a26e2248a0EA02382579Eb4858cAdA1",
                    "BLVaultLusd": "0xfbB3742628e8D19E0E2d7D8dde208821C09dE960",
                    "Clearinghouse": "0xE6343ad0675C9b8D3f32679ae6aDbA0766A2ab4c",
                    "BunniManager": "0x0000000000000000000000000000000000000000",
                    "Appraiser": "0x0000000000000000000000000000000000000000",
                    "ClearinghouseV1": "0xD6A6E8d9e82534bD65821142fcCd91ec9cF31880",
                    "ClearinghouseV1_1": "0xE6343ad0675C9b8D3f32679ae6aDbA0766A2ab4c",
                    "Bookkeeper": "0x0000000000000000000000000000000000000000"
                },
                "legacy": {
                    "OHM": "0x64aa3364F17a4D01c6f1751Fd97C2BD3D7e7f1D5",
                    "sOHM": "0x04906695D6D12CF5459975d7C3C03356E4Ccd460",
                    "gOHM": "0x0ab87046fBb341D058F17CBC4c1133F25a20a52f",
                    "Staking": "0xB63cac384247597756545b500253ff8E607a8020",
                    "Treasury": "0x0000000000000000000000000000000000000000",
                    "OlympusAuthority": "0x4A8c9502A34962a2C6d73c5D181dAaeF3dcDc88D",
                    "Migration": "0x184f3FAd8618a6F458C16bae63F70C426fE784B3",
                    "veFXSAllocator": "0xde7b85f52577b113181921a7aa8fc0c22e309475",
                    "dsrAllocator": "0x0EA26319836fF05B8C5C5afD83b8aB17dd46d063",
                    "workingWallet": "0xf65a665d650b5de224f46d729e2bd0885eea9da5"
                }
            }
        },
        "arbitrum": {
            "external": {
                "bond-protocol": {
                    "BondAggregator": "0x007A66A2a13415DB3613C1a4dd1C942A285902d1",
                    "BondFixedTermTeller": "0x007F7735baF391e207E3aA380bb53c4Bd9a5Fed6",
                    "BondFixedExpiryTeller": "0x007FE70dc9797C4198528aE43d8195ffF82Bdc95",
                    "BondFixedTermAuctioneer": "0x007F7A1cb838A872515c8ebd16bE4b14Ef43a222",
                    "BondFixedExpiryAuctioneer": "0x007FEA32545a39Ff558a1367BBbC1A22bc7ABEfD"
                },
                "gnosis": {
                    "EasyAuction": "0x0b7fFc1f4AD541A4Ed16b40D8c37f0929158D101"
                },
                "tokens": {
                    "DAI": "0xDA10009cBd5D07dd0CeCc66161FC93D7c9000da1",
                    "WETH": "0x82aF49447D8a07e3bd95BD0d56f35241523fBab1"
                },
                "chainlink": {
                    "ohmUsdPriceFeed": "0x761aaeBf021F19F198D325D7979965D0c7C9e53b"
                }
            },
            "olympus": {
                "Kernel": "0x0000000000000000000000000000000000000000",
                "modules": {
                    "OlympusPrice": "0x0000000000000000000000000000000000000000",
                    "OlympusRange": "0x0000000000000000000000000000000000000000",
                    "OlympusRoles": "0x0000000000000000000000000000000000000000",
                    "OlympusTreasury": "0x0000000000000000000000000000000000000000",
                    "OlympusMinter": "0x0000000000000000000000000000000000000000",
                    "OlympusInstructions": "0x0000000000000000000000000000000000000000",
                    "OlympusVotes": "0x0000000000000000000000000000000000000000"
                },
                "policies": {
                    "RolesAdmin": "0x0000000000000000000000000000000000000000",
                    "TreasuryCustodian": "0x0000000000000000000000000000000000000000",
                    "CrossChainBridge": "0x0000000000000000000000000000000000000000"
                },
                "legacy": {
                    "OHM": "0x0000000000000000000000000000000000000000",
                    "sOHM": "0x0000000000000000000000000000000000000000",
                    "gOHM": "0x0000000000000000000000000000000000000000",
                    "Staking": "0x0000000000000000000000000000000000000000",
                    "Treasury": "0x0000000000000000000000000000000000000000",
                    "OlympusAuthority": "0x0000000000000000000000000000000000000000"
                }
            }
        },
        "goerli": {
            "external": {
                "bond-protocol": {
                    "BondAggregator": "0x007A66A2a13415DB3613C1a4dd1C942A285902d1",
                    "BondFixedTermTeller": "0x007F7735baF391e207E3aA380bb53c4Bd9a5Fed6",
                    "BondFixedExpiryTeller": "0x007FE70dc9797C4198528aE43d8195ffF82Bdc95",
                    "BondFixedTermAuctioneer": "0x007F7A1cb838A872515c8ebd16bE4b14Ef43a222",
                    "BondFixedExpiryAuctioneer": "0x007FEA32545a39Ff558a1367BBbC1A22bc7ABEfD"
                },
                "gnosis": {
                    "EasyAuction": "0x1fbab40c338e2e7243da945820ba680c92ef8281"
                },
                "tokens": {
                    "DAI": "0x41e38e70a36150D08A8c97aEC194321b5eB545A5",
                    "sDAI": "0x056FA29C536469bfE4F1B79E1f04d3e08F667f1b",
                    "WETH": "0x0000000000000000000000000000000000000000",
                    "WSTETH": "0x6320cD32aA674d2898A68ec82e869385Fc5f7E2f",
                    "AURA": "0x4a92f7C880f14c2a06FfCf56C7849739B0E492f5",
                    "BAL": "0xd517A8E45771a40B29eCDa347634bD62051F91B9",
                    "LUSD": "0x004136391B304492bE9A1cD7cBc01272159Bf6Ac",
                    "LDO": "0x56340274fB5a72af1A3C6609061c451De7961Bd4"
                },
                "chainlink": {
                    "ohmEthPriceFeed": "0x022710a589C9796dce59A0C52cA4E36f0a5e991A",
                    "ohmEthPriceFeedBLV": "0x7966F1368C62D4870f0EeB5CD4cbD1342165b230",
                    "daiEthPriceFeed": "0xdC8E4eD326cFb730a759312B6b1727C6Ef9ca233",
                    "daiUsdPriceFeed": "0x0d79df66BE487753B02D015Fb622DED7f0E9798d",
                    "ethUsdPriceFeed": "0xD4a33860578De61DBAbDc8BFdb98FD742fA7028e",
                    "stethUsdPriceFeed": "0xf2d9c5eE6Dd73424c5B90Fa03131705F22d5543C",
                    "lusdUsdPriceFeed": "0x3704dA6b3E73E1C9AD4E2Dd0aC1AeDCC62DF5264"
                },
                "balancer": {
                    "BalancerVault": "0xBA12222222228d8Ba445958a75a0704d566BF2C8",
                    "BalancerHelper": "0xE39B5e3B6D74016b2F6A9673D7d7493B6DF549d5",
                    "OhmWstethPool": "0x3F50E8018bC26668F5cd59B3e5be5257615F83A3",
                    "OhmLusdPool": "0x9C1ddF4ef7e41e8E2852cf42018154B9ead9ba9D"
                },
                "aura": {
                    "AuraBooster": "0xdb591Ea2e5Db886dA872654D58f6cc584b68e7cC",
                    "AuraMiningLib": "0xC38032983D179116132afB95f4467125F7c14Dec",
                    "OhmWstethRewardsPool": "0xC84157C2306238C9330fEa14774a82A53a127A59",
                    "OhmWstethExtraRewardsPool": "0x9ee9f0c2e91E4f6B195B988a9e6e19efcf91e8dc",
                    "OhmLusdRewardsPool": "0xc7d6edFFfcB0a22d4eca438d6c392d0D5B5fE75A"
                },
                "cooler": {
                    "CoolerFactory": "0x0000000000000000000000000000000000000000"
                }
            },
            "olympus": {
                "Kernel": "0xDb7cf68154bd422dF5196D90285ceA057786b4c3",
                "modules": {
                    "OlympusPrice": "0xD9ace3Be2d80006EF4D90A2D35D861a5C9F98252",
                    "OlympusPricev2": "0x06CFDfFb87A2d2f2b490B470dD81e6C0A0bED990",
                    "OlympusRange": "0x446f06f8Df7d5f627B073c6349b948B95c1f9185",
                    "OlympusRoles": "0xe9a9d80CE3eE32FFf7279dce4c2962eC8098f71B",
                    "OlympusTreasury": "0xD8C59cFe5afbDB83D904E56D379028a2f6A07a2D",
                    "OlympusMinter": "0xa192fFBF73858831a137DD098a706139Ca96AbD5",
                    "OlympusInstructions": "0x0000000000000000000000000000000000000000",
                    "OlympusVotes": "0x0000000000000000000000000000000000000000",
                    "OlympusBoostedLiquidityRegistry": "0x24963bEA5a156E3dAb8aBA4FCB8a2dBE8c1Aaa14",
                    "OlympusClearinghouseRegistry": "0x0000000000000000000000000000000000000000"
                },
                "submodules": {
                    "PRICE": {
                        "SimplePriceFeedStrategy": "0xCBe123967D4E857e59F90270005148Ed6C883CFd",
                        "ChainlinkPriceFeeds": "0x83DF25D6Af69172bB859bB40259886a319433485",
                        "ERC4626Price": "0x0000000000000000000000000000000000000000",
                        "BalancerPoolTokenPrice": "0x1F187E19716E076Feb50A22353899e85792C2fD5",
                        "UniswapV2PoolTokenPrice": "0x23d5Ef6Ce8Da4898104E969e059E0D184EB1E5b8",
                        "UniswapV3Price": "0x669d6f89d45e04735e7712B7bC9DEa8bbb838e35"
                    }
                },
                "policies": {
                    "Operator": "0x255467F1ca090Cd0Ed20014DC957E942d846843b",
                    "OlympusHeart": "0x302ED9be7FCB6513e8bA1400092D4b44A8d6CE0D",
                    "BondCallback": "0x343880fd866eC000e07F92eE06c4878dD97234D7",
                    "OlympusPriceConfig": "0x15915Be9d272B353BA06FA5Ce3918ae7D27F5463",
                    "RolesAdmin": "0x54FfCA586cD1B01E96a5682DF93a55d7Ef91EFF0",
                    "TreasuryCustodian": "0x3DAE418f8B6382b3d3d0cb9008924BA83D2e0E87",
                    "Distributor": "0x2716a1451BDE2B011f0D10ad6599e411d54Ec491",
                    "ZeroDistributor": "0x3Ef13F5b6818f7746E0A1C70Cc27fa2Da0441695",
                    "Emergency": "0x196a59fB453da942f062Be4407D923129c759435",
                    "BondManager": "0x6a9a91524430046104265A9EF7640a634fCD7bf0",
                    "CrossChainBridge": "0x0000000000000000000000000000000000000000",
                    "Burner": "0x0000000000000000000000000000000000000000",
                    "BLVaultManagerLido": "0xFbf6383dC3F6010d403Ecdf12DDC1311701D143D",
                    "BLVaultLido": "0xa5588e518CE5ee0e4628C005E4edAbD5e87de3aD",
                    "BLVaultManagerLusd": "0x733f6A19E989A0B5E561f6695c0C1a8Dd0199027",
                    "BLVaultLusd": "0x0A58698a671932b4A2c22466Ef8A5E830d993644",
                    "Bookkeeper": "0x9da48c71D3A5B6A6fE800096Dc9707402068CE74",
                    "Clearinghouse": "0xE1d2524Ce7D64d710bE1c9E3C3d371A1730C6e34"
                },
                "legacy": {
                    "OHM": "0x0595328847AF962F951a4f8F8eE9A3Bf261e4f6b",
                    "sOHM": "0x4EFe119F4949319f2Acb12efD615a7B63896482B",
                    "gOHM": "0xC1863141dc1861122d5410fB5973951c82871d98",
                    "Staking": "0x7263372b9ff6E619d8774aEB046cE313677E2Ec7",
                    "Treasury": "0xB3e1dF7951a62fFb5eF7D3b1C9D80CF09325580A",
                    "OlympusAuthority": "0x0000000000000000000000000000000000000000"
                }
            }
        }
    },
    "last": {
        "mainnet": {
            "external": {
                "bond-protocol": {
                    "BondAggregator": "0x007A66A2a13415DB3613C1a4dd1C942A285902d1",
                    "BondFixedTermTeller": "0x007F7735baF391e207E3aA380bb53c4Bd9a5Fed6",
                    "BondFixedExpiryTeller": "0x007FE70dc9797C4198528aE43d8195ffF82Bdc95",
                    "BondFixedTermAuctioneer": "0x007F7A1cb838A872515c8ebd16bE4b14Ef43a222",
                    "BondFixedExpiryAuctioneer": "0x007FEA32545a39Ff558a1367BBbC1A22bc7ABEfD"
                },
                "gnosis": {
                    "EasyAuction": "0x0b7fFc1f4AD541A4Ed16b40D8c37f0929158D101"
                },
                "tokens": {
                    "DAI": "0x6B175474E89094C44Da98b954EedeAC495271d0F",
                    "WETH": "0xC02aaA39b223FE8D0A0e5C4F27eAD9083C756Cc2",
                    "WSTETH": "0x7f39C581F595B53c5cb19bD0b3f8dA6c935E2Ca0",
                    "AURA": "0xC0c293ce456fF0ED870ADd98a0828Dd4d2903DBF",
                    "BAL": "0xba100000625a3754423978a60c9317c58a424e3D",
                    "LUSD": "0x5f98805A4E8be255a32880FDeC7F6728C6568bA0"
                },
                "chainlink": {
                    "ohmEthPriceFeed": "0x9a72298ae3886221820B1c878d12D872087D3a23",
                    "daiEthPriceFeed": "0x773616E4d11A78F511299002da57A0a94577F1f4",
                    "ethUsdPriceFeed": "0x5f4eC3Df9cbd43714FE2740f5E3616155c5b8419",
                    "stethUsdPriceFeed": "0xCfE54B5cD566aB89272946F602D76Ea879CAb4a8",
                    "daiUsdPriceFeed": "0xAed0c38402a5d19df6E4c03F4E2DceD6e29c1ee9",
                    "lusdUsdPriceFeed": "0x3D7aE7E594f2f2091Ad8798313450130d0Aba3a0"
                },
                "balancer": {
                    "BalancerVault": "0xBA12222222228d8Ba445958a75a0704d566BF2C8",
                    "BalancerHelper": "0xE39B5e3B6D74016b2F6A9673D7d7493B6DF549d5",
                    "OhmWstethPool": "0xd4f79CA0Ac83192693bce4699d0c10C66Aa6Cf0F",
                    "OhmLusdPool": "0x18FDf15ff782e44C1f9B6C5846ff6B0F0004F6a2"
                },
                "aura": {
                    "AuraBooster": "0xA57b8d98dAE62B26Ec3bcC4a365338157060B234",
                    "OhmWstethRewardsPool": "0x636024F9Ddef77e625161b2cCF3A2adfbfAd3615",
                    "AuraMiningLib": "0x744Be650cea753de1e69BF6BAd3c98490A855f52",
                    "OhmLusdRewardsPool": "0x3b395A27F77C3450393047fF564E893243aC29fF"
                }
            },
            "olympus": {
                "Kernel": "0x2286d7f9639e8158FaD1169e76d1FbC38247f54b",
                "modules": {
                    "OlympusPrice": "0xd6C4D723fdadCf0D171eF9A2a3Bfa870675b282f",
                    "OlympusPricev2": "0x0000000000000000000000000000000000000000",
                    "OlympusRange": "0xb212D9584cfc56EFf1117F412Fe0bBdc53673954",
                    "OlympusRoles": "0x6CAfd730Dc199Df73C16420C4fCAb18E3afbfA59",
                    "OlympusTreasury": "0xa8687A15D4BE32CC8F0a8a7B9704a4C3993D9613",
                    "OlympusMinter": "0xa90bFe53217da78D900749eb6Ef513ee5b6a491e",
                    "OlympusInstructions": "0x0000000000000000000000000000000000000000",
                    "OlympusVotes": "0x0000000000000000000000000000000000000000",
                    "OlympusBoostedLiquidityRegistry": "0x375E06C694B5E50aF8be8FB03495A612eA3e2275"
                },
                "submodules": {
                    "PRICE": {
                        "SimplePriceFeedStrategy": "0x0000000000000000000000000000000000000000",
                        "ChainlinkPriceFeeds": "0x0000000000000000000000000000000000000000",
                        "ERC4626Price": "0x0000000000000000000000000000000000000000",
                        "BalancerPoolTokenPrice": "0x0000000000000000000000000000000000000000",
                        "UniswapV2PoolTokenPrice": "0x0000000000000000000000000000000000000000",
                        "UniswapV3Price": "0x0000000000000000000000000000000000000000"
                    }
                },
                "policies": {
                    "Operator": "0x1Ce568DbB34B2631aCDB5B453c3195EA0070EC65",
                    "OlympusHeart": "0x1652b503E0F1CF38b6246Ed3b91CB3786Bb11656",
                    "BondCallback": "0xbf2B6E99B0E8D4c96b946c182132f5752eAa55C6",
                    "OlympusPriceConfig": "0xf6D5d06A4e8e6904E4360108749C177692F59E90",
                    "RolesAdmin": "0xb216d714d91eeC4F7120a732c11428857C659eC8",
                    "TreasuryCustodian": "0xC9518AC915e46D707585116451Dc19c164513Ccf",
                    "Distributor": "0x27e606fdb5C922F8213dC588A434BF7583697866",
                    "Emergency": "0x9229b0b6FA4A58D67Eb465567DaA2c6A34714A75",
                    "BondManager": "0x6a9a91524430046104265A9EF7640a634fCD7bf0",
                    "CrossChainBridge": "0x0000000000000000000000000000000000000000",
                    "Burner": "0x0000000000000000000000000000000000000000",
                    "BLVaultManagerLido": "0xafe729d57d2CC58978C2e01b4EC39C47FB7C4b23",
                    "BLVaultLido": "0x7fdD4e808ee9608f1b2f05157A2A8098e3D432cD",
                    "BLVaultManagerLusd": "0xF451c45C7a26e2248a0EA02382579Eb4858cAdA1",
                    "BLVaultLusd": "0xfbB3742628e8D19E0E2d7D8dde208821C09dE960"
                },
                "legacy": {
                    "OHM": "0x64aa3364F17a4D01c6f1751Fd97C2BD3D7e7f1D5",
                    "sOHM": "0x0000000000000000000000000000000000000000",
                    "gOHM": "0x0000000000000000000000000000000000000000",
                    "Staking": "0xB63cac384247597756545b500253ff8E607a8020",
                    "Treasury": "0x0000000000000000000000000000000000000000",
                    "OlympusAuthority": "0x4A8c9502A34962a2C6d73c5D181dAaeF3dcDc88D"
                }
            }
        },
        "arbitrum": {
            "external": {
                "bond-protocol": {
                    "BondAggregator": "0x007A66A2a13415DB3613C1a4dd1C942A285902d1",
                    "BondFixedTermTeller": "0x007F7735baF391e207E3aA380bb53c4Bd9a5Fed6",
                    "BondFixedExpiryTeller": "0x007FE70dc9797C4198528aE43d8195ffF82Bdc95",
                    "BondFixedTermAuctioneer": "0x007F7A1cb838A872515c8ebd16bE4b14Ef43a222",
                    "BondFixedExpiryAuctioneer": "0x007FEA32545a39Ff558a1367BBbC1A22bc7ABEfD"
                },
                "gnosis": {
                    "EasyAuction": "0x0b7fFc1f4AD541A4Ed16b40D8c37f0929158D101"
                },
                "tokens": {
                    "DAI": "0xDA10009cBd5D07dd0CeCc66161FC93D7c9000da1",
                    "WETH": "0x82aF49447D8a07e3bd95BD0d56f35241523fBab1"
                },
                "chainlink": {
                    "ohmUsdPriceFeed": "0x761aaeBf021F19F198D325D7979965D0c7C9e53b"
                }
            },
            "olympus": {
                "Kernel": "0x0000000000000000000000000000000000000000",
                "modules": {
                    "OlympusPrice": "0x0000000000000000000000000000000000000000",
                    "OlympusRange": "0x0000000000000000000000000000000000000000",
                    "OlympusRoles": "0x0000000000000000000000000000000000000000",
                    "OlympusTreasury": "0x0000000000000000000000000000000000000000",
                    "OlympusMinter": "0x0000000000000000000000000000000000000000",
                    "OlympusInstructions": "0x0000000000000000000000000000000000000000",
                    "OlympusVotes": "0x0000000000000000000000000000000000000000"
                },
                "policies": {
                    "RolesAdmin": "0x0000000000000000000000000000000000000000",
                    "TreasuryCustodian": "0x0000000000000000000000000000000000000000",
                    "CrossChainBridge": "0x0000000000000000000000000000000000000000"
                },
                "legacy": {
                    "OHM": "0x0000000000000000000000000000000000000000",
                    "sOHM": "0x0000000000000000000000000000000000000000",
                    "gOHM": "0x0000000000000000000000000000000000000000",
                    "Staking": "0x0000000000000000000000000000000000000000",
                    "Treasury": "0x0000000000000000000000000000000000000000",
                    "OlympusAuthority": "0x0000000000000000000000000000000000000000"
                }
            }
        },
        "goerli": {
            "external": {
                "bond-protocol": {
                    "BondAggregator": "0x007A66A2a13415DB3613C1a4dd1C942A285902d1",
                    "BondFixedTermTeller": "0x007F7735baF391e207E3aA380bb53c4Bd9a5Fed6",
                    "BondFixedExpiryTeller": "0x007FE70dc9797C4198528aE43d8195ffF82Bdc95",
                    "BondFixedTermAuctioneer": "0x007F7A1cb838A872515c8ebd16bE4b14Ef43a222",
                    "BondFixedExpiryAuctioneer": "0x007FEA32545a39Ff558a1367BBbC1A22bc7ABEfD"
                },
                "gnosis": {
                    "EasyAuction": "0x1fbab40c338e2e7243da945820ba680c92ef8281"
                },
                "tokens": {
                    "DAI": "0x41e38e70a36150D08A8c97aEC194321b5eB545A5",
                    "WETH": "0x0000000000000000000000000000000000000000",
                    "WSTETH": "0x6320cD32aA674d2898A68ec82e869385Fc5f7E2f",
                    "AURA": "0x4a92f7C880f14c2a06FfCf56C7849739B0E492f5",
                    "BAL": "0xd517A8E45771a40B29eCDa347634bD62051F91B9",
                    "LUSD": "0x004136391B304492bE9A1cD7cBc01272159Bf6Ac",
                    "LDO": "0x56340274fB5a72af1A3C6609061c451De7961Bd4"
                },
                "chainlink": {
                    "ohmEthPriceFeed": "0x022710a589C9796dce59A0C52cA4E36f0a5e991A",
                    "ohmEthPriceFeedBLV": "0x7966F1368C62D4870f0EeB5CD4cbD1342165b230",
                    "daiEthPriceFeed": "0xdC8E4eD326cFb730a759312B6b1727C6Ef9ca233",
                    "daiUsdPriceFeed": "0x0d79df66BE487753B02D015Fb622DED7f0E9798d",
                    "ethUsdPriceFeed": "0xD4a33860578De61DBAbDc8BFdb98FD742fA7028e",
                    "stethUsdPriceFeed": "0xf2d9c5eE6Dd73424c5B90Fa03131705F22d5543C",
                    "lusdUsdPriceFeed": "0x3704dA6b3E73E1C9AD4E2Dd0aC1AeDCC62DF5264"
                },
                "balancer": {
                    "BalancerVault": "0xBA12222222228d8Ba445958a75a0704d566BF2C8",
                    "BalancerHelper": "0xE39B5e3B6D74016b2F6A9673D7d7493B6DF549d5",
                    "OhmWstethPool": "0x3F50E8018bC26668F5cd59B3e5be5257615F83A3",
                    "OhmLusdPool": "0x9C1ddF4ef7e41e8E2852cf42018154B9ead9ba9D"
                },
                "aura": {
                    "AuraBooster": "0xdb591Ea2e5Db886dA872654D58f6cc584b68e7cC",
                    "AuraMiningLib": "0xC38032983D179116132afB95f4467125F7c14Dec",
                    "OhmWstethRewardsPool": "0xC84157C2306238C9330fEa14774a82A53a127A59",
                    "OhmWstethExtraRewardsPool": "0x9ee9f0c2e91E4f6B195B988a9e6e19efcf91e8dc",
                    "OhmLusdRewardsPool": "0xc7d6edFFfcB0a22d4eca438d6c392d0D5B5fE75A"
                }
            },
            "olympus": {
                "Kernel": "0xDb7cf68154bd422dF5196D90285ceA057786b4c3",
                "modules": {
                    "OlympusPrice": "0xD9ace3Be2d80006EF4D90A2D35D861a5C9F98252",
                    "OlympusPricev2": "0x06CFDfFb87A2d2f2b490B470dD81e6C0A0bED990",
                    "OlympusRange": "0x446f06f8Df7d5f627B073c6349b948B95c1f9185",
                    "OlympusRoles": "0xe9a9d80CE3eE32FFf7279dce4c2962eC8098f71B",
                    "OlympusTreasury": "0xD8C59cFe5afbDB83D904E56D379028a2f6A07a2D",
                    "OlympusMinter": "0xa192fFBF73858831a137DD098a706139Ca96AbD5",
                    "OlympusInstructions": "0x0000000000000000000000000000000000000000",
                    "OlympusVotes": "0x0000000000000000000000000000000000000000",
                    "OlympusBoostedLiquidityRegistry": "0x24963bEA5a156E3dAb8aBA4FCB8a2dBE8c1Aaa14"
                },
                "submodules": {
                    "PRICE": {
                        "SimplePriceFeedStrategy": "0xCBe123967D4E857e59F90270005148Ed6C883CFd",
                        "ChainlinkPriceFeeds": "0x83DF25D6Af69172bB859bB40259886a319433485",
                        "ERC4626Price": "0x0000000000000000000000000000000000000000",
                        "BalancerPoolTokenPrice": "0x1F187E19716E076Feb50A22353899e85792C2fD5",
                        "UniswapV2PoolTokenPrice": "0x23d5Ef6Ce8Da4898104E969e059E0D184EB1E5b8",
                        "UniswapV3Price": "0x669d6f89d45e04735e7712B7bC9DEa8bbb838e35"
                    }
                },
                "policies": {
                    "Operator": "0x2f3d87627DA987A4D0879c67d8552D6C193c4B33",
                    "OlympusHeart": "0xE26772a55c09e8b14B73dc0938e90Ab81347D7e4",
                    "BondCallback": "0xC1545804Fb804fdC7756e8e40c91B7581b2a2856",
                    "OlympusPriceConfig": "0x15915Be9d272B353BA06FA5Ce3918ae7D27F5463",
                    "RolesAdmin": "0x54FfCA586cD1B01E96a5682DF93a55d7Ef91EFF0",
                    "TreasuryCustodian": "0x3DAE418f8B6382b3d3d0cb9008924BA83D2e0E87",
                    "Distributor": "0x2716a1451BDE2B011f0D10ad6599e411d54Ec491",
                    "Emergency": "0x196a59fB453da942f062Be4407D923129c759435",
                    "BondManager": "0x6a9a91524430046104265A9EF7640a634fCD7bf0",
                    "CrossChainBridge": "0x0000000000000000000000000000000000000000",
                    "Burner": "0x0000000000000000000000000000000000000000",
                    "BLVaultManagerLido": "0xFbf6383dC3F6010d403Ecdf12DDC1311701D143D",
                    "BLVaultLido": "0xa5588e518CE5ee0e4628C005E4edAbD5e87de3aD",
                    "BLVaultManagerLusd": "0x733f6A19E989A0B5E561f6695c0C1a8Dd0199027",
                    "BLVaultLusd": "0x0A58698a671932b4A2c22466Ef8A5E830d993644",
                    "Bookkeeper": "0x9da48c71D3A5B6A6fE800096Dc9707402068CE74"
                },
                "legacy": {
                    "OHM": "0x0595328847AF962F951a4f8F8eE9A3Bf261e4f6b",
                    "sOHM": "0x0000000000000000000000000000000000000000",
                    "gOHM": "0x0000000000000000000000000000000000000000",
                    "Staking": "0x7263372b9ff6E619d8774aEB046cE313677E2Ec7",
                    "Treasury": "0x0000000000000000000000000000000000000000",
                    "OlympusAuthority": "0x0000000000000000000000000000000000000000"
                }
            }
        }
    }
}<|MERGE_RESOLUTION|>--- conflicted
+++ resolved
@@ -46,17 +46,15 @@
                     "AuraMiningLib": "0x744Be650cea753de1e69BF6BAd3c98490A855f52",
                     "OhmLusdRewardsPool": "0x3b395A27F77C3450393047fF564E893243aC29fF"
                 },
-<<<<<<< HEAD
+                "cooler": {
+                    "CoolerFactory": "0x30Ce56e80aA96EbbA1E1a74bC5c0FEB5B0dB4216"
+                },
                 "UniswapV3LegacyPOL": {
                     "OhmWethPool": "0x88051B0eea095007D3bEf21aB287Be961f3d8598",
                     "OhmWethTokenId": 562564,
                     "OhmWethMinTick": -887220,
                     "OhmWethMaxTick": 887220,
                     "NonfungiblePositionManager": "0xC36442b4a4522E871399CD717aBDD847Ab11FE88"
-=======
-                "cooler": {
-                    "CoolerFactory": "0x30Ce56e80aA96EbbA1E1a74bC5c0FEB5B0dB4216"
->>>>>>> 8b3482d3
                 },
                 "uniswapV3": {
                     "DaiUsdcPool": "0x5777d92f208679db4b9778590fa3cab3ac9e2168",
