--- conflicted
+++ resolved
@@ -49,11 +49,7 @@
                 "OlympusMinter": "0xa90bFe53217da78D900749eb6Ef513ee5b6a491e",
                 "OlympusInstructions": "0x0000000000000000000000000000000000000000",
                 "OlympusVotes": "0x0000000000000000000000000000000000000000",
-<<<<<<< HEAD
                 "OlympusBoostedLiquidityRegistry": "0x375E06C694B5E50aF8be8FB03495A612eA3e2275"
-=======
-                "OlympusBoostedLiquidityRegistry": "0x0000000000000000000000000000000000000000"
->>>>>>> bba0b749
             },
             "policies": {
                 "Operator": "0x1Ce568DbB34B2631aCDB5B453c3195EA0070EC65",
@@ -82,8 +78,6 @@
             }
         }
     },
-<<<<<<< HEAD
-=======
     "arbitrum": {
         "external": {
             "bond-protocol": {
@@ -130,7 +124,6 @@
             }
         }
     },
->>>>>>> bba0b749
     "goerli": {
         "external": {
             "bond-protocol": {
@@ -184,11 +177,7 @@
                 "OlympusMinter": "0xa192fFBF73858831a137DD098a706139Ca96AbD5",
                 "OlympusInstructions": "0x0000000000000000000000000000000000000000",
                 "OlympusVotes": "0x0000000000000000000000000000000000000000",
-<<<<<<< HEAD
                 "OlympusBoostedLiquidityRegistry": "0x24963bEA5a156E3dAb8aBA4FCB8a2dBE8c1Aaa14"
-=======
-                "OlympusBoostedLiquidityRegistry": "0x5f89C974Fb66add50177F831A7826192502F3984"
->>>>>>> bba0b749
             },
             "policies": {
                 "Operator": "0x61B79d10ebC48166F7495Fce5E0c352B61777460",
