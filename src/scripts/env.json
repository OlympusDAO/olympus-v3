{
    "current": {
        "arbitrum": {
            "external": {
                "bond-protocol": {
                    "BondAggregator": "0x007A66A2a13415DB3613C1a4dd1C942A285902d1",
                    "BondFixedExpiryAuctioneer": "0x007FEA32545a39Ff558a1367BBbC1A22bc7ABEfD",
                    "BondFixedExpiryTeller": "0x007FE70dc9797C4198528aE43d8195ffF82Bdc95",
                    "BondFixedTermAuctioneer": "0x007F7A1cb838A872515c8ebd16bE4b14Ef43a222",
                    "BondFixedTermTeller": "0x007F7735baF391e207E3aA380bb53c4Bd9a5Fed6"
                },
                "chainlink": {
<<<<<<< HEAD
                    "ohmUsdPriceFeed": "0x761aaeBf021F19F198D325D7979965D0c7C9e53b"
=======
                    "ohmEthPriceFeed": "0x9a72298ae3886221820B1c878d12D872087D3a23",
                    "daiEthPriceFeed": "0x773616E4d11A78F511299002da57A0a94577F1f4",
                    "ethUsdPriceFeed": "0x5f4eC3Df9cbd43714FE2740f5E3616155c5b8419",
                    "stethUsdPriceFeed": "0xCfE54B5cD566aB89272946F602D76Ea879CAb4a8",
                    "daiUsdPriceFeed": "0xAed0c38402a5d19df6E4c03F4E2DceD6e29c1ee9",
                    "lusdUsdPriceFeed": "0x3D7aE7E594f2f2091Ad8798313450130d0Aba3a0"
                },
                "balancer": {
                    "BalancerVault": "0xBA12222222228d8Ba445958a75a0704d566BF2C8",
                    "BalancerHelper": "0xE39B5e3B6D74016b2F6A9673D7d7493B6DF549d5",
                    "OhmWstethPool": "0xd4f79CA0Ac83192693bce4699d0c10C66Aa6Cf0F",
                    "OhmLusdPool": "0x18FDf15ff782e44C1f9B6C5846ff6B0F0004F6a2"
                },
                "aura": {
                    "AuraBooster": "0xA57b8d98dAE62B26Ec3bcC4a365338157060B234",
                    "OhmWstethRewardsPool": "0x636024F9Ddef77e625161b2cCF3A2adfbfAd3615",
                    "AuraMiningLib": "0x744Be650cea753de1e69BF6BAd3c98490A855f52",
                    "OhmLusdRewardsPool": "0x3b395A27F77C3450393047fF564E893243aC29fF"
                },
                "cooler": {
                    "CoolerFactory": "0x30Ce56e80aA96EbbA1E1a74bC5c0FEB5B0dB4216"
                },
                "maker": {
                    "daiUsdsMigrator": "0x3225737a9Bbb6473CB4a45b7244ACa2BeFdB276A"
                }
            },
            "olympus": {
                "Kernel": "0x2286d7f9639e8158FaD1169e76d1FbC38247f54b",
                "governance": {
                    "Timelock": "0x953EA3223d2dd3c1A91E9D6cca1bf7Af162C9c39",
                    "GovernorBravoDelegator": "0x0941233c964e7d7Efeb05D253176E5E634cEFfcD",
                    "GovernorBravoDelegate": "0xdE3F82D378c3b4E3F3f848b8DF501914b3317E96"
                },
                "modules": {
                    "OlympusPriceV1": "0xd6C4D723fdadCf0D171eF9A2a3Bfa870675b282f",
                    "OlympusPriceV2": "0x0000000000000000000000000000000000000000",
                    "OlympusRangeV1": "0xb212D9584cfc56EFf1117F412Fe0bBdc53673954",
                    "OlympusRangeV2": "0x399cD3685912bb56aAeD0949119dB6cE5Df60FB5",
                    "OlympusRoles": "0x6CAfd730Dc199Df73C16420C4fCAb18E3afbfA59",
                    "OlympusTreasury": "0xa8687A15D4BE32CC8F0a8a7B9704a4C3993D9613",
                    "OlympusMinter": "0xa90bFe53217da78D900749eb6Ef513ee5b6a491e",
                    "OlympusInstructions": "0x0000000000000000000000000000000000000000",
                    "OlympusVotes": "0x0000000000000000000000000000000000000000",
                    "OlympusBoostedLiquidityRegistry": "0x375E06C694B5E50aF8be8FB03495A612eA3e2275",
                    "OlympusClearinghouseRegistry": "0x69a3E97027d21a5984B6a543b36603fFbC6543a4",
                    "OlympusContractRegistry": "0x89631595649Cc6dEBa249A8012a5b2d88C8ddE48"
                },
                "submodules": {
                    "PRICE": {
                        "SimplePriceFeedStrategy": "0x0000000000000000000000000000000000000000",
                        "ChainlinkPriceFeeds": "0x0000000000000000000000000000000000000000",
                        "BalancerPoolTokenPrice": "0x0000000000000000000000000000000000000000",
                        "UniswapV2PoolTokenPrice": "0x0000000000000000000000000000000000000000",
                        "UniswapV3Price": "0x0000000000000000000000000000000000000000"
                    }
                },
                "policies": {
                    "Operator": "0x6417F206a0a6628Da136C0Faa39026d0134D2b52",
                    "OlympusHeart": "0xf7602C0421c283A2fc113172EBDf64C30F21654D",
                    "BondCallback": "0x73df08CE9dcC8d74d22F23282c4d49F13b4c795E",
                    "OlympusPriceConfig": "0xf6D5d06A4e8e6904E4360108749C177692F59E90",
                    "RolesAdmin": "0xb216d714d91eeC4F7120a732c11428857C659eC8",
                    "TreasuryCustodian": "0xC9518AC915e46D707585116451Dc19c164513Ccf",
                    "Distributor": "0x27e606fdb5C922F8213dC588A434BF7583697866",
                    "ZeroDistributor": "0x44a7a09ccddb4338e062f1a3849f9a82bdbf2aaa",
                    "Emergency": "0x9229b0b6FA4A58D67Eb465567DaA2c6A34714A75",
                    "BondManager": "0xf577c77ee3578c7F216327F41B5D7221EaD2B2A3",
                    "CrossChainBridge": "0x0000000000000000000000000000000000000000",
                    "Burner": "0x0000000000000000000000000000000000000000",
                    "BLVaultManagerLido": "0xafe729d57d2CC58978C2e01b4EC39C47FB7C4b23",
                    "BLVaultLido": "0x7fdD4e808ee9608f1b2f05157A2A8098e3D432cD",
                    "BLVaultManagerLusd": "0xF451c45C7a26e2248a0EA02382579Eb4858cAdA1",
                    "BLVaultLusd": "0xfbB3742628e8D19E0E2d7D8dde208821C09dE960",
                    "Clearinghouse": "0x1e094fE00E13Fd06D64EeA4FB3cD912893606fE0",
                    "LegacyBurner": "0x367149cf2d04D3114fFD1Cc6b273222664908D0B",
                    "LoanConsolidator": "0x784cA0C006b8651BAB183829A99fA46BeCe50dBc",
                    "pOLY": "0xb37796941cA55b7E4243841930C104Ee325Da5a1",
                    "YieldRepurchaseFacility": "0xcaA3d3E653A626e2656d2E799564fE952D39d855",
                    "ReserveMigrator": "0x986b99579BEc7B990331474b66CcDB94Fa2419F5",
                    "EmissionManager": "0x50f441a3387625bDA8B8081cE3fd6C04CC48C0A2",
                    "ContractRegistryAdmin": "0xBA05d48Fb94dC76820EB7ea1B360fd6DfDEabdc5"
                },
                "legacy": {
                    "OHM": "0x64aa3364F17a4D01c6f1751Fd97C2BD3D7e7f1D5",
                    "sOHM": "0x04906695D6D12CF5459975d7C3C03356E4Ccd460",
                    "gOHM": "0x0ab87046fBb341D058F17CBC4c1133F25a20a52f",
                    "Staking": "0xB63cac384247597756545b500253ff8E607a8020",
                    "Treasury": "0x0000000000000000000000000000000000000000",
                    "OlympusAuthority": "0x4A8c9502A34962a2C6d73c5D181dAaeF3dcDc88D",
                    "InverseBondDepository": "0xBA42BE149e5260EbA4B82418A6306f55D532eA47",
                    "LegacyBurnerReplacementAuthority": "0xB0b86d485Ccc54786B607aA8b13DB74043c3b2F1",
                    "OldPOLY": "0x5AF4A636cB097409Bb524458EF24E7353A2f75df",
                    "GenesisClaim": "0x0000000000000000000000000000000000000000"
                },
                "claim": {
                    "ClaimTransfer": "0x611B541ab1EFDeEb9665522ED3BaA406D4952546"
                }
            }
        },
        "arbitrum": {
            "external": {
                "bond-protocol": {
                    "BondAggregator": "0x007A66A2a13415DB3613C1a4dd1C942A285902d1",
                    "BondFixedTermTeller": "0x007F7735baF391e207E3aA380bb53c4Bd9a5Fed6",
                    "BondFixedExpiryTeller": "0x007FE70dc9797C4198528aE43d8195ffF82Bdc95",
                    "BondFixedTermAuctioneer": "0x007F7A1cb838A872515c8ebd16bE4b14Ef43a222",
                    "BondFixedExpiryAuctioneer": "0x007FEA32545a39Ff558a1367BBbC1A22bc7ABEfD"
>>>>>>> 4988650c
                },
                "gnosis": {
                    "EasyAuction": "0x0b7fFc1f4AD541A4Ed16b40D8c37f0929158D101"
                },
                "tokens": {
                    "DAI": "0xDA10009cBd5D07dd0CeCc66161FC93D7c9000da1",
                    "WETH": "0x82aF49447D8a07e3bd95BD0d56f35241523fBab1"
                }
            },
            "olympus": {
                "Kernel": "0xeac3eC0CC130f4826715187805d1B50e861F2DaC",
                "legacy": {
                    "OHM": "0xf0cb2dc0db5e6c66B9a70Ac27B06b878da017028",
                    "OlympusAuthority": "0x78f84998c73655ac2Da0Aa1e1270F6Cb985a343e",
                    "Staking": "0x0000000000000000000000000000000000000000",
                    "Treasury": "0x0000000000000000000000000000000000000000",
                    "gOHM": "0x8D9bA570D6cb60C7e3e0F31343Efe75AB8E65FB1",
                    "sOHM": "0x0000000000000000000000000000000000000000"
                },
                "modules": {
                    "OlympusInstructions": "0x0000000000000000000000000000000000000000",
                    "OlympusLender": "0x868C3ae18Fdea85bBb7a303e379c5B7e23b30F03",
                    "OlympusMinter": "0x8f6406eDbFA393e327822D4A08BcF15503570D87",
                    "OlympusPrice": "0x0000000000000000000000000000000000000000",
                    "OlympusRange": "0x0000000000000000000000000000000000000000",
                    "OlympusRoles": "0xFF5F09D5efE13A9a424F30EC2e1af89D867834d6",
                    "OlympusTreasury": "0x56db53e9801a6EA080569261b63925E0f1f3C81A",
                    "OlympusVotes": "0x0000000000000000000000000000000000000000"
                },
                "policies": {
                    "CrossChainBridge": "0x20B3834091f038Ce04D8686FAC99CA44A0FB285c",
                    "RolesAdmin": "0x69168c08AcF66f002fd02E1B169f38C022c93b70",
                    "TreasuryCustodian": "0x0000000000000000000000000000000000000000"
                }
            }
        },
        "base": {
            "external": {},
            "olympus": {
                "Kernel": "0x18878Df23e2a36f81e820e4b47b4A40576D3159C",
                "legacy": {
                    "OHM": "0x060cb087a9730E13aa191f31A6d86bFF8DfcdCC0",
                    "OlympusAuthority": "0x13DFEff85779118136bB9826DcAD8f3bd25153a3"
                },
                "modules": {
                    "OlympusMinter": "0x623164A9Ee2556D524b08f34F1d2389d7B4e1A1C",
                    "OlympusRoles": "0xbC9eE0D911739cBc72cd094ADA26F56E0C49EeAE"
                },
                "policies": {
                    "CrossChainBridge": "0x6CA1a916e883c7ce2BFBcF59dc70F2c1EF9dac6e",
                    "RolesAdmin": "0xb1fA0Ac44d399b778B14af0AAF4bCF8af3437ad1"
                }
            }
        },
        "goerli": {
            "external": {
                "aura": {
                    "AuraBooster": "0xdb591Ea2e5Db886dA872654D58f6cc584b68e7cC",
                    "AuraMiningLib": "0xC38032983D179116132afB95f4467125F7c14Dec",
                    "OhmLusdRewardsPool": "0xc7d6edFFfcB0a22d4eca438d6c392d0D5B5fE75A",
                    "OhmWstethExtraRewardsPool": "0x9ee9f0c2e91E4f6B195B988a9e6e19efcf91e8dc",
                    "OhmWstethRewardsPool": "0xC84157C2306238C9330fEa14774a82A53a127A59"
                },
                "balancer": {
                    "BalancerHelper": "0xE39B5e3B6D74016b2F6A9673D7d7493B6DF549d5",
                    "BalancerVault": "0xBA12222222228d8Ba445958a75a0704d566BF2C8",
                    "OhmLusdPool": "0x9C1ddF4ef7e41e8E2852cf42018154B9ead9ba9D",
                    "OhmWstethPool": "0x3F50E8018bC26668F5cd59B3e5be5257615F83A3"
                },
                "bond-protocol": {
                    "BondAggregator": "0x007A66A2a13415DB3613C1a4dd1C942A285902d1",
                    "BondFixedExpiryAuctioneer": "0x007FEA32545a39Ff558a1367BBbC1A22bc7ABEfD",
                    "BondFixedExpiryTeller": "0x007FE70dc9797C4198528aE43d8195ffF82Bdc95",
                    "BondFixedTermAuctioneer": "0x007F7A1cb838A872515c8ebd16bE4b14Ef43a222",
                    "BondFixedTermTeller": "0x007F7735baF391e207E3aA380bb53c4Bd9a5Fed6"
                },
                "chainlink": {
                    "daiEthPriceFeed": "0xdC8E4eD326cFb730a759312B6b1727C6Ef9ca233",
                    "daiUsdPriceFeed": "0x0d79df66BE487753B02D015Fb622DED7f0E9798d",
                    "ethUsdPriceFeed": "0xD4a33860578De61DBAbDc8BFdb98FD742fA7028e",
                    "lusdUsdPriceFeed": "0x3704dA6b3E73E1C9AD4E2Dd0aC1AeDCC62DF5264",
                    "ohmEthPriceFeed": "0x022710a589C9796dce59A0C52cA4E36f0a5e991A",
                    "ohmEthPriceFeedBLV": "0x7966F1368C62D4870f0EeB5CD4cbD1342165b230",
                    "stethUsdPriceFeed": "0xf2d9c5eE6Dd73424c5B90Fa03131705F22d5543C"
                },
                "cooler": {
                    "CoolerFactory": "0x0000000000000000000000000000000000000000"
                },
                "gnosis": {
                    "EasyAuction": "0x1fbab40c338e2e7243da945820ba680c92ef8281"
                },
                "tokens": {
                    "AURA": "0x4a92f7C880f14c2a06FfCf56C7849739B0E492f5",
                    "BAL": "0xd517A8E45771a40B29eCDa347634bD62051F91B9",
                    "DAI": "0x41e38e70a36150D08A8c97aEC194321b5eB545A5",
                    "LDO": "0x56340274fB5a72af1A3C6609061c451De7961Bd4",
                    "LUSD": "0x004136391B304492bE9A1cD7cBc01272159Bf6Ac",
                    "WETH": "0x0000000000000000000000000000000000000000",
                    "WSTETH": "0x6320cD32aA674d2898A68ec82e869385Fc5f7E2f",
                    "sDAI": "0x056FA29C536469bfE4F1B79E1f04d3e08F667f1b"
                }
            },
            "olympus": {
                "Kernel": "0xDb7cf68154bd422dF5196D90285ceA057786b4c3",
                "legacy": {
                    "InverseBondDepository": "0xBfD98b062faB4F7Bf0a670d744d73D3D22CF9969",
                    "LegacyBurnerReplacementAuthority": "0x0000000000000000000000000000000000000000",
                    "OHM": "0x0595328847AF962F951a4f8F8eE9A3Bf261e4f6b",
                    "OldPOLY": "0x0000000000000000000000000000000000000000",
                    "OlympusAuthority": "0x0000000000000000000000000000000000000000",
                    "Staking": "0x7263372b9ff6E619d8774aEB046cE313677E2Ec7",
                    "Treasury": "0xB3e1dF7951a62fFb5eF7D3b1C9D80CF09325580A",
                    "gOHM": "0xC1863141dc1861122d5410fB5973951c82871d98",
                    "sOHM": "0x4EFe119F4949319f2Acb12efD615a7B63896482B"
                },
                "modules": {
                    "OlympusBoostedLiquidityRegistry": "0x24963bEA5a156E3dAb8aBA4FCB8a2dBE8c1Aaa14",
                    "OlympusClearinghouseRegistry": "0x0000000000000000000000000000000000000000",
                    "OlympusInstructions": "0x0000000000000000000000000000000000000000",
                    "OlympusMinter": "0xa192fFBF73858831a137DD098a706139Ca96AbD5",
                    "OlympusPrice": "0xD9ace3Be2d80006EF4D90A2D35D861a5C9F98252",
                    "OlympusPricev2": "0x06CFDfFb87A2d2f2b490B470dD81e6C0A0bED990",
                    "OlympusRange": "0x446f06f8Df7d5f627B073c6349b948B95c1f9185",
                    "OlympusRoles": "0xe9a9d80CE3eE32FFf7279dce4c2962eC8098f71B",
                    "OlympusTreasury": "0xD8C59cFe5afbDB83D904E56D379028a2f6A07a2D",
                    "OlympusVotes": "0x0000000000000000000000000000000000000000"
                },
                "policies": {
                    "BLVaultLido": "0xa5588e518CE5ee0e4628C005E4edAbD5e87de3aD",
                    "BLVaultLusd": "0x0A58698a671932b4A2c22466Ef8A5E830d993644",
                    "BLVaultManagerLido": "0xFbf6383dC3F6010d403Ecdf12DDC1311701D143D",
                    "BLVaultManagerLusd": "0x733f6A19E989A0B5E561f6695c0C1a8Dd0199027",
                    "BondCallback": "0x343880fd866eC000e07F92eE06c4878dD97234D7",
                    "BondManager": "0x1e5a6834A71770067fcCbAeDDBC86b6d8dFDCb27",
                    "Bookkeeper": "0x9da48c71D3A5B6A6fE800096Dc9707402068CE74",
                    "Burner": "0x0000000000000000000000000000000000000000",
                    "Clearinghouse": "0xE1d2524Ce7D64d710bE1c9E3C3d371A1730C6e34",
                    "CrossChainBridge": "0x0000000000000000000000000000000000000000",
                    "Distributor": "0x2716a1451BDE2B011f0D10ad6599e411d54Ec491",
                    "Emergency": "0x196a59fB453da942f062Be4407D923129c759435",
                    "LegacyBurner": "0x0000000000000000000000000000000000000000",
                    "OlympusHeart": "0x302ED9be7FCB6513e8bA1400092D4b44A8d6CE0D",
                    "OlympusPriceConfig": "0x15915Be9d272B353BA06FA5Ce3918ae7D27F5463",
                    "Operator": "0x255467F1ca090Cd0Ed20014DC957E942d846843b",
                    "RolesAdmin": "0x54FfCA586cD1B01E96a5682DF93a55d7Ef91EFF0",
                    "TreasuryCustodian": "0x3DAE418f8B6382b3d3d0cb9008924BA83D2e0E87",
                    "YieldRepurchaseFacility": "0x0000000000000000000000000000000000000000",
                    "ZeroDistributor": "0x3Ef13F5b6818f7746E0A1C70Cc27fa2Da0441695",
                    "pOLY": "0x0000000000000000000000000000000000000000"
                },
                "submodules": {
                    "PRICE": {
                        "BalancerPoolTokenPrice": "0x1F187E19716E076Feb50A22353899e85792C2fD5",
                        "ChainlinkPriceFeeds": "0x83DF25D6Af69172bB859bB40259886a319433485",
                        "SimplePriceFeedStrategy": "0xCBe123967D4E857e59F90270005148Ed6C883CFd",
                        "UniswapV2PoolTokenPrice": "0x23d5Ef6Ce8Da4898104E969e059E0D184EB1E5b8",
                        "UniswapV3Price": "0x669d6f89d45e04735e7712B7bC9DEa8bbb838e35"
                    }
                }
            }
        },
        "mainnet": {
            "external": {
                "aura": {
                    "AuraBooster": "0xA57b8d98dAE62B26Ec3bcC4a365338157060B234",
                    "AuraMiningLib": "0x744Be650cea753de1e69BF6BAd3c98490A855f52",
                    "OhmLusdRewardsPool": "0x3b395A27F77C3450393047fF564E893243aC29fF",
                    "OhmWstethRewardsPool": "0x636024F9Ddef77e625161b2cCF3A2adfbfAd3615"
                },
                "balancer": {
                    "BalancerHelper": "0xE39B5e3B6D74016b2F6A9673D7d7493B6DF549d5",
                    "BalancerVault": "0xBA12222222228d8Ba445958a75a0704d566BF2C8",
                    "OhmLusdPool": "0x18FDf15ff782e44C1f9B6C5846ff6B0F0004F6a2",
                    "OhmWstethPool": "0xd4f79CA0Ac83192693bce4699d0c10C66Aa6Cf0F"
                },
                "bond-protocol": {
                    "BondAggregator": "0x007A66A2a13415DB3613C1a4dd1C942A285902d1",
                    "BondFixedExpiryAuctioneer": "0x007FEA32545a39Ff558a1367BBbC1A22bc7ABEfD",
                    "BondFixedExpiryTeller": "0x007FE70dc9797C4198528aE43d8195ffF82Bdc95",
                    "BondFixedTermAuctioneer": "0x007F7A1cb838A872515c8ebd16bE4b14Ef43a222",
                    "BondFixedTermTeller": "0x007F7735baF391e207E3aA380bb53c4Bd9a5Fed6"
                },
                "chainlink": {
                    "daiEthPriceFeed": "0x773616E4d11A78F511299002da57A0a94577F1f4",
                    "daiUsdPriceFeed": "0xAed0c38402a5d19df6E4c03F4E2DceD6e29c1ee9",
                    "ethUsdPriceFeed": "0x5f4eC3Df9cbd43714FE2740f5E3616155c5b8419",
                    "lusdUsdPriceFeed": "0x3D7aE7E594f2f2091Ad8798313450130d0Aba3a0",
                    "ohmEthPriceFeed": "0x9a72298ae3886221820B1c878d12D872087D3a23",
                    "stethUsdPriceFeed": "0xCfE54B5cD566aB89272946F602D76Ea879CAb4a8"
                },
                "cooler": {
                    "CoolerFactory": "0x30Ce56e80aA96EbbA1E1a74bC5c0FEB5B0dB4216"
                },
                "gnosis": {
                    "EasyAuction": "0x0b7fFc1f4AD541A4Ed16b40D8c37f0929158D101"
                },
                "maker": {
                    "daiUsdsMigrator": "0x3225737a9Bbb6473CB4a45b7244ACa2BeFdB276A"
                },
                "tokens": {
                    "AURA": "0xC0c293ce456fF0ED870ADd98a0828Dd4d2903DBF",
                    "BAL": "0xba100000625a3754423978a60c9317c58a424e3D",
                    "DAI": "0x6B175474E89094C44Da98b954EedeAC495271d0F",
                    "LUSD": "0x5f98805A4E8be255a32880FDeC7F6728C6568bA0",
                    "USDS": "0xdC035D45d973E3EC169d2276DDab16f1e407384F",
                    "WETH": "0xC02aaA39b223FE8D0A0e5C4F27eAD9083C756Cc2",
                    "WSTETH": "0x7f39C581F595B53c5cb19bD0b3f8dA6c935E2Ca0",
                    "sDAI": "0x83F20F44975D03b1b09e64809B757c47f942BEeA",
                    "sUSDS": "0xa3931d71877C0E7a3148CB7Eb4463524FEc27fbD"
                }
            },
            "olympus": {
                "Kernel": "0x2286d7f9639e8158FaD1169e76d1FbC38247f54b",
                "claim": {
                    "ClaimTransfer": "0x611B541ab1EFDeEb9665522ED3BaA406D4952546"
                },
                "governance": {
                    "GovernorBravoDelegate": "0xa6013bBFd70d6190FA1cc1afD0cB3859847711B4",
                    "GovernorBravoDelegator": "0x0941233c964e7d7Efeb05D253176E5E634cEFfcD",
                    "Timelock": "0x953EA3223d2dd3c1A91E9D6cca1bf7Af162C9c39"
                },
                "legacy": {
                    "GenesisClaim": "0x0000000000000000000000000000000000000000",
                    "InverseBondDepository": "0xBA42BE149e5260EbA4B82418A6306f55D532eA47",
                    "LegacyBurnerReplacementAuthority": "0xB0b86d485Ccc54786B607aA8b13DB74043c3b2F1",
                    "OHM": "0x64aa3364F17a4D01c6f1751Fd97C2BD3D7e7f1D5",
                    "OldPOLY": "0x5AF4A636cB097409Bb524458EF24E7353A2f75df",
                    "OlympusAuthority": "0x4A8c9502A34962a2C6d73c5D181dAaeF3dcDc88D",
                    "Staking": "0xB63cac384247597756545b500253ff8E607a8020",
                    "Treasury": "0x0000000000000000000000000000000000000000",
                    "gOHM": "0x0ab87046fBb341D058F17CBC4c1133F25a20a52f",
                    "sOHM": "0x04906695D6D12CF5459975d7C3C03356E4Ccd460"
                },
                "modules": {
                    "OlympusBoostedLiquidityRegistry": "0x375E06C694B5E50aF8be8FB03495A612eA3e2275",
                    "OlympusClearinghouseRegistry": "0x69a3E97027d21a5984B6a543b36603fFbC6543a4",
                    "OlympusContractRegistry": "0x89631595649Cc6dEBa249A8012a5b2d88C8ddE48",
                    "OlympusInstructions": "0x0000000000000000000000000000000000000000",
                    "OlympusMinter": "0xa90bFe53217da78D900749eb6Ef513ee5b6a491e",
                    "OlympusPriceV1": "0xd6C4D723fdadCf0D171eF9A2a3Bfa870675b282f",
                    "OlympusPriceV2": "0x0000000000000000000000000000000000000000",
                    "OlympusRangeV1": "0xb212D9584cfc56EFf1117F412Fe0bBdc53673954",
                    "OlympusRangeV2": "0x399cD3685912bb56aAeD0949119dB6cE5Df60FB5",
                    "OlympusRoles": "0x6CAfd730Dc199Df73C16420C4fCAb18E3afbfA59",
                    "OlympusTreasury": "0xa8687A15D4BE32CC8F0a8a7B9704a4C3993D9613",
                    "OlympusVotes": "0x0000000000000000000000000000000000000000"
                },
                "policies": {
                    "BLVaultLido": "0x7fdD4e808ee9608f1b2f05157A2A8098e3D432cD",
                    "BLVaultLusd": "0xfbB3742628e8D19E0E2d7D8dde208821C09dE960",
                    "BLVaultManagerLido": "0xafe729d57d2CC58978C2e01b4EC39C47FB7C4b23",
                    "BLVaultManagerLusd": "0xF451c45C7a26e2248a0EA02382579Eb4858cAdA1",
                    "BondCallback": "0x73df08CE9dcC8d74d22F23282c4d49F13b4c795E",
                    "BondManager": "0xf577c77ee3578c7F216327F41B5D7221EaD2B2A3",
                    "Burner": "0x0000000000000000000000000000000000000000",
                    "Clearinghouse": "0xE6343ad0675C9b8D3f32679ae6aDbA0766A2ab4c",
                    "ContractRegistryAdmin": "0xBA05d48Fb94dC76820EB7ea1B360fd6DfDEabdc5",
                    "CrossChainBridge": "0x45e563c39cDdbA8699A90078F42353A57509543a",
                    "Distributor": "0x27e606fdb5C922F8213dC588A434BF7583697866",
                    "Emergency": "0x9229b0b6FA4A58D67Eb465567DaA2c6A34714A75",
                    "EmissionManager": "0x50f441a3387625bDA8B8081cE3fd6C04CC48C0A2",
                    "LegacyBurner": "0x367149cf2d04D3114fFD1Cc6b273222664908D0B",
                    "LoanConsolidator": "0x784cA0C006b8651BAB183829A99fA46BeCe50dBc",
                    "OlympusHeart": "0x39F6AA3d445e6Dd8eC232c6Bd589889A88E3034d",
                    "OlympusPriceConfig": "0xf6D5d06A4e8e6904E4360108749C177692F59E90",
                    "Operator": "0x0AE561226896dA978EaDA0Bec4a7d3CfAE04f506",
                    "ReserveMigrator": "0x986b99579BEc7B990331474b66CcDB94Fa2419F5",
                    "RolesAdmin": "0xb216d714d91eeC4F7120a732c11428857C659eC8",
                    "TreasuryCustodian": "0xC9518AC915e46D707585116451Dc19c164513Ccf",
                    "YieldRepurchaseFacility": "0xcaA3d3E653A626e2656d2E799564fE952D39d855",
                    "ZeroDistributor": "0x44a7a09ccddb4338e062f1a3849f9a82bdbf2aaa",
                    "pOLY": "0xb37796941cA55b7E4243841930C104Ee325Da5a1"
                },
                "submodules": {
                    "PRICE": {
                        "BalancerPoolTokenPrice": "0x0000000000000000000000000000000000000000",
                        "ChainlinkPriceFeeds": "0x0000000000000000000000000000000000000000",
                        "SimplePriceFeedStrategy": "0x0000000000000000000000000000000000000000",
                        "UniswapV2PoolTokenPrice": "0x0000000000000000000000000000000000000000",
                        "UniswapV3Price": "0x0000000000000000000000000000000000000000"
                    }
                }
            }
        },
        "optimism": {
            "external": {},
            "olympus": {
                "Kernel": "0x18878Df23e2a36f81e820e4b47b4A40576D3159C",
                "legacy": {
                    "OHM": "0x060cb087a9730E13aa191f31A6d86bFF8DfcdCC0",
                    "OlympusAuthority": "0x13DFEff85779118136bB9826DcAD8f3bd25153a3",
                    "gOHM": "0x0b5740c6b4a97f90eF2F0220651Cca420B868FfB"
                },
                "modules": {
                    "OlympusMinter": "0x623164A9Ee2556D524b08f34F1d2389d7B4e1A1C",
                    "OlympusRoles": "0xbC9eE0D911739cBc72cd094ADA26F56E0C49EeAE"
                },
                "policies": {
                    "CrossChainBridge": "0x22AE99D07584A2AE1af748De573c83f1B9Cdb4c0",
                    "RolesAdmin": "0xb1fA0Ac44d399b778B14af0AAF4bCF8af3437ad1"
                }
            }
        }
    },
    "last": {
        "arbitrum": {
            "external": {
                "bond-protocol": {
                    "BondAggregator": "0x007A66A2a13415DB3613C1a4dd1C942A285902d1",
                    "BondFixedExpiryAuctioneer": "0x007FEA32545a39Ff558a1367BBbC1A22bc7ABEfD",
                    "BondFixedExpiryTeller": "0x007FE70dc9797C4198528aE43d8195ffF82Bdc95",
                    "BondFixedTermAuctioneer": "0x007F7A1cb838A872515c8ebd16bE4b14Ef43a222",
                    "BondFixedTermTeller": "0x007F7735baF391e207E3aA380bb53c4Bd9a5Fed6"
                },
                "chainlink": {
                    "ohmUsdPriceFeed": "0x761aaeBf021F19F198D325D7979965D0c7C9e53b"
                },
                "gnosis": {
                    "EasyAuction": "0x0b7fFc1f4AD541A4Ed16b40D8c37f0929158D101"
                },
                "tokens": {
                    "DAI": "0xDA10009cBd5D07dd0CeCc66161FC93D7c9000da1",
                    "WETH": "0x82aF49447D8a07e3bd95BD0d56f35241523fBab1"
                }
            },
            "olympus": {
                "Kernel": "0x0000000000000000000000000000000000000000",
                "legacy": {
                    "OHM": "0x0000000000000000000000000000000000000000",
                    "OlympusAuthority": "0x0000000000000000000000000000000000000000",
                    "Staking": "0x0000000000000000000000000000000000000000",
                    "Treasury": "0x0000000000000000000000000000000000000000",
                    "gOHM": "0x0000000000000000000000000000000000000000",
                    "sOHM": "0x0000000000000000000000000000000000000000"
                },
                "modules": {
                    "OlympusInstructions": "0x0000000000000000000000000000000000000000",
                    "OlympusMinter": "0x0000000000000000000000000000000000000000",
                    "OlympusPrice": "0x0000000000000000000000000000000000000000",
                    "OlympusRange": "0x0000000000000000000000000000000000000000",
                    "OlympusRoles": "0x0000000000000000000000000000000000000000",
                    "OlympusTreasury": "0x0000000000000000000000000000000000000000",
                    "OlympusVotes": "0x0000000000000000000000000000000000000000"
                },
                "policies": {
                    "CrossChainBridge": "0x0000000000000000000000000000000000000000",
                    "RolesAdmin": "0x0000000000000000000000000000000000000000",
                    "TreasuryCustodian": "0x0000000000000000000000000000000000000000"
                }
            }
        },
        "goerli": {
            "external": {
                "aura": {
                    "AuraBooster": "0xdb591Ea2e5Db886dA872654D58f6cc584b68e7cC",
                    "AuraMiningLib": "0xC38032983D179116132afB95f4467125F7c14Dec",
                    "OhmLusdRewardsPool": "0xc7d6edFFfcB0a22d4eca438d6c392d0D5B5fE75A",
                    "OhmWstethExtraRewardsPool": "0x9ee9f0c2e91E4f6B195B988a9e6e19efcf91e8dc",
                    "OhmWstethRewardsPool": "0xC84157C2306238C9330fEa14774a82A53a127A59"
                },
                "balancer": {
                    "BalancerHelper": "0xE39B5e3B6D74016b2F6A9673D7d7493B6DF549d5",
                    "BalancerVault": "0xBA12222222228d8Ba445958a75a0704d566BF2C8",
                    "OhmLusdPool": "0x9C1ddF4ef7e41e8E2852cf42018154B9ead9ba9D",
                    "OhmWstethPool": "0x3F50E8018bC26668F5cd59B3e5be5257615F83A3"
                },
                "bond-protocol": {
                    "BondAggregator": "0x007A66A2a13415DB3613C1a4dd1C942A285902d1",
                    "BondFixedExpiryAuctioneer": "0x007FEA32545a39Ff558a1367BBbC1A22bc7ABEfD",
                    "BondFixedExpiryTeller": "0x007FE70dc9797C4198528aE43d8195ffF82Bdc95",
                    "BondFixedTermAuctioneer": "0x007F7A1cb838A872515c8ebd16bE4b14Ef43a222",
                    "BondFixedTermTeller": "0x007F7735baF391e207E3aA380bb53c4Bd9a5Fed6"
                },
                "chainlink": {
                    "daiEthPriceFeed": "0xdC8E4eD326cFb730a759312B6b1727C6Ef9ca233",
                    "daiUsdPriceFeed": "0x0d79df66BE487753B02D015Fb622DED7f0E9798d",
                    "ethUsdPriceFeed": "0xD4a33860578De61DBAbDc8BFdb98FD742fA7028e",
                    "lusdUsdPriceFeed": "0x3704dA6b3E73E1C9AD4E2Dd0aC1AeDCC62DF5264",
                    "ohmEthPriceFeed": "0x022710a589C9796dce59A0C52cA4E36f0a5e991A",
                    "ohmEthPriceFeedBLV": "0x7966F1368C62D4870f0EeB5CD4cbD1342165b230",
                    "stethUsdPriceFeed": "0xf2d9c5eE6Dd73424c5B90Fa03131705F22d5543C"
                },
                "cooler": {
                    "CoolerFactory": "0x0000000000000000000000000000000000000000"
                },
                "gnosis": {
                    "EasyAuction": "0x1fbab40c338e2e7243da945820ba680c92ef8281"
                },
                "tokens": {
                    "AURA": "0x4a92f7C880f14c2a06FfCf56C7849739B0E492f5",
                    "BAL": "0xd517A8E45771a40B29eCDa347634bD62051F91B9",
                    "DAI": "0x41e38e70a36150D08A8c97aEC194321b5eB545A5",
                    "LDO": "0x56340274fB5a72af1A3C6609061c451De7961Bd4",
                    "LUSD": "0x004136391B304492bE9A1cD7cBc01272159Bf6Ac",
                    "WETH": "0x0000000000000000000000000000000000000000",
                    "WSTETH": "0x6320cD32aA674d2898A68ec82e869385Fc5f7E2f",
                    "sDAI": "0x056FA29C536469bfE4F1B79E1f04d3e08F667f1b"
                }
            },
            "olympus": {
                "Kernel": "0xDb7cf68154bd422dF5196D90285ceA057786b4c3",
                "legacy": {
                    "InverseBondDepository": "0xBfD98b062faB4F7Bf0a670d744d73D3D22CF9969",
                    "LegacyBurnerReplacementAuthority": "0x0000000000000000000000000000000000000000",
                    "OHM": "0x0595328847AF962F951a4f8F8eE9A3Bf261e4f6b",
                    "OldPOLY": "0x0000000000000000000000000000000000000000",
                    "OlympusAuthority": "0x0000000000000000000000000000000000000000",
                    "Staking": "0x7263372b9ff6E619d8774aEB046cE313677E2Ec7",
                    "Treasury": "0xB3e1dF7951a62fFb5eF7D3b1C9D80CF09325580A",
                    "gOHM": "0xC1863141dc1861122d5410fB5973951c82871d98",
                    "sOHM": "0x4EFe119F4949319f2Acb12efD615a7B63896482B"
                },
                "modules": {
                    "OlympusBoostedLiquidityRegistry": "0x24963bEA5a156E3dAb8aBA4FCB8a2dBE8c1Aaa14",
                    "OlympusClearinghouseRegistry": "0x0000000000000000000000000000000000000000",
                    "OlympusInstructions": "0x0000000000000000000000000000000000000000",
                    "OlympusMinter": "0xa192fFBF73858831a137DD098a706139Ca96AbD5",
                    "OlympusPrice": "0xD9ace3Be2d80006EF4D90A2D35D861a5C9F98252",
                    "OlympusPricev2": "0x06CFDfFb87A2d2f2b490B470dD81e6C0A0bED990",
                    "OlympusRange": "0x446f06f8Df7d5f627B073c6349b948B95c1f9185",
                    "OlympusRoles": "0xe9a9d80CE3eE32FFf7279dce4c2962eC8098f71B",
                    "OlympusTreasury": "0xD8C59cFe5afbDB83D904E56D379028a2f6A07a2D",
                    "OlympusVotes": "0x0000000000000000000000000000000000000000"
                },
                "policies": {
                    "BLVaultLido": "0xa5588e518CE5ee0e4628C005E4edAbD5e87de3aD",
                    "BLVaultLusd": "0x0A58698a671932b4A2c22466Ef8A5E830d993644",
                    "BLVaultManagerLido": "0xFbf6383dC3F6010d403Ecdf12DDC1311701D143D",
                    "BLVaultManagerLusd": "0x733f6A19E989A0B5E561f6695c0C1a8Dd0199027",
                    "BondCallback": "0x343880fd866eC000e07F92eE06c4878dD97234D7",
                    "BondManager": "0x1e5a6834A71770067fcCbAeDDBC86b6d8dFDCb27",
                    "Bookkeeper": "0x9da48c71D3A5B6A6fE800096Dc9707402068CE74",
                    "Burner": "0x0000000000000000000000000000000000000000",
                    "Clearinghouse": "0xE1d2524Ce7D64d710bE1c9E3C3d371A1730C6e34",
                    "CrossChainBridge": "0x0000000000000000000000000000000000000000",
                    "Distributor": "0x2716a1451BDE2B011f0D10ad6599e411d54Ec491",
                    "Emergency": "0x196a59fB453da942f062Be4407D923129c759435",
                    "LegacyBurner": "0x0000000000000000000000000000000000000000",
                    "OlympusHeart": "0x302ED9be7FCB6513e8bA1400092D4b44A8d6CE0D",
                    "OlympusPriceConfig": "0x15915Be9d272B353BA06FA5Ce3918ae7D27F5463",
                    "Operator": "0x255467F1ca090Cd0Ed20014DC957E942d846843b",
                    "RolesAdmin": "0x54FfCA586cD1B01E96a5682DF93a55d7Ef91EFF0",
                    "TreasuryCustodian": "0x3DAE418f8B6382b3d3d0cb9008924BA83D2e0E87",
                    "YieldRepurchaseFacility": "0x0000000000000000000000000000000000000000",
                    "ZeroDistributor": "0x3Ef13F5b6818f7746E0A1C70Cc27fa2Da0441695",
                    "pOLY": "0x0000000000000000000000000000000000000000"
                },
                "submodules": {
                    "PRICE": {
                        "BalancerPoolTokenPrice": "0x1F187E19716E076Feb50A22353899e85792C2fD5",
                        "ChainlinkPriceFeeds": "0x83DF25D6Af69172bB859bB40259886a319433485",
                        "SimplePriceFeedStrategy": "0xCBe123967D4E857e59F90270005148Ed6C883CFd",
                        "UniswapV2PoolTokenPrice": "0x23d5Ef6Ce8Da4898104E969e059E0D184EB1E5b8",
                        "UniswapV3Price": "0x669d6f89d45e04735e7712B7bC9DEa8bbb838e35"
                    }
                }
            }
        },
        "mainnet": {
            "external": {
                "aura": {
                    "AuraBooster": "0xA57b8d98dAE62B26Ec3bcC4a365338157060B234",
                    "AuraMiningLib": "0x744Be650cea753de1e69BF6BAd3c98490A855f52",
                    "OhmLusdRewardsPool": "0x3b395A27F77C3450393047fF564E893243aC29fF",
                    "OhmWstethRewardsPool": "0x636024F9Ddef77e625161b2cCF3A2adfbfAd3615"
                },
                "balancer": {
                    "BalancerHelper": "0xE39B5e3B6D74016b2F6A9673D7d7493B6DF549d5",
                    "BalancerVault": "0xBA12222222228d8Ba445958a75a0704d566BF2C8",
                    "OhmLusdPool": "0x18FDf15ff782e44C1f9B6C5846ff6B0F0004F6a2",
                    "OhmWstethPool": "0xd4f79CA0Ac83192693bce4699d0c10C66Aa6Cf0F"
                },
                "bond-protocol": {
                    "BondAggregator": "0x007A66A2a13415DB3613C1a4dd1C942A285902d1",
                    "BondFixedExpiryAuctioneer": "0x007FEA32545a39Ff558a1367BBbC1A22bc7ABEfD",
                    "BondFixedExpiryTeller": "0x007FE70dc9797C4198528aE43d8195ffF82Bdc95",
                    "BondFixedTermAuctioneer": "0x007F7A1cb838A872515c8ebd16bE4b14Ef43a222",
                    "BondFixedTermTeller": "0x007F7735baF391e207E3aA380bb53c4Bd9a5Fed6"
                },
                "chainlink": {
                    "daiEthPriceFeed": "0x773616E4d11A78F511299002da57A0a94577F1f4",
                    "daiUsdPriceFeed": "0xAed0c38402a5d19df6E4c03F4E2DceD6e29c1ee9",
                    "ethUsdPriceFeed": "0x5f4eC3Df9cbd43714FE2740f5E3616155c5b8419",
                    "lusdUsdPriceFeed": "0x3D7aE7E594f2f2091Ad8798313450130d0Aba3a0",
                    "ohmEthPriceFeed": "0x9a72298ae3886221820B1c878d12D872087D3a23",
                    "stethUsdPriceFeed": "0xCfE54B5cD566aB89272946F602D76Ea879CAb4a8"
                },
                "cooler": {
                    "CoolerFactory": "0x30Ce56e80aA96EbbA1E1a74bC5c0FEB5B0dB4216"
                },
                "gnosis": {
                    "EasyAuction": "0x0b7fFc1f4AD541A4Ed16b40D8c37f0929158D101"
                },
                "maker": {
                    "daiUsdsMigrator": "0x3225737a9Bbb6473CB4a45b7244ACa2BeFdB276A"
                },
                "tokens": {
                    "AURA": "0xC0c293ce456fF0ED870ADd98a0828Dd4d2903DBF",
                    "BAL": "0xba100000625a3754423978a60c9317c58a424e3D",
                    "DAI": "0x6B175474E89094C44Da98b954EedeAC495271d0F",
                    "LUSD": "0x5f98805A4E8be255a32880FDeC7F6728C6568bA0",
                    "USDS": "0xdC035D45d973E3EC169d2276DDab16f1e407384F",
                    "WETH": "0xC02aaA39b223FE8D0A0e5C4F27eAD9083C756Cc2",
                    "WSTETH": "0x7f39C581F595B53c5cb19bD0b3f8dA6c935E2Ca0",
                    "sDAI": "0x83F20F44975D03b1b09e64809B757c47f942BEeA",
                    "sUSDS": "0xa3931d71877C0E7a3148CB7Eb4463524FEc27fbD"
                }
            },
            "olympus": {
                "Kernel": "0x2286d7f9639e8158FaD1169e76d1FbC38247f54b",
                "claim": {
                    "ClaimTransfer": "0x611B541ab1EFDeEb9665522ED3BaA406D4952546"
                },
                "governance": {
                    "GovernorBravoDelegate": "0xa6013bBFd70d6190FA1cc1afD0cB3859847711B4",
                    "GovernorBravoDelegator": "0x0941233c964e7d7Efeb05D253176E5E634cEFfcD",
                    "Timelock": "0x953EA3223d2dd3c1A91E9D6cca1bf7Af162C9c39"
                },
                "legacy": {
                    "GenesisClaim": "0x0000000000000000000000000000000000000000",
                    "InverseBondDepository": "0xBA42BE149e5260EbA4B82418A6306f55D532eA47",
                    "LegacyBurnerReplacementAuthority": "0xB0b86d485Ccc54786B607aA8b13DB74043c3b2F1",
                    "OHM": "0x64aa3364F17a4D01c6f1751Fd97C2BD3D7e7f1D5",
                    "OldPOLY": "0x5AF4A636cB097409Bb524458EF24E7353A2f75df",
                    "OlympusAuthority": "0x4A8c9502A34962a2C6d73c5D181dAaeF3dcDc88D",
                    "Staking": "0xB63cac384247597756545b500253ff8E607a8020",
                    "Treasury": "0x0000000000000000000000000000000000000000",
                    "gOHM": "0x0ab87046fBb341D058F17CBC4c1133F25a20a52f",
                    "sOHM": "0x04906695D6D12CF5459975d7C3C03356E4Ccd460"
                },
                "modules": {
                    "OlympusBoostedLiquidityRegistry": "0x375E06C694B5E50aF8be8FB03495A612eA3e2275",
                    "OlympusClearinghouseRegistry": "0x24b96f2150BF1ed10D3e8B28Ed33E392fbB4Cad5",
                    "OlympusInstructions": "0x0000000000000000000000000000000000000000",
                    "OlympusMinter": "0xa90bFe53217da78D900749eb6Ef513ee5b6a491e",
                    "OlympusPriceV1": "0xd6C4D723fdadCf0D171eF9A2a3Bfa870675b282f",
                    "OlympusPriceV2": "0x0000000000000000000000000000000000000000",
                    "OlympusRangeV1": "0xb212D9584cfc56EFf1117F412Fe0bBdc53673954",
                    "OlympusRangeV2": "0x399cD3685912bb56aAeD0949119dB6cE5Df60FB5",
                    "OlympusRoles": "0x6CAfd730Dc199Df73C16420C4fCAb18E3afbfA59",
                    "OlympusTreasury": "0xa8687A15D4BE32CC8F0a8a7B9704a4C3993D9613",
                    "OlympusVotes": "0x0000000000000000000000000000000000000000"
                },
                "policies": {
                    "BLVaultLido": "0x7fdD4e808ee9608f1b2f05157A2A8098e3D432cD",
                    "BLVaultLusd": "0xfbB3742628e8D19E0E2d7D8dde208821C09dE960",
                    "BLVaultManagerLido": "0xafe729d57d2CC58978C2e01b4EC39C47FB7C4b23",
                    "BLVaultManagerLusd": "0xF451c45C7a26e2248a0EA02382579Eb4858cAdA1",
                    "BondCallback": "0x73df08CE9dcC8d74d22F23282c4d49F13b4c795E",
                    "BondManager": "0xf577c77ee3578c7F216327F41B5D7221EaD2B2A3",
                    "Burner": "0x0000000000000000000000000000000000000000",
                    "Clearinghouse": "0xE6343ad0675C9b8D3f32679ae6aDbA0766A2ab4c",
                    "CrossChainBridge": "0x45e563c39cDdbA8699A90078F42353A57509543a",
                    "Distributor": "0x27e606fdb5C922F8213dC588A434BF7583697866",
                    "Emergency": "0x9229b0b6FA4A58D67Eb465567DaA2c6A34714A75",
                    "EmissionManager": "0x0000000000000000000000000000000000000000",
                    "LegacyBurner": "0x367149cf2d04D3114fFD1Cc6b273222664908D0B",
                    "LoanConsolidator": "0xB15bcb1b6593d85890f5287Baa2245B8A29F464a",
                    "OlympusHeart": "0xD5a0Ae3Bf7309416e70cB14399bDd508fE82C658",
                    "OlympusPriceConfig": "0xf6D5d06A4e8e6904E4360108749C177692F59E90",
                    "Operator": "0x0AE561226896dA978EaDA0Bec4a7d3CfAE04f506",
                    "ReserveMigrator": "0x0000000000000000000000000000000000000000",
                    "RolesAdmin": "0xb216d714d91eeC4F7120a732c11428857C659eC8",
                    "TreasuryCustodian": "0xC9518AC915e46D707585116451Dc19c164513Ccf",
                    "YieldRepurchaseFacility": "0x30A967eB957E5B1eE053B75F1A57ea6bfb2e907E",
                    "ZeroDistributor": "0x44a7a09ccddb4338e062f1a3849f9a82bdbf2aaa",
                    "pOLY": "0xb37796941cA55b7E4243841930C104Ee325Da5a1"
                },
                "submodules": {
                    "PRICE": {
                        "BalancerPoolTokenPrice": "0x0000000000000000000000000000000000000000",
                        "ChainlinkPriceFeeds": "0x0000000000000000000000000000000000000000",
                        "SimplePriceFeedStrategy": "0x0000000000000000000000000000000000000000",
                        "UniswapV2PoolTokenPrice": "0x0000000000000000000000000000000000000000",
                        "UniswapV3Price": "0x0000000000000000000000000000000000000000"
                    }
                }
            }
        }
    }
}<|MERGE_RESOLUTION|>--- conflicted
+++ resolved
@@ -10,117 +10,7 @@
                     "BondFixedTermTeller": "0x007F7735baF391e207E3aA380bb53c4Bd9a5Fed6"
                 },
                 "chainlink": {
-<<<<<<< HEAD
                     "ohmUsdPriceFeed": "0x761aaeBf021F19F198D325D7979965D0c7C9e53b"
-=======
-                    "ohmEthPriceFeed": "0x9a72298ae3886221820B1c878d12D872087D3a23",
-                    "daiEthPriceFeed": "0x773616E4d11A78F511299002da57A0a94577F1f4",
-                    "ethUsdPriceFeed": "0x5f4eC3Df9cbd43714FE2740f5E3616155c5b8419",
-                    "stethUsdPriceFeed": "0xCfE54B5cD566aB89272946F602D76Ea879CAb4a8",
-                    "daiUsdPriceFeed": "0xAed0c38402a5d19df6E4c03F4E2DceD6e29c1ee9",
-                    "lusdUsdPriceFeed": "0x3D7aE7E594f2f2091Ad8798313450130d0Aba3a0"
-                },
-                "balancer": {
-                    "BalancerVault": "0xBA12222222228d8Ba445958a75a0704d566BF2C8",
-                    "BalancerHelper": "0xE39B5e3B6D74016b2F6A9673D7d7493B6DF549d5",
-                    "OhmWstethPool": "0xd4f79CA0Ac83192693bce4699d0c10C66Aa6Cf0F",
-                    "OhmLusdPool": "0x18FDf15ff782e44C1f9B6C5846ff6B0F0004F6a2"
-                },
-                "aura": {
-                    "AuraBooster": "0xA57b8d98dAE62B26Ec3bcC4a365338157060B234",
-                    "OhmWstethRewardsPool": "0x636024F9Ddef77e625161b2cCF3A2adfbfAd3615",
-                    "AuraMiningLib": "0x744Be650cea753de1e69BF6BAd3c98490A855f52",
-                    "OhmLusdRewardsPool": "0x3b395A27F77C3450393047fF564E893243aC29fF"
-                },
-                "cooler": {
-                    "CoolerFactory": "0x30Ce56e80aA96EbbA1E1a74bC5c0FEB5B0dB4216"
-                },
-                "maker": {
-                    "daiUsdsMigrator": "0x3225737a9Bbb6473CB4a45b7244ACa2BeFdB276A"
-                }
-            },
-            "olympus": {
-                "Kernel": "0x2286d7f9639e8158FaD1169e76d1FbC38247f54b",
-                "governance": {
-                    "Timelock": "0x953EA3223d2dd3c1A91E9D6cca1bf7Af162C9c39",
-                    "GovernorBravoDelegator": "0x0941233c964e7d7Efeb05D253176E5E634cEFfcD",
-                    "GovernorBravoDelegate": "0xdE3F82D378c3b4E3F3f848b8DF501914b3317E96"
-                },
-                "modules": {
-                    "OlympusPriceV1": "0xd6C4D723fdadCf0D171eF9A2a3Bfa870675b282f",
-                    "OlympusPriceV2": "0x0000000000000000000000000000000000000000",
-                    "OlympusRangeV1": "0xb212D9584cfc56EFf1117F412Fe0bBdc53673954",
-                    "OlympusRangeV2": "0x399cD3685912bb56aAeD0949119dB6cE5Df60FB5",
-                    "OlympusRoles": "0x6CAfd730Dc199Df73C16420C4fCAb18E3afbfA59",
-                    "OlympusTreasury": "0xa8687A15D4BE32CC8F0a8a7B9704a4C3993D9613",
-                    "OlympusMinter": "0xa90bFe53217da78D900749eb6Ef513ee5b6a491e",
-                    "OlympusInstructions": "0x0000000000000000000000000000000000000000",
-                    "OlympusVotes": "0x0000000000000000000000000000000000000000",
-                    "OlympusBoostedLiquidityRegistry": "0x375E06C694B5E50aF8be8FB03495A612eA3e2275",
-                    "OlympusClearinghouseRegistry": "0x69a3E97027d21a5984B6a543b36603fFbC6543a4",
-                    "OlympusContractRegistry": "0x89631595649Cc6dEBa249A8012a5b2d88C8ddE48"
-                },
-                "submodules": {
-                    "PRICE": {
-                        "SimplePriceFeedStrategy": "0x0000000000000000000000000000000000000000",
-                        "ChainlinkPriceFeeds": "0x0000000000000000000000000000000000000000",
-                        "BalancerPoolTokenPrice": "0x0000000000000000000000000000000000000000",
-                        "UniswapV2PoolTokenPrice": "0x0000000000000000000000000000000000000000",
-                        "UniswapV3Price": "0x0000000000000000000000000000000000000000"
-                    }
-                },
-                "policies": {
-                    "Operator": "0x6417F206a0a6628Da136C0Faa39026d0134D2b52",
-                    "OlympusHeart": "0xf7602C0421c283A2fc113172EBDf64C30F21654D",
-                    "BondCallback": "0x73df08CE9dcC8d74d22F23282c4d49F13b4c795E",
-                    "OlympusPriceConfig": "0xf6D5d06A4e8e6904E4360108749C177692F59E90",
-                    "RolesAdmin": "0xb216d714d91eeC4F7120a732c11428857C659eC8",
-                    "TreasuryCustodian": "0xC9518AC915e46D707585116451Dc19c164513Ccf",
-                    "Distributor": "0x27e606fdb5C922F8213dC588A434BF7583697866",
-                    "ZeroDistributor": "0x44a7a09ccddb4338e062f1a3849f9a82bdbf2aaa",
-                    "Emergency": "0x9229b0b6FA4A58D67Eb465567DaA2c6A34714A75",
-                    "BondManager": "0xf577c77ee3578c7F216327F41B5D7221EaD2B2A3",
-                    "CrossChainBridge": "0x0000000000000000000000000000000000000000",
-                    "Burner": "0x0000000000000000000000000000000000000000",
-                    "BLVaultManagerLido": "0xafe729d57d2CC58978C2e01b4EC39C47FB7C4b23",
-                    "BLVaultLido": "0x7fdD4e808ee9608f1b2f05157A2A8098e3D432cD",
-                    "BLVaultManagerLusd": "0xF451c45C7a26e2248a0EA02382579Eb4858cAdA1",
-                    "BLVaultLusd": "0xfbB3742628e8D19E0E2d7D8dde208821C09dE960",
-                    "Clearinghouse": "0x1e094fE00E13Fd06D64EeA4FB3cD912893606fE0",
-                    "LegacyBurner": "0x367149cf2d04D3114fFD1Cc6b273222664908D0B",
-                    "LoanConsolidator": "0x784cA0C006b8651BAB183829A99fA46BeCe50dBc",
-                    "pOLY": "0xb37796941cA55b7E4243841930C104Ee325Da5a1",
-                    "YieldRepurchaseFacility": "0xcaA3d3E653A626e2656d2E799564fE952D39d855",
-                    "ReserveMigrator": "0x986b99579BEc7B990331474b66CcDB94Fa2419F5",
-                    "EmissionManager": "0x50f441a3387625bDA8B8081cE3fd6C04CC48C0A2",
-                    "ContractRegistryAdmin": "0xBA05d48Fb94dC76820EB7ea1B360fd6DfDEabdc5"
-                },
-                "legacy": {
-                    "OHM": "0x64aa3364F17a4D01c6f1751Fd97C2BD3D7e7f1D5",
-                    "sOHM": "0x04906695D6D12CF5459975d7C3C03356E4Ccd460",
-                    "gOHM": "0x0ab87046fBb341D058F17CBC4c1133F25a20a52f",
-                    "Staking": "0xB63cac384247597756545b500253ff8E607a8020",
-                    "Treasury": "0x0000000000000000000000000000000000000000",
-                    "OlympusAuthority": "0x4A8c9502A34962a2C6d73c5D181dAaeF3dcDc88D",
-                    "InverseBondDepository": "0xBA42BE149e5260EbA4B82418A6306f55D532eA47",
-                    "LegacyBurnerReplacementAuthority": "0xB0b86d485Ccc54786B607aA8b13DB74043c3b2F1",
-                    "OldPOLY": "0x5AF4A636cB097409Bb524458EF24E7353A2f75df",
-                    "GenesisClaim": "0x0000000000000000000000000000000000000000"
-                },
-                "claim": {
-                    "ClaimTransfer": "0x611B541ab1EFDeEb9665522ED3BaA406D4952546"
-                }
-            }
-        },
-        "arbitrum": {
-            "external": {
-                "bond-protocol": {
-                    "BondAggregator": "0x007A66A2a13415DB3613C1a4dd1C942A285902d1",
-                    "BondFixedTermTeller": "0x007F7735baF391e207E3aA380bb53c4Bd9a5Fed6",
-                    "BondFixedExpiryTeller": "0x007FE70dc9797C4198528aE43d8195ffF82Bdc95",
-                    "BondFixedTermAuctioneer": "0x007F7A1cb838A872515c8ebd16bE4b14Ef43a222",
-                    "BondFixedExpiryAuctioneer": "0x007FEA32545a39Ff558a1367BBbC1A22bc7ABEfD"
->>>>>>> 4988650c
                 },
                 "gnosis": {
                     "EasyAuction": "0x0b7fFc1f4AD541A4Ed16b40D8c37f0929158D101"
@@ -338,7 +228,7 @@
                     "ClaimTransfer": "0x611B541ab1EFDeEb9665522ED3BaA406D4952546"
                 },
                 "governance": {
-                    "GovernorBravoDelegate": "0xa6013bBFd70d6190FA1cc1afD0cB3859847711B4",
+                    "GovernorBravoDelegate": "0xdE3F82D378c3b4E3F3f848b8DF501914b3317E96",
                     "GovernorBravoDelegator": "0x0941233c964e7d7Efeb05D253176E5E634cEFfcD",
                     "Timelock": "0x953EA3223d2dd3c1A91E9D6cca1bf7Af162C9c39"
                 },
