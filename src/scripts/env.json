--- conflicted
+++ resolved
@@ -17,27 +17,30 @@
                     "WETH": "0xC02aaA39b223FE8D0A0e5C4F27eAD9083C756Cc2",
                     "WSTETH": "0x7f39C581F595B53c5cb19bD0b3f8dA6c935E2Ca0",
                     "AURA": "0xC0c293ce456fF0ED870ADd98a0828Dd4d2903DBF",
-                    "BAL": "0xba100000625a3754423978a60c9317c58a424e3D"
+                    "BAL": "0xba100000625a3754423978a60c9317c58a424e3D",
+                    "LUSD": "0x5f98805A4E8be255a32880FDeC7F6728C6568bA0"
                 },
                 "chainlink": {
                     "ohmEthPriceFeed": "0x9a72298ae3886221820B1c878d12D872087D3a23",
                     "daiEthPriceFeed": "0x773616E4d11A78F511299002da57A0a94577F1f4",
                     "ethUsdPriceFeed": "0x5f4eC3Df9cbd43714FE2740f5E3616155c5b8419",
                     "stethUsdPriceFeed": "0xCfE54B5cD566aB89272946F602D76Ea879CAb4a8",
-                    "daiUsdPriceFeed": "0xAed0c38402a5d19df6E4c03F4E2DceD6e29c1ee9"
+                    "daiUsdPriceFeed": "0xAed0c38402a5d19df6E4c03F4E2DceD6e29c1ee9",
+                    "lusdUsdPriceFeed": "0x3D7aE7E594f2f2091Ad8798313450130d0Aba3a0"
                 },
                 "balancer": {
                     "BalancerVault": "0xBA12222222228d8Ba445958a75a0704d566BF2C8",
                     "BalancerHelper": "0xE39B5e3B6D74016b2F6A9673D7d7493B6DF549d5",
-                    "OhmWstethPool": "0xd4f79CA0Ac83192693bce4699d0c10C66Aa6Cf0F"
+                    "OhmWstethPool": "0xd4f79CA0Ac83192693bce4699d0c10C66Aa6Cf0F",
+                    "OhmLusdPool": "0x18FDf15ff782e44C1f9B6C5846ff6B0F0004F6a2"
                 },
                 "aura": {
                     "AuraBooster": "0xA57b8d98dAE62B26Ec3bcC4a365338157060B234",
                     "OhmWstethRewardsPool": "0x636024F9Ddef77e625161b2cCF3A2adfbfAd3615",
-                    "AuraMiningLib": "0x744Be650cea753de1e69BF6BAd3c98490A855f52"
-                }
-            },
-<<<<<<< HEAD
+                    "AuraMiningLib": "0x744Be650cea753de1e69BF6BAd3c98490A855f52",
+                    "OhmLusdRewardsPool": "0x3b395A27F77C3450393047fF564E893243aC29fF"
+                }
+            },
             "olympus": {
                 "Kernel": "0x2286d7f9639e8158FaD1169e76d1FbC38247f54b",
                 "modules": {
@@ -49,9 +52,9 @@
                     "OlympusMinter": "0xa90bFe53217da78D900749eb6Ef513ee5b6a491e",
                     "OlympusInstructions": "0x0000000000000000000000000000000000000000",
                     "OlympusVotes": "0x0000000000000000000000000000000000000000",
-                    "OlympusBoostedLiquidityRegistry": "0x0000000000000000000000000000000000000000"       
-                },
-                "submodules":{
+                    "OlympusBoostedLiquidityRegistry": "0x375E06C694B5E50aF8be8FB03495A612eA3e2275"
+                },
+                "submodules": {
                     "PRICE": {
                         "SimplePriceFeedStrategy": "0x0000000000000000000000000000000000000000",
                         "ChainlinkPriceFeeds": "0x0000000000000000000000000000000000000000",
@@ -70,10 +73,12 @@
                     "Distributor": "0x27e606fdb5C922F8213dC588A434BF7583697866",
                     "Emergency": "0x9229b0b6FA4A58D67Eb465567DaA2c6A34714A75",
                     "BondManager": "0x6a9a91524430046104265A9EF7640a634fCD7bf0",
+                    "CrossChainBridge": "0x0000000000000000000000000000000000000000",
                     "Burner": "0x0000000000000000000000000000000000000000",
-                    "BLVaultManagerLido": "0x0000000000000000000000000000000000000000",
-                    "BLVaultLido": "0x0000000000000000000000000000000000000000",
-                    "Bookkeeper": "0x0000000000000000000000000000000000000000"
+                    "BLVaultManagerLido": "0xafe729d57d2CC58978C2e01b4EC39C47FB7C4b23",
+                    "BLVaultLido": "0x7fdD4e808ee9608f1b2f05157A2A8098e3D432cD",
+                    "BLVaultManagerLusd": "0xF451c45C7a26e2248a0EA02382579Eb4858cAdA1",
+                    "BLVaultLusd": "0xfbB3742628e8D19E0E2d7D8dde208821C09dE960"
                 },
                 "legacy": {
                     "OHM": "0x64aa3364F17a4D01c6f1751Fd97C2BD3D7e7f1D5",
@@ -81,11 +86,57 @@
                     "gOHM": "0x0000000000000000000000000000000000000000",
                     "Staking": "0xB63cac384247597756545b500253ff8E607a8020",
                     "Treasury": "0x0000000000000000000000000000000000000000",
-                    "OlympusAuthority": "0x4A8c9502A34962a2C6d73c5D181dAaeF3dcDc88D"            
+                    "OlympusAuthority": "0x4A8c9502A34962a2C6d73c5D181dAaeF3dcDc88D"
                 }
             }
         },
-        "goerli": { 
+        "arbitrum": {
+            "external": {
+                "bond-protocol": {
+                    "BondAggregator": "0x007A66A2a13415DB3613C1a4dd1C942A285902d1",
+                    "BondFixedTermTeller": "0x007F7735baF391e207E3aA380bb53c4Bd9a5Fed6",
+                    "BondFixedExpiryTeller": "0x007FE70dc9797C4198528aE43d8195ffF82Bdc95",
+                    "BondFixedTermAuctioneer": "0x007F7A1cb838A872515c8ebd16bE4b14Ef43a222",
+                    "BondFixedExpiryAuctioneer": "0x007FEA32545a39Ff558a1367BBbC1A22bc7ABEfD"
+                },
+                "gnosis": {
+                    "EasyAuction": "0x0b7fFc1f4AD541A4Ed16b40D8c37f0929158D101"
+                },
+                "tokens": {
+                    "DAI": "0xDA10009cBd5D07dd0CeCc66161FC93D7c9000da1",
+                    "WETH": "0x82aF49447D8a07e3bd95BD0d56f35241523fBab1"
+                },
+                "chainlink": {
+                    "ohmUsdPriceFeed": "0x761aaeBf021F19F198D325D7979965D0c7C9e53b"
+                }
+            },
+            "olympus": {
+                "Kernel": "0x0000000000000000000000000000000000000000",
+                "modules": {
+                    "OlympusPrice": "0x0000000000000000000000000000000000000000",
+                    "OlympusRange": "0x0000000000000000000000000000000000000000",
+                    "OlympusRoles": "0x0000000000000000000000000000000000000000",
+                    "OlympusTreasury": "0x0000000000000000000000000000000000000000",
+                    "OlympusMinter": "0x0000000000000000000000000000000000000000",
+                    "OlympusInstructions": "0x0000000000000000000000000000000000000000",
+                    "OlympusVotes": "0x0000000000000000000000000000000000000000"
+                },
+                "policies": {
+                    "RolesAdmin": "0x0000000000000000000000000000000000000000",
+                    "TreasuryCustodian": "0x0000000000000000000000000000000000000000",
+                    "CrossChainBridge": "0x0000000000000000000000000000000000000000"
+                },
+                "legacy": {
+                    "OHM": "0x0000000000000000000000000000000000000000",
+                    "sOHM": "0x0000000000000000000000000000000000000000",
+                    "gOHM": "0x0000000000000000000000000000000000000000",
+                    "Staking": "0x0000000000000000000000000000000000000000",
+                    "Treasury": "0x0000000000000000000000000000000000000000",
+                    "OlympusAuthority": "0x0000000000000000000000000000000000000000"
+                }
+            }
+        },
+        "goerli": {
             "external": {
                 "bond-protocol": {
                     "BondAggregator": "0x007A66A2a13415DB3613C1a4dd1C942A285902d1",
@@ -102,25 +153,31 @@
                     "WETH": "0x0000000000000000000000000000000000000000",
                     "WSTETH": "0x6320cD32aA674d2898A68ec82e869385Fc5f7E2f",
                     "AURA": "0x4a92f7C880f14c2a06FfCf56C7849739B0E492f5",
-                    "BAL": "0xd517A8E45771a40B29eCDa347634bD62051F91B9"
+                    "BAL": "0xd517A8E45771a40B29eCDa347634bD62051F91B9",
+                    "LUSD": "0x004136391B304492bE9A1cD7cBc01272159Bf6Ac",
+                    "LDO": "0x56340274fB5a72af1A3C6609061c451De7961Bd4"
                 },
                 "chainlink": {
                     "ohmEthPriceFeed": "0x022710a589C9796dce59A0C52cA4E36f0a5e991A",
                     "ohmEthPriceFeedBLV": "0x7966F1368C62D4870f0EeB5CD4cbD1342165b230",
                     "daiEthPriceFeed": "0xdC8E4eD326cFb730a759312B6b1727C6Ef9ca233",
-                    "ethUsdPriceFeed": "0xa4976C4D8e85eAa2CEfE07bAf92b2f3bB2F93c4C",
+                    "daiUsdPriceFeed": "0x0d79df66BE487753B02D015Fb622DED7f0E9798d",
+                    "ethUsdPriceFeed": "0xD4a33860578De61DBAbDc8BFdb98FD742fA7028e",
                     "stethUsdPriceFeed": "0xf2d9c5eE6Dd73424c5B90Fa03131705F22d5543C",
-                    "daiUsdPriceFeed": "0x0d79df66BE487753B02D015Fb622DED7f0E9798d"
+                    "lusdUsdPriceFeed": "0x3704dA6b3E73E1C9AD4E2Dd0aC1AeDCC62DF5264"
                 },
                 "balancer": {
                     "BalancerVault": "0xBA12222222228d8Ba445958a75a0704d566BF2C8",
                     "BalancerHelper": "0xE39B5e3B6D74016b2F6A9673D7d7493B6DF549d5",
-                    "OhmWstethPool": "0x3F50E8018bC26668F5cd59B3e5be5257615F83A3"
+                    "OhmWstethPool": "0x3F50E8018bC26668F5cd59B3e5be5257615F83A3",
+                    "OhmLusdPool": "0x9C1ddF4ef7e41e8E2852cf42018154B9ead9ba9D"
                 },
                 "aura": {
-                    "AuraBooster": "0x2FB27Dd21380fEb6a896Dac89DEfC2f7c1893b9a",
-                    "OhmWstethRewardsPool": "0x6cA8b42fffACf04fCDC9e548Be2BA073E90b5753",
-                    "AuraMiningLib": "0xC38032983D179116132afB95f4467125F7c14Dec"
+                    "AuraBooster": "0xdb591Ea2e5Db886dA872654D58f6cc584b68e7cC",
+                    "AuraMiningLib": "0xC38032983D179116132afB95f4467125F7c14Dec",
+                    "OhmWstethRewardsPool": "0xC84157C2306238C9330fEa14774a82A53a127A59",
+                    "OhmWstethExtraRewardsPool": "0x9ee9f0c2e91E4f6B195B988a9e6e19efcf91e8dc",
+                    "OhmLusdRewardsPool": "0xc7d6edFFfcB0a22d4eca438d6c392d0D5B5fE75A"
                 }
             },
             "olympus": {
@@ -134,9 +191,9 @@
                     "OlympusMinter": "0xa192fFBF73858831a137DD098a706139Ca96AbD5",
                     "OlympusInstructions": "0x0000000000000000000000000000000000000000",
                     "OlympusVotes": "0x0000000000000000000000000000000000000000",
-                    "OlympusBoostedLiquidityRegistry": "0x5f89C974Fb66add50177F831A7826192502F3984"               
-                },
-                "submodules":{
+                    "OlympusBoostedLiquidityRegistry": "0x24963bEA5a156E3dAb8aBA4FCB8a2dBE8c1Aaa14"
+                },
+                "submodules": {
                     "PRICE": {
                         "SimplePriceFeedStrategy": "0xCBe123967D4E857e59F90270005148Ed6C883CFd",
                         "ChainlinkPriceFeeds": "0x83DF25D6Af69172bB859bB40259886a319433485",
@@ -155,9 +212,12 @@
                     "Distributor": "0x2716a1451BDE2B011f0D10ad6599e411d54Ec491",
                     "Emergency": "0x196a59fB453da942f062Be4407D923129c759435",
                     "BondManager": "0x6a9a91524430046104265A9EF7640a634fCD7bf0",
+                    "CrossChainBridge": "0x0000000000000000000000000000000000000000",
                     "Burner": "0x0000000000000000000000000000000000000000",
-                    "BLVaultManagerLido": "0x4c3E273F3B4d3687B8F38CEF59d540A552A124eb",
-                    "BLVaultLido": "0x18dD21490A479903509A7F0dB61d4D5a76aFD33C",
+                    "BLVaultManagerLido": "0xFbf6383dC3F6010d403Ecdf12DDC1311701D143D",
+                    "BLVaultLido": "0xa5588e518CE5ee0e4628C005E4edAbD5e87de3aD",
+                    "BLVaultManagerLusd": "0x733f6A19E989A0B5E561f6695c0C1a8Dd0199027",
+                    "BLVaultLusd": "0x0A58698a671932b4A2c22466Ef8A5E830d993644",
                     "Bookkeeper": "0x9da48c71D3A5B6A6fE800096Dc9707402068CE74"
                 },
                 "legacy": {
@@ -166,7 +226,7 @@
                     "gOHM": "0x0000000000000000000000000000000000000000",
                     "Staking": "0x7263372b9ff6E619d8774aEB046cE313677E2Ec7",
                     "Treasury": "0x0000000000000000000000000000000000000000",
-                    "OlympusAuthority": "0x0000000000000000000000000000000000000000"            
+                    "OlympusAuthority": "0x0000000000000000000000000000000000000000"
                 }
             }
         }
@@ -189,23 +249,28 @@
                     "WETH": "0xC02aaA39b223FE8D0A0e5C4F27eAD9083C756Cc2",
                     "WSTETH": "0x7f39C581F595B53c5cb19bD0b3f8dA6c935E2Ca0",
                     "AURA": "0xC0c293ce456fF0ED870ADd98a0828Dd4d2903DBF",
-                    "BAL": "0xba100000625a3754423978a60c9317c58a424e3D"
+                    "BAL": "0xba100000625a3754423978a60c9317c58a424e3D",
+                    "LUSD": "0x5f98805A4E8be255a32880FDeC7F6728C6568bA0"
                 },
                 "chainlink": {
                     "ohmEthPriceFeed": "0x9a72298ae3886221820B1c878d12D872087D3a23",
                     "daiEthPriceFeed": "0x773616E4d11A78F511299002da57A0a94577F1f4",
                     "ethUsdPriceFeed": "0x5f4eC3Df9cbd43714FE2740f5E3616155c5b8419",
-                    "stethUsdPriceFeed": "0xCfE54B5cD566aB89272946F602D76Ea879CAb4a8"
+                    "stethUsdPriceFeed": "0xCfE54B5cD566aB89272946F602D76Ea879CAb4a8",
+                    "daiUsdPriceFeed": "0xAed0c38402a5d19df6E4c03F4E2DceD6e29c1ee9",
+                    "lusdUsdPriceFeed": "0x3D7aE7E594f2f2091Ad8798313450130d0Aba3a0"
                 },
                 "balancer": {
                     "BalancerVault": "0xBA12222222228d8Ba445958a75a0704d566BF2C8",
                     "BalancerHelper": "0xE39B5e3B6D74016b2F6A9673D7d7493B6DF549d5",
-                    "OhmWstethPool": "0xd4f79CA0Ac83192693bce4699d0c10C66Aa6Cf0F"
+                    "OhmWstethPool": "0xd4f79CA0Ac83192693bce4699d0c10C66Aa6Cf0F",
+                    "OhmLusdPool": "0x18FDf15ff782e44C1f9B6C5846ff6B0F0004F6a2"
                 },
                 "aura": {
                     "AuraBooster": "0xA57b8d98dAE62B26Ec3bcC4a365338157060B234",
                     "OhmWstethRewardsPool": "0x636024F9Ddef77e625161b2cCF3A2adfbfAd3615",
-                    "AuraMiningLib": "0x744Be650cea753de1e69BF6BAd3c98490A855f52"
+                    "AuraMiningLib": "0x744Be650cea753de1e69BF6BAd3c98490A855f52",
+                    "OhmLusdRewardsPool": "0x3b395A27F77C3450393047fF564E893243aC29fF"
                 }
             },
             "olympus": {
@@ -219,9 +284,9 @@
                     "OlympusMinter": "0xa90bFe53217da78D900749eb6Ef513ee5b6a491e",
                     "OlympusInstructions": "0x0000000000000000000000000000000000000000",
                     "OlympusVotes": "0x0000000000000000000000000000000000000000",
-                    "OlympusBoostedLiquidityRegistry": "0x0000000000000000000000000000000000000000"       
-                },
-                "submodules":{
+                    "OlympusBoostedLiquidityRegistry": "0x375E06C694B5E50aF8be8FB03495A612eA3e2275"
+                },
+                "submodules": {
                     "PRICE": {
                         "SimplePriceFeedStrategy": "0x0000000000000000000000000000000000000000",
                         "ChainlinkPriceFeeds": "0x0000000000000000000000000000000000000000",
@@ -240,10 +305,12 @@
                     "Distributor": "0x27e606fdb5C922F8213dC588A434BF7583697866",
                     "Emergency": "0x9229b0b6FA4A58D67Eb465567DaA2c6A34714A75",
                     "BondManager": "0x6a9a91524430046104265A9EF7640a634fCD7bf0",
+                    "CrossChainBridge": "0x0000000000000000000000000000000000000000",
                     "Burner": "0x0000000000000000000000000000000000000000",
-                    "BLVaultManagerLido": "0x0000000000000000000000000000000000000000",
-                    "BLVaultLido": "0x0000000000000000000000000000000000000000",
-                    "Bookkeeper": "0x0000000000000000000000000000000000000000"
+                    "BLVaultManagerLido": "0xafe729d57d2CC58978C2e01b4EC39C47FB7C4b23",
+                    "BLVaultLido": "0x7fdD4e808ee9608f1b2f05157A2A8098e3D432cD",
+                    "BLVaultManagerLusd": "0xF451c45C7a26e2248a0EA02382579Eb4858cAdA1",
+                    "BLVaultLusd": "0xfbB3742628e8D19E0E2d7D8dde208821C09dE960"
                 },
                 "legacy": {
                     "OHM": "0x64aa3364F17a4D01c6f1751Fd97C2BD3D7e7f1D5",
@@ -251,11 +318,57 @@
                     "gOHM": "0x0000000000000000000000000000000000000000",
                     "Staking": "0xB63cac384247597756545b500253ff8E607a8020",
                     "Treasury": "0x0000000000000000000000000000000000000000",
-                    "OlympusAuthority": "0x4A8c9502A34962a2C6d73c5D181dAaeF3dcDc88D"            
+                    "OlympusAuthority": "0x4A8c9502A34962a2C6d73c5D181dAaeF3dcDc88D"
                 }
             }
         },
-        "goerli": { 
+        "arbitrum": {
+            "external": {
+                "bond-protocol": {
+                    "BondAggregator": "0x007A66A2a13415DB3613C1a4dd1C942A285902d1",
+                    "BondFixedTermTeller": "0x007F7735baF391e207E3aA380bb53c4Bd9a5Fed6",
+                    "BondFixedExpiryTeller": "0x007FE70dc9797C4198528aE43d8195ffF82Bdc95",
+                    "BondFixedTermAuctioneer": "0x007F7A1cb838A872515c8ebd16bE4b14Ef43a222",
+                    "BondFixedExpiryAuctioneer": "0x007FEA32545a39Ff558a1367BBbC1A22bc7ABEfD"
+                },
+                "gnosis": {
+                    "EasyAuction": "0x0b7fFc1f4AD541A4Ed16b40D8c37f0929158D101"
+                },
+                "tokens": {
+                    "DAI": "0xDA10009cBd5D07dd0CeCc66161FC93D7c9000da1",
+                    "WETH": "0x82aF49447D8a07e3bd95BD0d56f35241523fBab1"
+                },
+                "chainlink": {
+                    "ohmUsdPriceFeed": "0x761aaeBf021F19F198D325D7979965D0c7C9e53b"
+                }
+            },
+            "olympus": {
+                "Kernel": "0x0000000000000000000000000000000000000000",
+                "modules": {
+                    "OlympusPrice": "0x0000000000000000000000000000000000000000",
+                    "OlympusRange": "0x0000000000000000000000000000000000000000",
+                    "OlympusRoles": "0x0000000000000000000000000000000000000000",
+                    "OlympusTreasury": "0x0000000000000000000000000000000000000000",
+                    "OlympusMinter": "0x0000000000000000000000000000000000000000",
+                    "OlympusInstructions": "0x0000000000000000000000000000000000000000",
+                    "OlympusVotes": "0x0000000000000000000000000000000000000000"
+                },
+                "policies": {
+                    "RolesAdmin": "0x0000000000000000000000000000000000000000",
+                    "TreasuryCustodian": "0x0000000000000000000000000000000000000000",
+                    "CrossChainBridge": "0x0000000000000000000000000000000000000000"
+                },
+                "legacy": {
+                    "OHM": "0x0000000000000000000000000000000000000000",
+                    "sOHM": "0x0000000000000000000000000000000000000000",
+                    "gOHM": "0x0000000000000000000000000000000000000000",
+                    "Staking": "0x0000000000000000000000000000000000000000",
+                    "Treasury": "0x0000000000000000000000000000000000000000",
+                    "OlympusAuthority": "0x0000000000000000000000000000000000000000"
+                }
+            }
+        },
+        "goerli": {
             "external": {
                 "bond-protocol": {
                     "BondAggregator": "0x007A66A2a13415DB3613C1a4dd1C942A285902d1",
@@ -272,51 +385,58 @@
                     "WETH": "0x0000000000000000000000000000000000000000",
                     "WSTETH": "0x6320cD32aA674d2898A68ec82e869385Fc5f7E2f",
                     "AURA": "0x4a92f7C880f14c2a06FfCf56C7849739B0E492f5",
-                    "BAL": "0xd517A8E45771a40B29eCDa347634bD62051F91B9"
+                    "BAL": "0xd517A8E45771a40B29eCDa347634bD62051F91B9",
+                    "LUSD": "0x004136391B304492bE9A1cD7cBc01272159Bf6Ac",
+                    "LDO": "0x56340274fB5a72af1A3C6609061c451De7961Bd4"
                 },
                 "chainlink": {
                     "ohmEthPriceFeed": "0x022710a589C9796dce59A0C52cA4E36f0a5e991A",
                     "ohmEthPriceFeedBLV": "0x7966F1368C62D4870f0EeB5CD4cbD1342165b230",
                     "daiEthPriceFeed": "0xdC8E4eD326cFb730a759312B6b1727C6Ef9ca233",
-                    "ethUsdPriceFeed": "0xa4976C4D8e85eAa2CEfE07bAf92b2f3bB2F93c4C",
-                    "stethUsdPriceFeed": "0xf2d9c5eE6Dd73424c5B90Fa03131705F22d5543C"
+                    "daiUsdPriceFeed": "0x0d79df66BE487753B02D015Fb622DED7f0E9798d",
+                    "ethUsdPriceFeed": "0xD4a33860578De61DBAbDc8BFdb98FD742fA7028e",
+                    "stethUsdPriceFeed": "0xf2d9c5eE6Dd73424c5B90Fa03131705F22d5543C",
+                    "lusdUsdPriceFeed": "0x3704dA6b3E73E1C9AD4E2Dd0aC1AeDCC62DF5264"
                 },
                 "balancer": {
                     "BalancerVault": "0xBA12222222228d8Ba445958a75a0704d566BF2C8",
                     "BalancerHelper": "0xE39B5e3B6D74016b2F6A9673D7d7493B6DF549d5",
-                    "OhmWstethPool": "0x3F50E8018bC26668F5cd59B3e5be5257615F83A3"
+                    "OhmWstethPool": "0x3F50E8018bC26668F5cd59B3e5be5257615F83A3",
+                    "OhmLusdPool": "0x9C1ddF4ef7e41e8E2852cf42018154B9ead9ba9D"
                 },
                 "aura": {
-                    "AuraBooster": "0x2FB27Dd21380fEb6a896Dac89DEfC2f7c1893b9a",
-                    "OhmWstethRewardsPool": "0x6cA8b42fffACf04fCDC9e548Be2BA073E90b5753",
-                    "AuraMiningLib": "0xC38032983D179116132afB95f4467125F7c14Dec"
+                    "AuraBooster": "0xdb591Ea2e5Db886dA872654D58f6cc584b68e7cC",
+                    "AuraMiningLib": "0xC38032983D179116132afB95f4467125F7c14Dec",
+                    "OhmWstethRewardsPool": "0xC84157C2306238C9330fEa14774a82A53a127A59",
+                    "OhmWstethExtraRewardsPool": "0x9ee9f0c2e91E4f6B195B988a9e6e19efcf91e8dc",
+                    "OhmLusdRewardsPool": "0xc7d6edFFfcB0a22d4eca438d6c392d0D5B5fE75A"
                 }
             },
             "olympus": {
                 "Kernel": "0xDb7cf68154bd422dF5196D90285ceA057786b4c3",
                 "modules": {
                     "OlympusPrice": "0xD9ace3Be2d80006EF4D90A2D35D861a5C9F98252",
-                    "OlympusPricev2": "0x0000000000000000000000000000000000000000",
+                    "OlympusPricev2": "0x06CFDfFb87A2d2f2b490B470dD81e6C0A0bED990",
                     "OlympusRange": "0x446f06f8Df7d5f627B073c6349b948B95c1f9185",
                     "OlympusRoles": "0xe9a9d80CE3eE32FFf7279dce4c2962eC8098f71B",
                     "OlympusTreasury": "0xD8C59cFe5afbDB83D904E56D379028a2f6A07a2D",
                     "OlympusMinter": "0xa192fFBF73858831a137DD098a706139Ca96AbD5",
                     "OlympusInstructions": "0x0000000000000000000000000000000000000000",
                     "OlympusVotes": "0x0000000000000000000000000000000000000000",
-                    "OlympusBoostedLiquidityRegistry": "0x5f89C974Fb66add50177F831A7826192502F3984"               
-                },
-                "submodules":{
+                    "OlympusBoostedLiquidityRegistry": "0x24963bEA5a156E3dAb8aBA4FCB8a2dBE8c1Aaa14"
+                },
+                "submodules": {
                     "PRICE": {
-                        "SimplePriceFeedStrategy": "0x0000000000000000000000000000000000000000",
-                        "ChainlinkPriceFeeds": "0x0000000000000000000000000000000000000000",
-                        "BalancerPoolTokenPrice": "0x0000000000000000000000000000000000000000",
-                        "UniswapV2PoolTokenPrice": "0x0000000000000000000000000000000000000000",
-                        "UniswapV3Price": "0x0000000000000000000000000000000000000000"
+                        "SimplePriceFeedStrategy": "0xCBe123967D4E857e59F90270005148Ed6C883CFd",
+                        "ChainlinkPriceFeeds": "0x83DF25D6Af69172bB859bB40259886a319433485",
+                        "BalancerPoolTokenPrice": "0x1F187E19716E076Feb50A22353899e85792C2fD5",
+                        "UniswapV2PoolTokenPrice": "0x23d5Ef6Ce8Da4898104E969e059E0D184EB1E5b8",
+                        "UniswapV3Price": "0x669d6f89d45e04735e7712B7bC9DEa8bbb838e35"
                     }
                 },
                 "policies": {
-                    "Operator": "0x61B79d10ebC48166F7495Fce5E0c352B61777460",
-                    "OlympusHeart": "0x3B6edDE642E9C1f541e2Fa88A2E28F28fabAC9Da",
+                    "Operator": "0x2f3d87627DA987A4D0879c67d8552D6C193c4B33",
+                    "OlympusHeart": "0xE26772a55c09e8b14B73dc0938e90Ab81347D7e4",
                     "BondCallback": "0xC1545804Fb804fdC7756e8e40c91B7581b2a2856",
                     "OlympusPriceConfig": "0x15915Be9d272B353BA06FA5Ce3918ae7D27F5463",
                     "RolesAdmin": "0x54FfCA586cD1B01E96a5682DF93a55d7Ef91EFF0",
@@ -324,10 +444,13 @@
                     "Distributor": "0x2716a1451BDE2B011f0D10ad6599e411d54Ec491",
                     "Emergency": "0x196a59fB453da942f062Be4407D923129c759435",
                     "BondManager": "0x6a9a91524430046104265A9EF7640a634fCD7bf0",
+                    "CrossChainBridge": "0x0000000000000000000000000000000000000000",
                     "Burner": "0x0000000000000000000000000000000000000000",
-                    "BLVaultManagerLido": "0x4c3E273F3B4d3687B8F38CEF59d540A552A124eb",
-                    "BLVaultLido": "0x18dD21490A479903509A7F0dB61d4D5a76aFD33C",
-                    "Bookkeeper": "0x0000000000000000000000000000000000000000"
+                    "BLVaultManagerLido": "0xFbf6383dC3F6010d403Ecdf12DDC1311701D143D",
+                    "BLVaultLido": "0xa5588e518CE5ee0e4628C005E4edAbD5e87de3aD",
+                    "BLVaultManagerLusd": "0x733f6A19E989A0B5E561f6695c0C1a8Dd0199027",
+                    "BLVaultLusd": "0x0A58698a671932b4A2c22466Ef8A5E830d993644",
+                    "Bookkeeper": "0x9da48c71D3A5B6A6fE800096Dc9707402068CE74"
                 },
                 "legacy": {
                     "OHM": "0x0595328847AF962F951a4f8F8eE9A3Bf261e4f6b",
@@ -335,205 +458,8 @@
                     "gOHM": "0x0000000000000000000000000000000000000000",
                     "Staking": "0x7263372b9ff6E619d8774aEB046cE313677E2Ec7",
                     "Treasury": "0x0000000000000000000000000000000000000000",
-                    "OlympusAuthority": "0x0000000000000000000000000000000000000000"            
-                }
-=======
-            "gnosis": {
-                "EasyAuction": "0x0b7fFc1f4AD541A4Ed16b40D8c37f0929158D101"
-            },
-            "tokens": {
-                "DAI": "0x6B175474E89094C44Da98b954EedeAC495271d0F",
-                "WETH": "0xC02aaA39b223FE8D0A0e5C4F27eAD9083C756Cc2",
-                "WSTETH": "0x7f39C581F595B53c5cb19bD0b3f8dA6c935E2Ca0",
-                "AURA": "0xC0c293ce456fF0ED870ADd98a0828Dd4d2903DBF",
-                "BAL": "0xba100000625a3754423978a60c9317c58a424e3D",
-                "LUSD": "0x5f98805A4E8be255a32880FDeC7F6728C6568bA0"
-            },
-            "chainlink": {
-                "ohmEthPriceFeed": "0x9a72298ae3886221820B1c878d12D872087D3a23",
-                "daiEthPriceFeed": "0x773616E4d11A78F511299002da57A0a94577F1f4",
-                "ethUsdPriceFeed": "0x5f4eC3Df9cbd43714FE2740f5E3616155c5b8419",
-                "stethUsdPriceFeed": "0xCfE54B5cD566aB89272946F602D76Ea879CAb4a8",
-                "lusdUsdPriceFeed": "0x3D7aE7E594f2f2091Ad8798313450130d0Aba3a0"
-            },
-            "balancer": {
-                "BalancerVault": "0xBA12222222228d8Ba445958a75a0704d566BF2C8",
-                "BalancerHelper": "0xE39B5e3B6D74016b2F6A9673D7d7493B6DF549d5",
-                "OhmWstethPool": "0xd4f79CA0Ac83192693bce4699d0c10C66Aa6Cf0F",
-                "OhmLusdPool": "0x18FDf15ff782e44C1f9B6C5846ff6B0F0004F6a2"
-            },
-            "aura": {
-                "AuraBooster": "0xA57b8d98dAE62B26Ec3bcC4a365338157060B234",
-                "OhmWstethRewardsPool": "0x636024F9Ddef77e625161b2cCF3A2adfbfAd3615",
-                "AuraMiningLib": "0x744Be650cea753de1e69BF6BAd3c98490A855f52",
-                "OhmLusdRewardsPool": "0x3b395A27F77C3450393047fF564E893243aC29fF"
-            }
-        },
-        "olympus": {
-            "Kernel": "0x2286d7f9639e8158FaD1169e76d1FbC38247f54b",
-            "modules": {
-                "OlympusPrice": "0xd6C4D723fdadCf0D171eF9A2a3Bfa870675b282f",
-                "OlympusRange": "0xb212D9584cfc56EFf1117F412Fe0bBdc53673954",
-                "OlympusRoles": "0x6CAfd730Dc199Df73C16420C4fCAb18E3afbfA59",
-                "OlympusTreasury": "0xa8687A15D4BE32CC8F0a8a7B9704a4C3993D9613",
-                "OlympusMinter": "0xa90bFe53217da78D900749eb6Ef513ee5b6a491e",
-                "OlympusInstructions": "0x0000000000000000000000000000000000000000",
-                "OlympusVotes": "0x0000000000000000000000000000000000000000",
-                "OlympusBoostedLiquidityRegistry": "0x375E06C694B5E50aF8be8FB03495A612eA3e2275"
-            },
-            "policies": {
-                "Operator": "0x1Ce568DbB34B2631aCDB5B453c3195EA0070EC65",
-                "OlympusHeart": "0x1652b503E0F1CF38b6246Ed3b91CB3786Bb11656",
-                "BondCallback": "0xbf2B6E99B0E8D4c96b946c182132f5752eAa55C6",
-                "OlympusPriceConfig": "0xf6D5d06A4e8e6904E4360108749C177692F59E90",
-                "RolesAdmin": "0xb216d714d91eeC4F7120a732c11428857C659eC8",
-                "TreasuryCustodian": "0xC9518AC915e46D707585116451Dc19c164513Ccf",
-                "Distributor": "0x27e606fdb5C922F8213dC588A434BF7583697866",
-                "Emergency": "0x9229b0b6FA4A58D67Eb465567DaA2c6A34714A75",
-                "BondManager": "0x6a9a91524430046104265A9EF7640a634fCD7bf0",
-                "CrossChainBridge": "0x0000000000000000000000000000000000000000",
-                "Burner": "0x0000000000000000000000000000000000000000",
-                "BLVaultManagerLido": "0xafe729d57d2CC58978C2e01b4EC39C47FB7C4b23",
-                "BLVaultLido": "0x7fdD4e808ee9608f1b2f05157A2A8098e3D432cD",
-                "BLVaultManagerLusd": "0xF451c45C7a26e2248a0EA02382579Eb4858cAdA1",
-                "BLVaultLusd": "0xfbB3742628e8D19E0E2d7D8dde208821C09dE960"
-            },
-            "legacy": {
-                "OHM": "0x64aa3364F17a4D01c6f1751Fd97C2BD3D7e7f1D5",
-                "sOHM": "0x0000000000000000000000000000000000000000",
-                "gOHM": "0x0000000000000000000000000000000000000000",
-                "Staking": "0xB63cac384247597756545b500253ff8E607a8020",
-                "Treasury": "0x0000000000000000000000000000000000000000",
-                "OlympusAuthority": "0x4A8c9502A34962a2C6d73c5D181dAaeF3dcDc88D"
-            }
-        }
-    },
-    "arbitrum": {
-        "external": {
-            "bond-protocol": {
-                "BondAggregator": "0x007A66A2a13415DB3613C1a4dd1C942A285902d1",
-                "BondFixedTermTeller": "0x007F7735baF391e207E3aA380bb53c4Bd9a5Fed6",
-                "BondFixedExpiryTeller": "0x007FE70dc9797C4198528aE43d8195ffF82Bdc95",
-                "BondFixedTermAuctioneer": "0x007F7A1cb838A872515c8ebd16bE4b14Ef43a222",
-                "BondFixedExpiryAuctioneer": "0x007FEA32545a39Ff558a1367BBbC1A22bc7ABEfD"
-            },
-            "gnosis": {
-                "EasyAuction": "0x0b7fFc1f4AD541A4Ed16b40D8c37f0929158D101"
-            },
-            "tokens": {
-                "DAI": "0xDA10009cBd5D07dd0CeCc66161FC93D7c9000da1",
-                "WETH": "0x82aF49447D8a07e3bd95BD0d56f35241523fBab1"
-            },
-            "chainlink": {
-                "ohmUsdPriceFeed": "0x761aaeBf021F19F198D325D7979965D0c7C9e53b"
-            }
-        },
-        "olympus": {
-            "Kernel": "0x0000000000000000000000000000000000000000",
-            "modules": {
-                "OlympusPrice": "0x0000000000000000000000000000000000000000",
-                "OlympusRange": "0x0000000000000000000000000000000000000000",
-                "OlympusRoles": "0x0000000000000000000000000000000000000000",
-                "OlympusTreasury": "0x0000000000000000000000000000000000000000",
-                "OlympusMinter": "0x0000000000000000000000000000000000000000",
-                "OlympusInstructions": "0x0000000000000000000000000000000000000000",
-                "OlympusVotes": "0x0000000000000000000000000000000000000000"
-            },
-            "policies": {
-                "RolesAdmin": "0x0000000000000000000000000000000000000000",
-                "TreasuryCustodian": "0x0000000000000000000000000000000000000000",
-                "CrossChainBridge": "0x0000000000000000000000000000000000000000"
-            },
-            "legacy": {
-                "OHM": "0x0000000000000000000000000000000000000000",
-                "sOHM": "0x0000000000000000000000000000000000000000",
-                "gOHM": "0x0000000000000000000000000000000000000000",
-                "Staking": "0x0000000000000000000000000000000000000000",
-                "Treasury": "0x0000000000000000000000000000000000000000",
-                "OlympusAuthority": "0x0000000000000000000000000000000000000000"
-            }
-        }
-    },
-    "goerli": {
-        "external": {
-            "bond-protocol": {
-                "BondAggregator": "0x007A66A2a13415DB3613C1a4dd1C942A285902d1",
-                "BondFixedTermTeller": "0x007F7735baF391e207E3aA380bb53c4Bd9a5Fed6",
-                "BondFixedExpiryTeller": "0x007FE70dc9797C4198528aE43d8195ffF82Bdc95",
-                "BondFixedTermAuctioneer": "0x007F7A1cb838A872515c8ebd16bE4b14Ef43a222",
-                "BondFixedExpiryAuctioneer": "0x007FEA32545a39Ff558a1367BBbC1A22bc7ABEfD"
-            },
-            "gnosis": {
-                "EasyAuction": "0x1fbab40c338e2e7243da945820ba680c92ef8281"
-            },
-            "tokens": {
-                "DAI": "0x41e38e70a36150D08A8c97aEC194321b5eB545A5",
-                "WETH": "0x0000000000000000000000000000000000000000",
-                "WSTETH": "0x6320cD32aA674d2898A68ec82e869385Fc5f7E2f",
-                "AURA": "0x4a92f7C880f14c2a06FfCf56C7849739B0E492f5",
-                "BAL": "0xd517A8E45771a40B29eCDa347634bD62051F91B9",
-                "LUSD": "0x004136391B304492bE9A1cD7cBc01272159Bf6Ac",
-                "LDO": "0x56340274fB5a72af1A3C6609061c451De7961Bd4"
-            },
-            "chainlink": {
-                "ohmEthPriceFeed": "0x022710a589C9796dce59A0C52cA4E36f0a5e991A",
-                "ohmEthPriceFeedBLV": "0x7966F1368C62D4870f0EeB5CD4cbD1342165b230",
-                "daiEthPriceFeed": "0xdC8E4eD326cFb730a759312B6b1727C6Ef9ca233",
-                "ethUsdPriceFeed": "0xD4a33860578De61DBAbDc8BFdb98FD742fA7028e",
-                "stethUsdPriceFeed": "0xf2d9c5eE6Dd73424c5B90Fa03131705F22d5543C",
-                "lusdUsdPriceFeed": "0x3704dA6b3E73E1C9AD4E2Dd0aC1AeDCC62DF5264"
-            },
-            "balancer": {
-                "BalancerVault": "0xBA12222222228d8Ba445958a75a0704d566BF2C8",
-                "BalancerHelper": "0xE39B5e3B6D74016b2F6A9673D7d7493B6DF549d5",
-                "OhmWstethPool": "0x3F50E8018bC26668F5cd59B3e5be5257615F83A3",
-                "OhmLusdPool": "0x9C1ddF4ef7e41e8E2852cf42018154B9ead9ba9D"
-            },
-            "aura": {
-                "AuraBooster": "0xdb591Ea2e5Db886dA872654D58f6cc584b68e7cC",
-                "AuraMiningLib": "0xC38032983D179116132afB95f4467125F7c14Dec",
-                "OhmWstethRewardsPool": "0xC84157C2306238C9330fEa14774a82A53a127A59",
-                "OhmWstethExtraRewardsPool": "0x9ee9f0c2e91E4f6B195B988a9e6e19efcf91e8dc",
-                "OhmLusdRewardsPool": "0xc7d6edFFfcB0a22d4eca438d6c392d0D5B5fE75A"
-            }
-        },
-        "olympus": {
-            "Kernel": "0xDb7cf68154bd422dF5196D90285ceA057786b4c3",
-            "modules": {
-                "OlympusPrice": "0xD9ace3Be2d80006EF4D90A2D35D861a5C9F98252",
-                "OlympusRange": "0x446f06f8Df7d5f627B073c6349b948B95c1f9185",
-                "OlympusRoles": "0xe9a9d80CE3eE32FFf7279dce4c2962eC8098f71B",
-                "OlympusTreasury": "0xD8C59cFe5afbDB83D904E56D379028a2f6A07a2D",
-                "OlympusMinter": "0xa192fFBF73858831a137DD098a706139Ca96AbD5",
-                "OlympusInstructions": "0x0000000000000000000000000000000000000000",
-                "OlympusVotes": "0x0000000000000000000000000000000000000000",
-                "OlympusBoostedLiquidityRegistry": "0x24963bEA5a156E3dAb8aBA4FCB8a2dBE8c1Aaa14"
-            },
-            "policies": {
-                "Operator": "0x61B79d10ebC48166F7495Fce5E0c352B61777460",
-                "OlympusHeart": "0x3B6edDE642E9C1f541e2Fa88A2E28F28fabAC9Da",
-                "BondCallback": "0xC1545804Fb804fdC7756e8e40c91B7581b2a2856",
-                "OlympusPriceConfig": "0x15915Be9d272B353BA06FA5Ce3918ae7D27F5463",
-                "RolesAdmin": "0x54FfCA586cD1B01E96a5682DF93a55d7Ef91EFF0",
-                "TreasuryCustodian": "0x3DAE418f8B6382b3d3d0cb9008924BA83D2e0E87",
-                "Distributor": "0x2716a1451BDE2B011f0D10ad6599e411d54Ec491",
-                "Emergency": "0x196a59fB453da942f062Be4407D923129c759435",
-                "BondManager": "0x6a9a91524430046104265A9EF7640a634fCD7bf0",
-                "CrossChainBridge": "0x0000000000000000000000000000000000000000",
-                "Burner": "0x0000000000000000000000000000000000000000",
-                "BLVaultManagerLido": "0xFbf6383dC3F6010d403Ecdf12DDC1311701D143D",
-                "BLVaultLido": "0xa5588e518CE5ee0e4628C005E4edAbD5e87de3aD",
-                "BLVaultManagerLusd": "0x733f6A19E989A0B5E561f6695c0C1a8Dd0199027",
-                "BLVaultLusd": "0x0A58698a671932b4A2c22466Ef8A5E830d993644"
-            },
-            "legacy": {
-                "OHM": "0x0595328847AF962F951a4f8F8eE9A3Bf261e4f6b",
-                "sOHM": "0x0000000000000000000000000000000000000000",
-                "gOHM": "0x0000000000000000000000000000000000000000",
-                "Staking": "0x7263372b9ff6E619d8774aEB046cE313677E2Ec7",
-                "Treasury": "0x0000000000000000000000000000000000000000",
-                "OlympusAuthority": "0x0000000000000000000000000000000000000000"
->>>>>>> 8b13968a
+                    "OlympusAuthority": "0x0000000000000000000000000000000000000000"
+                }
             }
         }
     }
