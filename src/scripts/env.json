{
    "current": {
        "mainnet": {
            "external": {
                "bond-protocol": {
                    "BondAggregator": "0x007A66A2a13415DB3613C1a4dd1C942A285902d1",
                    "BondFixedTermTeller": "0x007F7735baF391e207E3aA380bb53c4Bd9a5Fed6",
                    "BondFixedExpiryTeller": "0x007FE70dc9797C4198528aE43d8195ffF82Bdc95",
                    "BondFixedTermAuctioneer": "0x007F7A1cb838A872515c8ebd16bE4b14Ef43a222",
                    "BondFixedExpiryAuctioneer": "0x007FEA32545a39Ff558a1367BBbC1A22bc7ABEfD"
                },
                "gnosis": {
                    "EasyAuction": "0x0b7fFc1f4AD541A4Ed16b40D8c37f0929158D101"
                },
                "tokens": {
                    "DAI": "0x6B175474E89094C44Da98b954EedeAC495271d0F",
                    "sDAI": "0x83F20F44975D03b1b09e64809B757c47f942BEeA",
                    "USDS": "0xdC035D45d973E3EC169d2276DDab16f1e407384F",
                    "sUSDS": "0xa3931d71877C0E7a3148CB7Eb4463524FEc27fbD",
                    "WETH": "0xC02aaA39b223FE8D0A0e5C4F27eAD9083C756Cc2",
                    "WSTETH": "0x7f39C581F595B53c5cb19bD0b3f8dA6c935E2Ca0",
                    "AURA": "0xC0c293ce456fF0ED870ADd98a0828Dd4d2903DBF",
                    "BAL": "0xba100000625a3754423978a60c9317c58a424e3D",
                    "LUSD": "0x5f98805A4E8be255a32880FDeC7F6728C6568bA0"
                },
                "chainlink": {
                    "ohmEthPriceFeed": "0x9a72298ae3886221820B1c878d12D872087D3a23",
                    "daiEthPriceFeed": "0x773616E4d11A78F511299002da57A0a94577F1f4",
                    "ethUsdPriceFeed": "0x5f4eC3Df9cbd43714FE2740f5E3616155c5b8419",
                    "stethUsdPriceFeed": "0xCfE54B5cD566aB89272946F602D76Ea879CAb4a8",
                    "daiUsdPriceFeed": "0xAed0c38402a5d19df6E4c03F4E2DceD6e29c1ee9",
                    "lusdUsdPriceFeed": "0x3D7aE7E594f2f2091Ad8798313450130d0Aba3a0"
                },
                "balancer": {
                    "BalancerVault": "0xBA12222222228d8Ba445958a75a0704d566BF2C8",
                    "BalancerHelper": "0xE39B5e3B6D74016b2F6A9673D7d7493B6DF549d5",
                    "OhmWstethPool": "0xd4f79CA0Ac83192693bce4699d0c10C66Aa6Cf0F",
                    "OhmLusdPool": "0x18FDf15ff782e44C1f9B6C5846ff6B0F0004F6a2"
                },
                "aura": {
                    "AuraBooster": "0xA57b8d98dAE62B26Ec3bcC4a365338157060B234",
                    "OhmWstethRewardsPool": "0x636024F9Ddef77e625161b2cCF3A2adfbfAd3615",
                    "AuraMiningLib": "0x744Be650cea753de1e69BF6BAd3c98490A855f52",
                    "OhmLusdRewardsPool": "0x3b395A27F77C3450393047fF564E893243aC29fF"
                },
                "cooler": {
                    "CoolerFactory": "0x30Ce56e80aA96EbbA1E1a74bC5c0FEB5B0dB4216"
                },
                "maker": {
                    "daiUsdsMigrator": "0x3225737a9Bbb6473CB4a45b7244ACa2BeFdB276A"
                }
            },
            "olympus": {
                "Kernel": "0x2286d7f9639e8158FaD1169e76d1FbC38247f54b",
                "governance": {
                    "Timelock": "0x953EA3223d2dd3c1A91E9D6cca1bf7Af162C9c39",
                    "GovernorBravoDelegator": "0x0941233c964e7d7Efeb05D253176E5E634cEFfcD",
                    "GovernorBravoDelegate": "0xa6013bBFd70d6190FA1cc1afD0cB3859847711B4"
                },
                "modules": {
                    "OlympusPriceV1": "0xd6C4D723fdadCf0D171eF9A2a3Bfa870675b282f",
                    "OlympusPriceV2": "0x0000000000000000000000000000000000000000",
                    "OlympusRangeV1": "0xb212D9584cfc56EFf1117F412Fe0bBdc53673954",
                    "OlympusRangeV2": "0x399cD3685912bb56aAeD0949119dB6cE5Df60FB5",
                    "OlympusRoles": "0x6CAfd730Dc199Df73C16420C4fCAb18E3afbfA59",
                    "OlympusTreasury": "0xa8687A15D4BE32CC8F0a8a7B9704a4C3993D9613",
                    "OlympusMinter": "0xa90bFe53217da78D900749eb6Ef513ee5b6a491e",
                    "OlympusInstructions": "0x0000000000000000000000000000000000000000",
                    "OlympusVotes": "0x0000000000000000000000000000000000000000",
                    "OlympusBoostedLiquidityRegistry": "0x375E06C694B5E50aF8be8FB03495A612eA3e2275",
                    "OlympusClearinghouseRegistry": "0x24b96f2150BF1ed10D3e8B28Ed33E392fbB4Cad5",
                    "OlympusContractRegistry": "0x0000000000000000000000000000000000000000"
                },
                "submodules": {
                    "PRICE": {
                        "SimplePriceFeedStrategy": "0x0000000000000000000000000000000000000000",
                        "ChainlinkPriceFeeds": "0x0000000000000000000000000000000000000000",
                        "BalancerPoolTokenPrice": "0x0000000000000000000000000000000000000000",
                        "UniswapV2PoolTokenPrice": "0x0000000000000000000000000000000000000000",
                        "UniswapV3Price": "0x0000000000000000000000000000000000000000"
                    }
                },
                "policies": {
                    "Operator": "0x6417F206a0a6628Da136C0Faa39026d0134D2b52",
                    "OlympusHeart": "0xf7602C0421c283A2fc113172EBDf64C30F21654D",
                    "BondCallback": "0x73df08CE9dcC8d74d22F23282c4d49F13b4c795E",
                    "OlympusPriceConfig": "0xf6D5d06A4e8e6904E4360108749C177692F59E90",
                    "RolesAdmin": "0xb216d714d91eeC4F7120a732c11428857C659eC8",
                    "TreasuryCustodian": "0xC9518AC915e46D707585116451Dc19c164513Ccf",
                    "Distributor": "0x27e606fdb5C922F8213dC588A434BF7583697866",
                    "ZeroDistributor": "0x44a7a09ccddb4338e062f1a3849f9a82bdbf2aaa",
                    "Emergency": "0x9229b0b6FA4A58D67Eb465567DaA2c6A34714A75",
                    "BondManager": "0xf577c77ee3578c7F216327F41B5D7221EaD2B2A3",
                    "CrossChainBridge": "0x0000000000000000000000000000000000000000",
                    "Burner": "0x0000000000000000000000000000000000000000",
                    "BLVaultManagerLido": "0xafe729d57d2CC58978C2e01b4EC39C47FB7C4b23",
                    "BLVaultLido": "0x7fdD4e808ee9608f1b2f05157A2A8098e3D432cD",
                    "BLVaultManagerLusd": "0xF451c45C7a26e2248a0EA02382579Eb4858cAdA1",
                    "BLVaultLusd": "0xfbB3742628e8D19E0E2d7D8dde208821C09dE960",
                    "Clearinghouse": "0x1e094fE00E13Fd06D64EeA4FB3cD912893606fE0",
                    "LegacyBurner": "0x367149cf2d04D3114fFD1Cc6b273222664908D0B",
                    "LoanConsolidator": "0xB15bcb1b6593d85890f5287Baa2245B8A29F464a",
                    "pOLY": "0xb37796941cA55b7E4243841930C104Ee325Da5a1",
<<<<<<< HEAD
                    "YieldRepurchaseFacility": "0x30A967eB957E5B1eE053B75F1A57ea6bfb2e907E",
                    "ContractRegistryAdmin": "0x0000000000000000000000000000000000000000"
=======
                    "YieldRepurchaseFacility": "0xcaA3d3E653A626e2656d2E799564fE952D39d855",
                    "ReserveMigrator": "0x986b99579BEc7B990331474b66CcDB94Fa2419F5",
                    "EmissionManager": "0x50f441a3387625bDA8B8081cE3fd6C04CC48C0A2"
>>>>>>> 82b88c8f
                },
                "legacy": {
                    "OHM": "0x64aa3364F17a4D01c6f1751Fd97C2BD3D7e7f1D5",
                    "sOHM": "0x04906695D6D12CF5459975d7C3C03356E4Ccd460",
                    "gOHM": "0x0ab87046fBb341D058F17CBC4c1133F25a20a52f",
                    "Staking": "0xB63cac384247597756545b500253ff8E607a8020",
                    "Treasury": "0x0000000000000000000000000000000000000000",
                    "OlympusAuthority": "0x4A8c9502A34962a2C6d73c5D181dAaeF3dcDc88D",
                    "InverseBondDepository": "0xBA42BE149e5260EbA4B82418A6306f55D532eA47",
                    "LegacyBurnerReplacementAuthority": "0xB0b86d485Ccc54786B607aA8b13DB74043c3b2F1",
                    "OldPOLY": "0x5AF4A636cB097409Bb524458EF24E7353A2f75df",
                    "GenesisClaim": "0x0000000000000000000000000000000000000000"
                },
                "claim": {
                    "ClaimTransfer": "0x611B541ab1EFDeEb9665522ED3BaA406D4952546"
                }
            }
        },
        "arbitrum": {
            "external": {
                "bond-protocol": {
                    "BondAggregator": "0x007A66A2a13415DB3613C1a4dd1C942A285902d1",
                    "BondFixedTermTeller": "0x007F7735baF391e207E3aA380bb53c4Bd9a5Fed6",
                    "BondFixedExpiryTeller": "0x007FE70dc9797C4198528aE43d8195ffF82Bdc95",
                    "BondFixedTermAuctioneer": "0x007F7A1cb838A872515c8ebd16bE4b14Ef43a222",
                    "BondFixedExpiryAuctioneer": "0x007FEA32545a39Ff558a1367BBbC1A22bc7ABEfD"
                },
                "gnosis": {
                    "EasyAuction": "0x0b7fFc1f4AD541A4Ed16b40D8c37f0929158D101"
                },
                "tokens": {
                    "DAI": "0xDA10009cBd5D07dd0CeCc66161FC93D7c9000da1",
                    "WETH": "0x82aF49447D8a07e3bd95BD0d56f35241523fBab1"
                },
                "chainlink": {
                    "ohmUsdPriceFeed": "0x761aaeBf021F19F198D325D7979965D0c7C9e53b"
                }
            },
            "olympus": {
                "Kernel": "0xeac3eC0CC130f4826715187805d1B50e861F2DaC",
                "modules": {
                    "OlympusPrice": "0x0000000000000000000000000000000000000000",
                    "OlympusRange": "0x0000000000000000000000000000000000000000",
                    "OlympusRoles": "0xFF5F09D5efE13A9a424F30EC2e1af89D867834d6",
                    "OlympusTreasury": "0x56db53e9801a6EA080569261b63925E0f1f3C81A",
                    "OlympusMinter": "0x8f6406eDbFA393e327822D4A08BcF15503570D87",
                    "OlympusInstructions": "0x0000000000000000000000000000000000000000",
                    "OlympusVotes": "0x0000000000000000000000000000000000000000",
                    "OlympusLender": "0x868C3ae18Fdea85bBb7a303e379c5B7e23b30F03"
                },
                "policies": {
                    "RolesAdmin": "0x69168c08AcF66f002fd02E1B169f38C022c93b70",
                    "TreasuryCustodian": "0x0000000000000000000000000000000000000000",
                    "CrossChainBridge": "0x20B3834091f038Ce04D8686FAC99CA44A0FB285c"
                },
                "legacy": {
                    "OHM": "0xf0cb2dc0db5e6c66B9a70Ac27B06b878da017028",
                    "sOHM": "0x0000000000000000000000000000000000000000",
                    "gOHM": "0x8D9bA570D6cb60C7e3e0F31343Efe75AB8E65FB1",
                    "Staking": "0x0000000000000000000000000000000000000000",
                    "Treasury": "0x0000000000000000000000000000000000000000",
                    "OlympusAuthority": "0x78f84998c73655ac2Da0Aa1e1270F6Cb985a343e"
                }
            }
        },
        "goerli": {
            "external": {
                "bond-protocol": {
                    "BondAggregator": "0x007A66A2a13415DB3613C1a4dd1C942A285902d1",
                    "BondFixedTermTeller": "0x007F7735baF391e207E3aA380bb53c4Bd9a5Fed6",
                    "BondFixedExpiryTeller": "0x007FE70dc9797C4198528aE43d8195ffF82Bdc95",
                    "BondFixedTermAuctioneer": "0x007F7A1cb838A872515c8ebd16bE4b14Ef43a222",
                    "BondFixedExpiryAuctioneer": "0x007FEA32545a39Ff558a1367BBbC1A22bc7ABEfD"
                },
                "gnosis": {
                    "EasyAuction": "0x1fbab40c338e2e7243da945820ba680c92ef8281"
                },
                "tokens": {
                    "DAI": "0x41e38e70a36150D08A8c97aEC194321b5eB545A5",
                    "sDAI": "0x056FA29C536469bfE4F1B79E1f04d3e08F667f1b",
                    "WETH": "0x0000000000000000000000000000000000000000",
                    "WSTETH": "0x6320cD32aA674d2898A68ec82e869385Fc5f7E2f",
                    "AURA": "0x4a92f7C880f14c2a06FfCf56C7849739B0E492f5",
                    "BAL": "0xd517A8E45771a40B29eCDa347634bD62051F91B9",
                    "LUSD": "0x004136391B304492bE9A1cD7cBc01272159Bf6Ac",
                    "LDO": "0x56340274fB5a72af1A3C6609061c451De7961Bd4"
                },
                "chainlink": {
                    "ohmEthPriceFeed": "0x022710a589C9796dce59A0C52cA4E36f0a5e991A",
                    "ohmEthPriceFeedBLV": "0x7966F1368C62D4870f0EeB5CD4cbD1342165b230",
                    "daiEthPriceFeed": "0xdC8E4eD326cFb730a759312B6b1727C6Ef9ca233",
                    "daiUsdPriceFeed": "0x0d79df66BE487753B02D015Fb622DED7f0E9798d",
                    "ethUsdPriceFeed": "0xD4a33860578De61DBAbDc8BFdb98FD742fA7028e",
                    "stethUsdPriceFeed": "0xf2d9c5eE6Dd73424c5B90Fa03131705F22d5543C",
                    "lusdUsdPriceFeed": "0x3704dA6b3E73E1C9AD4E2Dd0aC1AeDCC62DF5264"
                },
                "balancer": {
                    "BalancerVault": "0xBA12222222228d8Ba445958a75a0704d566BF2C8",
                    "BalancerHelper": "0xE39B5e3B6D74016b2F6A9673D7d7493B6DF549d5",
                    "OhmWstethPool": "0x3F50E8018bC26668F5cd59B3e5be5257615F83A3",
                    "OhmLusdPool": "0x9C1ddF4ef7e41e8E2852cf42018154B9ead9ba9D"
                },
                "aura": {
                    "AuraBooster": "0xdb591Ea2e5Db886dA872654D58f6cc584b68e7cC",
                    "AuraMiningLib": "0xC38032983D179116132afB95f4467125F7c14Dec",
                    "OhmWstethRewardsPool": "0xC84157C2306238C9330fEa14774a82A53a127A59",
                    "OhmWstethExtraRewardsPool": "0x9ee9f0c2e91E4f6B195B988a9e6e19efcf91e8dc",
                    "OhmLusdRewardsPool": "0xc7d6edFFfcB0a22d4eca438d6c392d0D5B5fE75A"
                },
                "cooler": {
                    "CoolerFactory": "0x0000000000000000000000000000000000000000"
                }
            },
            "olympus": {
                "Kernel": "0xDb7cf68154bd422dF5196D90285ceA057786b4c3",
                "modules": {
                    "OlympusPrice": "0xD9ace3Be2d80006EF4D90A2D35D861a5C9F98252",
                    "OlympusPricev2": "0x06CFDfFb87A2d2f2b490B470dD81e6C0A0bED990",
                    "OlympusRange": "0x446f06f8Df7d5f627B073c6349b948B95c1f9185",
                    "OlympusRoles": "0xe9a9d80CE3eE32FFf7279dce4c2962eC8098f71B",
                    "OlympusTreasury": "0xD8C59cFe5afbDB83D904E56D379028a2f6A07a2D",
                    "OlympusMinter": "0xa192fFBF73858831a137DD098a706139Ca96AbD5",
                    "OlympusInstructions": "0x0000000000000000000000000000000000000000",
                    "OlympusVotes": "0x0000000000000000000000000000000000000000",
                    "OlympusBoostedLiquidityRegistry": "0x24963bEA5a156E3dAb8aBA4FCB8a2dBE8c1Aaa14",
                    "OlympusClearinghouseRegistry": "0x0000000000000000000000000000000000000000"
                },
                "submodules": {
                    "PRICE": {
                        "SimplePriceFeedStrategy": "0xCBe123967D4E857e59F90270005148Ed6C883CFd",
                        "ChainlinkPriceFeeds": "0x83DF25D6Af69172bB859bB40259886a319433485",
                        "BalancerPoolTokenPrice": "0x1F187E19716E076Feb50A22353899e85792C2fD5",
                        "UniswapV2PoolTokenPrice": "0x23d5Ef6Ce8Da4898104E969e059E0D184EB1E5b8",
                        "UniswapV3Price": "0x669d6f89d45e04735e7712B7bC9DEa8bbb838e35"
                    }
                },
                "policies": {
                    "Operator": "0x255467F1ca090Cd0Ed20014DC957E942d846843b",
                    "OlympusHeart": "0x302ED9be7FCB6513e8bA1400092D4b44A8d6CE0D",
                    "BondCallback": "0x343880fd866eC000e07F92eE06c4878dD97234D7",
                    "OlympusPriceConfig": "0x15915Be9d272B353BA06FA5Ce3918ae7D27F5463",
                    "RolesAdmin": "0x54FfCA586cD1B01E96a5682DF93a55d7Ef91EFF0",
                    "TreasuryCustodian": "0x3DAE418f8B6382b3d3d0cb9008924BA83D2e0E87",
                    "Distributor": "0x2716a1451BDE2B011f0D10ad6599e411d54Ec491",
                    "ZeroDistributor": "0x3Ef13F5b6818f7746E0A1C70Cc27fa2Da0441695",
                    "Emergency": "0x196a59fB453da942f062Be4407D923129c759435",
                    "BondManager": "0x1e5a6834A71770067fcCbAeDDBC86b6d8dFDCb27",
                    "CrossChainBridge": "0x0000000000000000000000000000000000000000",
                    "Burner": "0x0000000000000000000000000000000000000000",
                    "BLVaultManagerLido": "0xFbf6383dC3F6010d403Ecdf12DDC1311701D143D",
                    "BLVaultLido": "0xa5588e518CE5ee0e4628C005E4edAbD5e87de3aD",
                    "BLVaultManagerLusd": "0x733f6A19E989A0B5E561f6695c0C1a8Dd0199027",
                    "BLVaultLusd": "0x0A58698a671932b4A2c22466Ef8A5E830d993644",
                    "Bookkeeper": "0x9da48c71D3A5B6A6fE800096Dc9707402068CE74",
                    "Clearinghouse": "0xE1d2524Ce7D64d710bE1c9E3C3d371A1730C6e34",
                    "LegacyBurner": "0x0000000000000000000000000000000000000000",
                    "pOLY": "0x0000000000000000000000000000000000000000",
                    "YieldRepurchaseFacility": "0x0000000000000000000000000000000000000000"
                },
                "legacy": {
                    "OHM": "0x0595328847AF962F951a4f8F8eE9A3Bf261e4f6b",
                    "sOHM": "0x4EFe119F4949319f2Acb12efD615a7B63896482B",
                    "gOHM": "0xC1863141dc1861122d5410fB5973951c82871d98",
                    "Staking": "0x7263372b9ff6E619d8774aEB046cE313677E2Ec7",
                    "Treasury": "0xB3e1dF7951a62fFb5eF7D3b1C9D80CF09325580A",
                    "OlympusAuthority": "0x0000000000000000000000000000000000000000",
                    "InverseBondDepository": "0xBfD98b062faB4F7Bf0a670d744d73D3D22CF9969",
                    "LegacyBurnerReplacementAuthority": "0x0000000000000000000000000000000000000000",
                    "OldPOLY": "0x0000000000000000000000000000000000000000"
                }
            }
        },
        "optimism": {
            "external": {
            },
            "olympus": {
                "Kernel": "0x18878Df23e2a36f81e820e4b47b4A40576D3159C",
                "modules": {
                    "OlympusMinter": "0x623164A9Ee2556D524b08f34F1d2389d7B4e1A1C",
                    "OlympusRoles": "0xbC9eE0D911739cBc72cd094ADA26F56E0C49EeAE"
                },
                "policies": {
                    "RolesAdmin": "0xb1fA0Ac44d399b778B14af0AAF4bCF8af3437ad1",
                    "CrossChainBridge": "0x22AE99D07584A2AE1af748De573c83f1B9Cdb4c0"
                },
                "legacy": {
                    "OHM": "0x060cb087a9730E13aa191f31A6d86bFF8DfcdCC0",
                    "gOHM": "0x0b5740c6b4a97f90eF2F0220651Cca420B868FfB",
                    "OlympusAuthority": "0x13DFEff85779118136bB9826DcAD8f3bd25153a3"
                }
            }
        },
        "base": {
            "external": {
            },
            "olympus": {
                "Kernel": "0x18878Df23e2a36f81e820e4b47b4A40576D3159C",
                "modules": {
                    "OlympusMinter": "0x623164A9Ee2556D524b08f34F1d2389d7B4e1A1C",
                    "OlympusRoles": "0xbC9eE0D911739cBc72cd094ADA26F56E0C49EeAE"
                },
                "policies": {
                    "RolesAdmin": "0xb1fA0Ac44d399b778B14af0AAF4bCF8af3437ad1",
                    "CrossChainBridge": "0x6CA1a916e883c7ce2BFBcF59dc70F2c1EF9dac6e"
                },
                "legacy": {
                    "OHM": "0x060cb087a9730E13aa191f31A6d86bFF8DfcdCC0",
                    "OlympusAuthority": "0x13DFEff85779118136bB9826DcAD8f3bd25153a3"
                }
            }
        }
    },
    "last": {
        "mainnet": {
            "external": {
                "bond-protocol": {
                    "BondAggregator": "0x007A66A2a13415DB3613C1a4dd1C942A285902d1",
                    "BondFixedTermTeller": "0x007F7735baF391e207E3aA380bb53c4Bd9a5Fed6",
                    "BondFixedExpiryTeller": "0x007FE70dc9797C4198528aE43d8195ffF82Bdc95",
                    "BondFixedTermAuctioneer": "0x007F7A1cb838A872515c8ebd16bE4b14Ef43a222",
                    "BondFixedExpiryAuctioneer": "0x007FEA32545a39Ff558a1367BBbC1A22bc7ABEfD"
                },
                "gnosis": {
                    "EasyAuction": "0x0b7fFc1f4AD541A4Ed16b40D8c37f0929158D101"
                },
                "tokens": {
                    "DAI": "0x6B175474E89094C44Da98b954EedeAC495271d0F",
                    "sDAI": "0x83F20F44975D03b1b09e64809B757c47f942BEeA",
                    "USDS": "0xdC035D45d973E3EC169d2276DDab16f1e407384F",
                    "sUSDS": "0xa3931d71877C0E7a3148CB7Eb4463524FEc27fbD",
                    "WETH": "0xC02aaA39b223FE8D0A0e5C4F27eAD9083C756Cc2",
                    "WSTETH": "0x7f39C581F595B53c5cb19bD0b3f8dA6c935E2Ca0",
                    "AURA": "0xC0c293ce456fF0ED870ADd98a0828Dd4d2903DBF",
                    "BAL": "0xba100000625a3754423978a60c9317c58a424e3D",
                    "LUSD": "0x5f98805A4E8be255a32880FDeC7F6728C6568bA0"
                },
                "chainlink": {
                    "ohmEthPriceFeed": "0x9a72298ae3886221820B1c878d12D872087D3a23",
                    "daiEthPriceFeed": "0x773616E4d11A78F511299002da57A0a94577F1f4",
                    "ethUsdPriceFeed": "0x5f4eC3Df9cbd43714FE2740f5E3616155c5b8419",
                    "stethUsdPriceFeed": "0xCfE54B5cD566aB89272946F602D76Ea879CAb4a8",
                    "daiUsdPriceFeed": "0xAed0c38402a5d19df6E4c03F4E2DceD6e29c1ee9",
                    "lusdUsdPriceFeed": "0x3D7aE7E594f2f2091Ad8798313450130d0Aba3a0"
                },
                "balancer": {
                    "BalancerVault": "0xBA12222222228d8Ba445958a75a0704d566BF2C8",
                    "BalancerHelper": "0xE39B5e3B6D74016b2F6A9673D7d7493B6DF549d5",
                    "OhmWstethPool": "0xd4f79CA0Ac83192693bce4699d0c10C66Aa6Cf0F",
                    "OhmLusdPool": "0x18FDf15ff782e44C1f9B6C5846ff6B0F0004F6a2"
                },
                "aura": {
                    "AuraBooster": "0xA57b8d98dAE62B26Ec3bcC4a365338157060B234",
                    "OhmWstethRewardsPool": "0x636024F9Ddef77e625161b2cCF3A2adfbfAd3615",
                    "AuraMiningLib": "0x744Be650cea753de1e69BF6BAd3c98490A855f52",
                    "OhmLusdRewardsPool": "0x3b395A27F77C3450393047fF564E893243aC29fF"
                },
                "cooler": {
                    "CoolerFactory": "0x30Ce56e80aA96EbbA1E1a74bC5c0FEB5B0dB4216"
                },
                "maker": {
                    "daiUsdsMigrator": "0x3225737a9Bbb6473CB4a45b7244ACa2BeFdB276A"
                }
            },
            "olympus": {
                "Kernel": "0x2286d7f9639e8158FaD1169e76d1FbC38247f54b",
                "governance": {
                    "Timelock": "0x953EA3223d2dd3c1A91E9D6cca1bf7Af162C9c39",
                    "GovernorBravoDelegator": "0x0941233c964e7d7Efeb05D253176E5E634cEFfcD",
                    "GovernorBravoDelegate": "0xa6013bBFd70d6190FA1cc1afD0cB3859847711B4"
                },
                "modules": {
                    "OlympusPriceV1": "0xd6C4D723fdadCf0D171eF9A2a3Bfa870675b282f",
                    "OlympusPriceV2": "0x0000000000000000000000000000000000000000",
                    "OlympusRangeV1": "0xb212D9584cfc56EFf1117F412Fe0bBdc53673954",
                    "OlympusRangeV2": "0x399cD3685912bb56aAeD0949119dB6cE5Df60FB5",
                    "OlympusRoles": "0x6CAfd730Dc199Df73C16420C4fCAb18E3afbfA59",
                    "OlympusTreasury": "0xa8687A15D4BE32CC8F0a8a7B9704a4C3993D9613",
                    "OlympusMinter": "0xa90bFe53217da78D900749eb6Ef513ee5b6a491e",
                    "OlympusInstructions": "0x0000000000000000000000000000000000000000",
                    "OlympusVotes": "0x0000000000000000000000000000000000000000",
                    "OlympusBoostedLiquidityRegistry": "0x375E06C694B5E50aF8be8FB03495A612eA3e2275",
                    "OlympusClearinghouseRegistry": "0x24b96f2150BF1ed10D3e8B28Ed33E392fbB4Cad5"
                },
                "submodules": {
                    "PRICE": {
                        "SimplePriceFeedStrategy": "0x0000000000000000000000000000000000000000",
                        "ChainlinkPriceFeeds": "0x0000000000000000000000000000000000000000",
                        "BalancerPoolTokenPrice": "0x0000000000000000000000000000000000000000",
                        "UniswapV2PoolTokenPrice": "0x0000000000000000000000000000000000000000",
                        "UniswapV3Price": "0x0000000000000000000000000000000000000000"
                    }
                },
                "policies": {
                    "Operator": "0x0AE561226896dA978EaDA0Bec4a7d3CfAE04f506",
                    "OlympusHeart": "0x39F6AA3d445e6Dd8eC232c6Bd589889A88E3034d",
                    "BondCallback": "0x73df08CE9dcC8d74d22F23282c4d49F13b4c795E",
                    "OlympusPriceConfig": "0xf6D5d06A4e8e6904E4360108749C177692F59E90",
                    "RolesAdmin": "0xb216d714d91eeC4F7120a732c11428857C659eC8",
                    "TreasuryCustodian": "0xC9518AC915e46D707585116451Dc19c164513Ccf",
                    "Distributor": "0x27e606fdb5C922F8213dC588A434BF7583697866",
                    "ZeroDistributor": "0x44a7a09ccddb4338e062f1a3849f9a82bdbf2aaa",
                    "Emergency": "0x9229b0b6FA4A58D67Eb465567DaA2c6A34714A75",
                    "BondManager": "0xf577c77ee3578c7F216327F41B5D7221EaD2B2A3",
                    "CrossChainBridge": "0x0000000000000000000000000000000000000000",
                    "Burner": "0x0000000000000000000000000000000000000000",
                    "BLVaultManagerLido": "0xafe729d57d2CC58978C2e01b4EC39C47FB7C4b23",
                    "BLVaultLido": "0x7fdD4e808ee9608f1b2f05157A2A8098e3D432cD",
                    "BLVaultManagerLusd": "0xF451c45C7a26e2248a0EA02382579Eb4858cAdA1",
                    "BLVaultLusd": "0xfbB3742628e8D19E0E2d7D8dde208821C09dE960",
                    "Clearinghouse": "0xE6343ad0675C9b8D3f32679ae6aDbA0766A2ab4c",
                    "LegacyBurner": "0x367149cf2d04D3114fFD1Cc6b273222664908D0B",
                    "CoolerUtils": "0xB15bcb1b6593d85890f5287Baa2245B8A29F464a",
                    "pOLY": "0xb37796941cA55b7E4243841930C104Ee325Da5a1",
                    "YieldRepurchaseFacility": "0x30A967eB957E5B1eE053B75F1A57ea6bfb2e907E",
                    "ReserveMigrator": "0x0000000000000000000000000000000000000000",
                    "EmissionManager": "0x0000000000000000000000000000000000000000"
                },
                "legacy": {
                    "OHM": "0x64aa3364F17a4D01c6f1751Fd97C2BD3D7e7f1D5",
                    "sOHM": "0x04906695D6D12CF5459975d7C3C03356E4Ccd460",
                    "gOHM": "0x0ab87046fBb341D058F17CBC4c1133F25a20a52f",
                    "Staking": "0xB63cac384247597756545b500253ff8E607a8020",
                    "Treasury": "0x0000000000000000000000000000000000000000",
                    "OlympusAuthority": "0x4A8c9502A34962a2C6d73c5D181dAaeF3dcDc88D",
                    "InverseBondDepository": "0xBA42BE149e5260EbA4B82418A6306f55D532eA47",
                    "LegacyBurnerReplacementAuthority": "0xB0b86d485Ccc54786B607aA8b13DB74043c3b2F1",
                    "OldPOLY": "0x5AF4A636cB097409Bb524458EF24E7353A2f75df",
                    "GenesisClaim": "0x0000000000000000000000000000000000000000"
                },
                "claim": {
                    "ClaimTransfer": "0x611B541ab1EFDeEb9665522ED3BaA406D4952546"
                }
            }
        },
        "arbitrum": {
            "external": {
                "bond-protocol": {
                    "BondAggregator": "0x007A66A2a13415DB3613C1a4dd1C942A285902d1",
                    "BondFixedTermTeller": "0x007F7735baF391e207E3aA380bb53c4Bd9a5Fed6",
                    "BondFixedExpiryTeller": "0x007FE70dc9797C4198528aE43d8195ffF82Bdc95",
                    "BondFixedTermAuctioneer": "0x007F7A1cb838A872515c8ebd16bE4b14Ef43a222",
                    "BondFixedExpiryAuctioneer": "0x007FEA32545a39Ff558a1367BBbC1A22bc7ABEfD"
                },
                "gnosis": {
                    "EasyAuction": "0x0b7fFc1f4AD541A4Ed16b40D8c37f0929158D101"
                },
                "tokens": {
                    "DAI": "0xDA10009cBd5D07dd0CeCc66161FC93D7c9000da1",
                    "WETH": "0x82aF49447D8a07e3bd95BD0d56f35241523fBab1"
                },
                "chainlink": {
                    "ohmUsdPriceFeed": "0x761aaeBf021F19F198D325D7979965D0c7C9e53b"
                }
            },
            "olympus": {
                "Kernel": "0x0000000000000000000000000000000000000000",
                "modules": {
                    "OlympusPrice": "0x0000000000000000000000000000000000000000",
                    "OlympusRange": "0x0000000000000000000000000000000000000000",
                    "OlympusRoles": "0x0000000000000000000000000000000000000000",
                    "OlympusTreasury": "0x0000000000000000000000000000000000000000",
                    "OlympusMinter": "0x0000000000000000000000000000000000000000",
                    "OlympusInstructions": "0x0000000000000000000000000000000000000000",
                    "OlympusVotes": "0x0000000000000000000000000000000000000000"
                },
                "policies": {
                    "RolesAdmin": "0x0000000000000000000000000000000000000000",
                    "TreasuryCustodian": "0x0000000000000000000000000000000000000000",
                    "CrossChainBridge": "0x0000000000000000000000000000000000000000"
                },
                "legacy": {
                    "OHM": "0x0000000000000000000000000000000000000000",
                    "sOHM": "0x0000000000000000000000000000000000000000",
                    "gOHM": "0x0000000000000000000000000000000000000000",
                    "Staking": "0x0000000000000000000000000000000000000000",
                    "Treasury": "0x0000000000000000000000000000000000000000",
                    "OlympusAuthority": "0x0000000000000000000000000000000000000000"
                }
            }
        },
        "goerli": {
            "external": {
                "bond-protocol": {
                    "BondAggregator": "0x007A66A2a13415DB3613C1a4dd1C942A285902d1",
                    "BondFixedTermTeller": "0x007F7735baF391e207E3aA380bb53c4Bd9a5Fed6",
                    "BondFixedExpiryTeller": "0x007FE70dc9797C4198528aE43d8195ffF82Bdc95",
                    "BondFixedTermAuctioneer": "0x007F7A1cb838A872515c8ebd16bE4b14Ef43a222",
                    "BondFixedExpiryAuctioneer": "0x007FEA32545a39Ff558a1367BBbC1A22bc7ABEfD"
                },
                "gnosis": {
                    "EasyAuction": "0x1fbab40c338e2e7243da945820ba680c92ef8281"
                },
                "tokens": {
                    "DAI": "0x41e38e70a36150D08A8c97aEC194321b5eB545A5",
                    "sDAI": "0x056FA29C536469bfE4F1B79E1f04d3e08F667f1b",
                    "WETH": "0x0000000000000000000000000000000000000000",
                    "WSTETH": "0x6320cD32aA674d2898A68ec82e869385Fc5f7E2f",
                    "AURA": "0x4a92f7C880f14c2a06FfCf56C7849739B0E492f5",
                    "BAL": "0xd517A8E45771a40B29eCDa347634bD62051F91B9",
                    "LUSD": "0x004136391B304492bE9A1cD7cBc01272159Bf6Ac",
                    "LDO": "0x56340274fB5a72af1A3C6609061c451De7961Bd4"
                },
                "chainlink": {
                    "ohmEthPriceFeed": "0x022710a589C9796dce59A0C52cA4E36f0a5e991A",
                    "ohmEthPriceFeedBLV": "0x7966F1368C62D4870f0EeB5CD4cbD1342165b230",
                    "daiEthPriceFeed": "0xdC8E4eD326cFb730a759312B6b1727C6Ef9ca233",
                    "daiUsdPriceFeed": "0x0d79df66BE487753B02D015Fb622DED7f0E9798d",
                    "ethUsdPriceFeed": "0xD4a33860578De61DBAbDc8BFdb98FD742fA7028e",
                    "stethUsdPriceFeed": "0xf2d9c5eE6Dd73424c5B90Fa03131705F22d5543C",
                    "lusdUsdPriceFeed": "0x3704dA6b3E73E1C9AD4E2Dd0aC1AeDCC62DF5264"
                },
                "balancer": {
                    "BalancerVault": "0xBA12222222228d8Ba445958a75a0704d566BF2C8",
                    "BalancerHelper": "0xE39B5e3B6D74016b2F6A9673D7d7493B6DF549d5",
                    "OhmWstethPool": "0x3F50E8018bC26668F5cd59B3e5be5257615F83A3",
                    "OhmLusdPool": "0x9C1ddF4ef7e41e8E2852cf42018154B9ead9ba9D"
                },
                "aura": {
                    "AuraBooster": "0xdb591Ea2e5Db886dA872654D58f6cc584b68e7cC",
                    "AuraMiningLib": "0xC38032983D179116132afB95f4467125F7c14Dec",
                    "OhmWstethRewardsPool": "0xC84157C2306238C9330fEa14774a82A53a127A59",
                    "OhmWstethExtraRewardsPool": "0x9ee9f0c2e91E4f6B195B988a9e6e19efcf91e8dc",
                    "OhmLusdRewardsPool": "0xc7d6edFFfcB0a22d4eca438d6c392d0D5B5fE75A"
                },
                "cooler": {
                    "CoolerFactory": "0x0000000000000000000000000000000000000000"
                }
            },
            "olympus": {
                "Kernel": "0xDb7cf68154bd422dF5196D90285ceA057786b4c3",
                "modules": {
                    "OlympusPrice": "0xD9ace3Be2d80006EF4D90A2D35D861a5C9F98252",
                    "OlympusPricev2": "0x06CFDfFb87A2d2f2b490B470dD81e6C0A0bED990",
                    "OlympusRange": "0x446f06f8Df7d5f627B073c6349b948B95c1f9185",
                    "OlympusRoles": "0xe9a9d80CE3eE32FFf7279dce4c2962eC8098f71B",
                    "OlympusTreasury": "0xD8C59cFe5afbDB83D904E56D379028a2f6A07a2D",
                    "OlympusMinter": "0xa192fFBF73858831a137DD098a706139Ca96AbD5",
                    "OlympusInstructions": "0x0000000000000000000000000000000000000000",
                    "OlympusVotes": "0x0000000000000000000000000000000000000000",
                    "OlympusBoostedLiquidityRegistry": "0x24963bEA5a156E3dAb8aBA4FCB8a2dBE8c1Aaa14",
                    "OlympusClearinghouseRegistry": "0x0000000000000000000000000000000000000000"
                },
                "submodules": {
                    "PRICE": {
                        "SimplePriceFeedStrategy": "0xCBe123967D4E857e59F90270005148Ed6C883CFd",
                        "ChainlinkPriceFeeds": "0x83DF25D6Af69172bB859bB40259886a319433485",
                        "BalancerPoolTokenPrice": "0x1F187E19716E076Feb50A22353899e85792C2fD5",
                        "UniswapV2PoolTokenPrice": "0x23d5Ef6Ce8Da4898104E969e059E0D184EB1E5b8",
                        "UniswapV3Price": "0x669d6f89d45e04735e7712B7bC9DEa8bbb838e35"
                    }
                },
                "policies": {
                    "Operator": "0x255467F1ca090Cd0Ed20014DC957E942d846843b",
                    "OlympusHeart": "0x302ED9be7FCB6513e8bA1400092D4b44A8d6CE0D",
                    "BondCallback": "0x343880fd866eC000e07F92eE06c4878dD97234D7",
                    "OlympusPriceConfig": "0x15915Be9d272B353BA06FA5Ce3918ae7D27F5463",
                    "RolesAdmin": "0x54FfCA586cD1B01E96a5682DF93a55d7Ef91EFF0",
                    "TreasuryCustodian": "0x3DAE418f8B6382b3d3d0cb9008924BA83D2e0E87",
                    "Distributor": "0x2716a1451BDE2B011f0D10ad6599e411d54Ec491",
                    "ZeroDistributor": "0x3Ef13F5b6818f7746E0A1C70Cc27fa2Da0441695",
                    "Emergency": "0x196a59fB453da942f062Be4407D923129c759435",
                    "BondManager": "0x1e5a6834A71770067fcCbAeDDBC86b6d8dFDCb27",
                    "CrossChainBridge": "0x0000000000000000000000000000000000000000",
                    "Burner": "0x0000000000000000000000000000000000000000",
                    "BLVaultManagerLido": "0xFbf6383dC3F6010d403Ecdf12DDC1311701D143D",
                    "BLVaultLido": "0xa5588e518CE5ee0e4628C005E4edAbD5e87de3aD",
                    "BLVaultManagerLusd": "0x733f6A19E989A0B5E561f6695c0C1a8Dd0199027",
                    "BLVaultLusd": "0x0A58698a671932b4A2c22466Ef8A5E830d993644",
                    "Bookkeeper": "0x9da48c71D3A5B6A6fE800096Dc9707402068CE74",
                    "Clearinghouse": "0xE1d2524Ce7D64d710bE1c9E3C3d371A1730C6e34",
                    "LegacyBurner": "0x0000000000000000000000000000000000000000",
                    "pOLY": "0x0000000000000000000000000000000000000000",
                    "YieldRepurchaseFacility": "0x0000000000000000000000000000000000000000"
                },
                "legacy": {
                    "OHM": "0x0595328847AF962F951a4f8F8eE9A3Bf261e4f6b",
                    "sOHM": "0x4EFe119F4949319f2Acb12efD615a7B63896482B",
                    "gOHM": "0xC1863141dc1861122d5410fB5973951c82871d98",
                    "Staking": "0x7263372b9ff6E619d8774aEB046cE313677E2Ec7",
                    "Treasury": "0xB3e1dF7951a62fFb5eF7D3b1C9D80CF09325580A",
                    "OlympusAuthority": "0x0000000000000000000000000000000000000000",
                    "InverseBondDepository": "0xBfD98b062faB4F7Bf0a670d744d73D3D22CF9969",
                    "LegacyBurnerReplacementAuthority": "0x0000000000000000000000000000000000000000",
                    "OldPOLY": "0x0000000000000000000000000000000000000000"
                }
            }
        }
    }
}<|MERGE_RESOLUTION|>--- conflicted
+++ resolved
@@ -101,14 +101,10 @@
                     "LegacyBurner": "0x367149cf2d04D3114fFD1Cc6b273222664908D0B",
                     "LoanConsolidator": "0xB15bcb1b6593d85890f5287Baa2245B8A29F464a",
                     "pOLY": "0xb37796941cA55b7E4243841930C104Ee325Da5a1",
-<<<<<<< HEAD
-                    "YieldRepurchaseFacility": "0x30A967eB957E5B1eE053B75F1A57ea6bfb2e907E",
-                    "ContractRegistryAdmin": "0x0000000000000000000000000000000000000000"
-=======
                     "YieldRepurchaseFacility": "0xcaA3d3E653A626e2656d2E799564fE952D39d855",
                     "ReserveMigrator": "0x986b99579BEc7B990331474b66CcDB94Fa2419F5",
-                    "EmissionManager": "0x50f441a3387625bDA8B8081cE3fd6C04CC48C0A2"
->>>>>>> 82b88c8f
+                    "EmissionManager": "0x50f441a3387625bDA8B8081cE3fd6C04CC48C0A2",
+                    "ContractRegistryAdmin": "0x0000000000000000000000000000000000000000"
                 },
                 "legacy": {
                     "OHM": "0x64aa3364F17a4D01c6f1751Fd97C2BD3D7e7f1D5",
