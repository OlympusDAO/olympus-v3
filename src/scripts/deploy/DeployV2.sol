// SPDX-License-Identifier: AGPL-3.0-or-later
pragma solidity 0.8.15;

import {AggregatorV2V3Interface} from "interfaces/AggregatorV2V3Interface.sol";
import {Script, console2} from "forge-std/Script.sol";
import {stdJson} from "forge-std/StdJson.sol";
import {ERC20} from "solmate/tokens/ERC20.sol";
import {ERC4626} from "solmate/mixins/ERC4626.sol";

// Bond Protocol
import {IBondAggregator} from "interfaces/IBondAggregator.sol";
import {IBondSDA} from "interfaces/IBondSDA.sol";
import {IBondTeller} from "interfaces/IBondTeller.sol";

// Balancer
import {IVault, IBasePool, IBalancerHelper} from "policies/BoostedLiquidity/interfaces/IBalancer.sol";

// Aura
import {IAuraBooster, IAuraRewardPool, IAuraMiningLib} from "policies/BoostedLiquidity/interfaces/IAura.sol";

import {OlympusAuthority} from "src/external/OlympusAuthority.sol";

// Cooler Loans
import {CoolerFactory, Cooler} from "src/external/cooler/CoolerFactory.sol";

// Governance
import {Timelock} from "src/external/governance/Timelock.sol";
import {GovernorBravoDelegator} from "src/external/governance/GovernorBravoDelegator.sol";
import {GovernorBravoDelegate} from "src/external/governance/GovernorBravoDelegate.sol";

import "src/Kernel.sol";
import {OlympusPrice} from "modules/PRICE/OlympusPrice.sol";
import {OlympusRange} from "modules/RANGE/OlympusRange.sol";
import {OlympusTreasury} from "modules/TRSRY/OlympusTreasury.sol";
import {OlympusMinter} from "modules/MINTR/OlympusMinter.sol";
import {OlympusInstructions} from "modules/INSTR/OlympusInstructions.sol";
import {OlympusRoles} from "modules/ROLES/OlympusRoles.sol";
import {OlympusBoostedLiquidityRegistry} from "modules/BLREG/OlympusBoostedLiquidityRegistry.sol";
import {OlympusClearinghouseRegistry} from "modules/CHREG/OlympusClearinghouseRegistry.sol";

import {Operator} from "policies/Operator.sol";
import {OlympusHeart} from "policies/Heart.sol";
import {BondCallback} from "policies/BondCallback.sol";
import {OlympusPriceConfig} from "policies/PriceConfig.sol";
import {RolesAdmin} from "policies/RolesAdmin.sol";
import {TreasuryCustodian} from "policies/TreasuryCustodian.sol";
import {Distributor} from "policies/Distributor/Distributor.sol";
import {ZeroDistributor} from "policies/Distributor/ZeroDistributor.sol";
import {Emergency} from "policies/Emergency.sol";
import {BondManager} from "policies/BondManager.sol";
import {Burner} from "policies/Burner.sol";
import {BLVaultManagerLido} from "policies/BoostedLiquidity/BLVaultManagerLido.sol";
import {BLVaultLido} from "policies/BoostedLiquidity/BLVaultLido.sol";
import {BLVaultManagerLusd} from "policies/BoostedLiquidity/BLVaultManagerLusd.sol";
import {BLVaultLusd} from "policies/BoostedLiquidity/BLVaultLusd.sol";
import {IBLVaultManagerLido} from "policies/BoostedLiquidity/interfaces/IBLVaultManagerLido.sol";
import {IBLVaultManager} from "policies/BoostedLiquidity/interfaces/IBLVaultManager.sol";
import {CrossChainBridge} from "policies/CrossChainBridge.sol";
import {LegacyBurner} from "policies/LegacyBurner.sol";
import {pOLY} from "policies/pOLY.sol";
import {ClaimTransfer} from "src/external/ClaimTransfer.sol";
import {Clearinghouse} from "policies/Clearinghouse.sol";
import {YieldRepurchaseFacility} from "policies/YieldRepurchaseFacility.sol";
<<<<<<< HEAD
import {OlympusContractRegistry} from "modules/RGSTY/OlympusContractRegistry.sol";
import {ContractRegistryAdmin} from "policies/ContractRegistryAdmin.sol";
=======
import {ReserveMigrator} from "policies/ReserveMigrator.sol";
import {EmissionManager} from "policies/EmissionManager.sol";
>>>>>>> 82b88c8f

import {MockPriceFeed} from "src/test/mocks/MockPriceFeed.sol";
import {MockAuraBooster, MockAuraRewardPool, MockAuraMiningLib, MockAuraVirtualRewardPool, MockAuraStashToken} from "src/test/mocks/AuraMocks.sol";
import {MockBalancerPool, MockVault} from "src/test/mocks/BalancerMocks.sol";
import {MockERC20} from "solmate/test/utils/mocks/MockERC20.sol";
import {Faucet} from "src/test/mocks/Faucet.sol";
import {LoanConsolidator} from "src/policies/LoanConsolidator.sol";

import {TransferHelper} from "libraries/TransferHelper.sol";

/// @notice Script to deploy and initialize the Olympus system
/// @dev    The address that this script is broadcast from must have write access to the contracts being configured
contract OlympusDeploy is Script {
    using stdJson for string;
    using TransferHelper for ERC20;
    Kernel public kernel;

    /// Modules
    OlympusPrice public PRICE;
    OlympusRange public RANGE;
    OlympusTreasury public TRSRY;
    OlympusMinter public MINTR;
    OlympusInstructions public INSTR;
    OlympusRoles public ROLES;
    OlympusBoostedLiquidityRegistry public BLREG;
    OlympusClearinghouseRegistry public CHREG;
    OlympusContractRegistry public RGSTY;

    /// Policies
    Operator public operator;
    OlympusHeart public heart;
    BondCallback public callback;
    OlympusPriceConfig public priceConfig;
    RolesAdmin public rolesAdmin;
    TreasuryCustodian public treasuryCustodian;
    Distributor public distributor;
    ZeroDistributor public zeroDistributor;
    Emergency public emergency;
    BondManager public bondManager;
    Burner public burner;
    BLVaultManagerLido public lidoVaultManager;
    BLVaultLido public lidoVault;
    BLVaultManagerLusd public lusdVaultManager;
    BLVaultLusd public lusdVault;
    CrossChainBridge public bridge;
    LegacyBurner public legacyBurner;
<<<<<<< HEAD
    ContractRegistryAdmin public contractRegistryAdmin;
    LoanConsolidator public loanConsolidator;
=======
    YieldRepurchaseFacility public yieldRepo;
    ReserveMigrator public reserveMigrator;
    EmissionManager public emissionManager;
>>>>>>> 82b88c8f

    /// Other Olympus contracts
    OlympusAuthority public burnerReplacementAuthority;

    /// Legacy Olympus contracts
    address public inverseBondDepository;
    pOLY public poly;
    Clearinghouse public clearinghouse;
<<<<<<< HEAD
    YieldRepurchaseFacility public yieldRepo;
=======
    CoolerUtils public coolerUtils;
>>>>>>> 82b88c8f

    // Governance
    Timelock public timelock;
    GovernorBravoDelegate public governorBravoDelegate;
    GovernorBravoDelegator public governorBravoDelegator;

    /// Construction variables

    /// Token addresses
    ERC20 public ohm;
    ERC20 public gohm;
    ERC20 public oldReserve;
    ERC4626 public oldSReserve;
    ERC20 public reserve;
    ERC4626 public sReserve;
    ERC20 public wsteth;
    ERC20 public lusd;
    ERC20 public aura;
    ERC20 public bal;

    /// Bond system addresses
    IBondSDA public bondAuctioneer;
    IBondSDA public bondFixedExpiryAuctioneer;
    IBondTeller public bondFixedExpiryTeller;
    IBondTeller public bondFixedTermTeller;
    IBondAggregator public bondAggregator;

    /// Chainlink price feed addresses
    AggregatorV2V3Interface public ohmEthPriceFeed;
    AggregatorV2V3Interface public reserveEthPriceFeed;
    AggregatorV2V3Interface public ethUsdPriceFeed;
    AggregatorV2V3Interface public stethUsdPriceFeed;
    AggregatorV2V3Interface public lusdUsdPriceFeed;

    /// External contracts
    address public staking;
    address public gnosisEasyAuction;
    address public previousPoly;
    address public previousGenesis;
    ClaimTransfer public claimTransfer;
    address public externalMigrator;

    /// Balancer Contracts
    IVault public balancerVault;
    IBalancerHelper public balancerHelper;
    IBasePool public ohmWstethPool;
    IBasePool public ohmLusdPool;

    /// Aura Contracts
    IAuraBooster public auraBooster;
    IAuraMiningLib public auraMiningLib;
    IAuraRewardPool public ohmWstethRewardsPool;
    IAuraRewardPool public ohmLusdRewardsPool;

    // Cooler Loan contracts
    CoolerFactory public coolerFactory;

    // Deploy system storage
    string public chain;
    string public env;
    mapping(string => bytes4) public selectorMap;
    mapping(string => bytes) public argsMap;
    string[] public deployments;
    mapping(string => address) public deployedTo;

    function _setUp(string calldata chain_, string calldata deployFilePath_) internal {
        chain = chain_;

        // Setup contract -> selector mappings
        // Modules
        selectorMap["OlympusPrice"] = this._deployPrice.selector;
        selectorMap["OlympusRange"] = this._deployRange.selector;
        selectorMap["OlympusTreasury"] = this._deployTreasury.selector;
        selectorMap["OlympusMinter"] = this._deployMinter.selector;
        selectorMap["OlympusRoles"] = this._deployRoles.selector;
        selectorMap["OlympusBoostedLiquidityRegistry"] = this
            ._deployBoostedLiquidityRegistry
            .selector;
        selectorMap["OlympusClearinghouseRegistry"] = this._deployClearinghouseRegistry.selector;
        selectorMap["OlympusContractRegistry"] = this._deployContractRegistry.selector;
        // Policies
        selectorMap["Operator"] = this._deployOperator.selector;
        selectorMap["OlympusHeart"] = this._deployHeart.selector;
        selectorMap["BondCallback"] = this._deployBondCallback.selector;
        selectorMap["OlympusPriceConfig"] = this._deployPriceConfig.selector;
        selectorMap["RolesAdmin"] = this._deployRolesAdmin.selector;
        selectorMap["TreasuryCustodian"] = this._deployTreasuryCustodian.selector;
        selectorMap["Distributor"] = this._deployDistributor.selector;
        selectorMap["ZeroDistributor"] = this._deployZeroDistributor.selector;
        selectorMap["Emergency"] = this._deployEmergency.selector;
        selectorMap["BondManager"] = this._deployBondManager.selector;
        selectorMap["Burner"] = this._deployBurner.selector;
        selectorMap["BLVaultLido"] = this._deployBLVaultLido.selector;
        selectorMap["BLVaultManagerLido"] = this._deployBLVaultManagerLido.selector;
        selectorMap["CrossChainBridge"] = this._deployCrossChainBridge.selector;
        selectorMap["BLVaultLusd"] = this._deployBLVaultLusd.selector;
        selectorMap["BLVaultManagerLusd"] = this._deployBLVaultManagerLusd.selector;
        selectorMap["LegacyBurner"] = this._deployLegacyBurner.selector;
        selectorMap["ReplacementAuthority"] = this._deployReplacementAuthority.selector;
        selectorMap["pOLY"] = this._deployPoly.selector;
        selectorMap["ClaimTransfer"] = this._deployClaimTransfer.selector;
        selectorMap["Clearinghouse"] = this._deployClearinghouse.selector;
        selectorMap["LoanConsolidator"] = this._deployLoanConsolidator.selector;
        selectorMap["YieldRepurchaseFacility"] = this._deployYieldRepurchaseFacility.selector;
<<<<<<< HEAD
        selectorMap["ContractRegistryAdmin"] = this._deployContractRegistryAdmin.selector;
=======
        selectorMap["ReserveMigrator"] = this._deployReserveMigrator.selector;
        selectorMap["EmissionManager"] = this._deployEmissionManager.selector;
>>>>>>> 82b88c8f

        // Governance
        selectorMap["Timelock"] = this._deployTimelock.selector;
        selectorMap["GovernorBravoDelegator"] = this._deployGovernorBravoDelegator.selector;
        selectorMap["GovernorBravoDelegate"] = this._deployGovernorBravoDelegate.selector;

        // Load environment addresses
        env = vm.readFile("./src/scripts/env.json");

        // Non-bophades contracts
        ohm = ERC20(envAddress("olympus.legacy.OHM"));
        gohm = ERC20(envAddress("olympus.legacy.gOHM"));
        reserve = ERC20(envAddress("external.tokens.USDS"));
        sReserve = ERC4626(envAddress("external.tokens.sUSDS"));
        oldReserve = ERC20(envAddress("external.tokens.DAI"));
        oldSReserve = ERC4626(envAddress("external.tokens.sDAI"));
        wsteth = ERC20(envAddress("external.tokens.WSTETH"));
        aura = ERC20(envAddress("external.tokens.AURA"));
        bal = ERC20(envAddress("external.tokens.BAL"));
        bondAuctioneer = IBondSDA(envAddress("external.bond-protocol.BondFixedTermAuctioneer"));
        bondFixedExpiryAuctioneer = IBondSDA(
            envAddress("external.bond-protocol.BondFixedExpiryAuctioneer")
        );
        bondFixedExpiryTeller = IBondTeller(
            envAddress("external.bond-protocol.BondFixedExpiryTeller")
        );
        bondFixedTermTeller = IBondTeller(envAddress("external.bond-protocol.BondFixedTermTeller"));
        bondAggregator = IBondAggregator(envAddress("external.bond-protocol.BondAggregator"));
        ohmEthPriceFeed = AggregatorV2V3Interface(envAddress("external.chainlink.ohmEthPriceFeed"));
        reserveEthPriceFeed = AggregatorV2V3Interface(
            envAddress("external.chainlink.daiEthPriceFeed")
        );
        ethUsdPriceFeed = AggregatorV2V3Interface(envAddress("external.chainlink.ethUsdPriceFeed"));
        stethUsdPriceFeed = AggregatorV2V3Interface(
            envAddress("external.chainlink.stethUsdPriceFeed")
        );
        staking = envAddress("olympus.legacy.Staking");
        gnosisEasyAuction = envAddress("external.gnosis.EasyAuction");
        previousPoly = envAddress("olympus.legacy.OldPOLY");
        previousGenesis = envAddress("olympus.legacy.GenesisClaim");
        balancerVault = IVault(envAddress("external.balancer.BalancerVault"));
        balancerHelper = IBalancerHelper(envAddress("external.balancer.BalancerHelper"));
        ohmWstethPool = IBasePool(envAddress("external.balancer.OhmWstethPool"));
        ohmLusdPool = IBasePool(envAddress("external.balancer.OhmLusdPool"));
        auraBooster = IAuraBooster(envAddress("external.aura.AuraBooster"));
        auraMiningLib = IAuraMiningLib(envAddress("external.aura.AuraMiningLib"));
        ohmWstethRewardsPool = IAuraRewardPool(envAddress("external.aura.OhmWstethRewardsPool"));
        ohmLusdRewardsPool = IAuraRewardPool(envAddress("external.aura.OhmLusdRewardsPool"));
        inverseBondDepository = envAddress("olympus.legacy.InverseBondDepository");
        burnerReplacementAuthority = OlympusAuthority(
            envAddress("olympus.legacy.LegacyBurnerReplacementAuthority")
        );
        coolerFactory = CoolerFactory(envAddress("external.cooler.CoolerFactory"));
        externalMigrator = envAddress("external.maker.daiUsdsMigrator");

        // Bophades contracts
        kernel = Kernel(envAddress("olympus.Kernel"));
        // Modules
        PRICE = OlympusPrice(envAddress("olympus.modules.OlympusPriceV2"));
        RANGE = OlympusRange(envAddress("olympus.modules.OlympusRangeV2"));
        TRSRY = OlympusTreasury(envAddress("olympus.modules.OlympusTreasury"));
        MINTR = OlympusMinter(envAddress("olympus.modules.OlympusMinter"));
        INSTR = OlympusInstructions(envAddress("olympus.modules.OlympusInstructions"));
        ROLES = OlympusRoles(envAddress("olympus.modules.OlympusRoles"));
        BLREG = OlympusBoostedLiquidityRegistry(
            envAddress("olympus.modules.OlympusBoostedLiquidityRegistry")
        );
        RGSTY = OlympusContractRegistry(envAddress("olympus.modules.OlympusContractRegistry"));
        // Policies
        operator = Operator(envAddress("olympus.policies.Operator"));
        heart = OlympusHeart(envAddress("olympus.policies.OlympusHeart"));
        callback = BondCallback(envAddress("olympus.policies.BondCallback"));
        priceConfig = OlympusPriceConfig(envAddress("olympus.policies.OlympusPriceConfig"));
        rolesAdmin = RolesAdmin(envAddress("olympus.policies.RolesAdmin"));
        treasuryCustodian = TreasuryCustodian(envAddress("olympus.policies.TreasuryCustodian"));
        distributor = Distributor(envAddress("olympus.policies.Distributor"));
        zeroDistributor = ZeroDistributor(envAddress("olympus.policies.ZeroDistributor"));
        emergency = Emergency(envAddress("olympus.policies.Emergency"));
        bondManager = BondManager(envAddress("olympus.policies.BondManager"));
        burner = Burner(envAddress("olympus.policies.Burner"));
        lidoVaultManager = BLVaultManagerLido(envAddress("olympus.policies.BLVaultManagerLido"));
        lidoVault = BLVaultLido(envAddress("olympus.policies.BLVaultLido"));
        bridge = CrossChainBridge(envAddress("olympus.policies.CrossChainBridge"));
        lusdVaultManager = BLVaultManagerLusd(envAddress("olympus.policies.BLVaultManagerLusd"));
        lusdVault = BLVaultLusd(envAddress("olympus.policies.BLVaultLusd"));
        legacyBurner = LegacyBurner(envAddress("olympus.policies.LegacyBurner"));
        poly = pOLY(envAddress("olympus.policies.pOLY"));
        claimTransfer = ClaimTransfer(envAddress("olympus.claim.ClaimTransfer"));
        clearinghouse = Clearinghouse(envAddress("olympus.policies.Clearinghouse"));
        yieldRepo = YieldRepurchaseFacility(envAddress("olympus.policies.YieldRepurchaseFacility"));
<<<<<<< HEAD
        contractRegistryAdmin = ContractRegistryAdmin(
            envAddress("olympus.policies.ContractRegistryAdmin")
        );
        loanConsolidator = LoanConsolidator(envAddress("olympus.policies.LoanConsolidator"));
=======
        reserveMigrator = ReserveMigrator(envAddress("olympus.policies.ReserveMigrator"));
        emissionManager = EmissionManager(envAddress("olympus.policies.EmissionManager"));
>>>>>>> 82b88c8f

        // Governance
        timelock = Timelock(payable(envAddress("olympus.governance.Timelock")));
        governorBravoDelegator = GovernorBravoDelegator(
            payable(envAddress("olympus.governance.GovernorBravoDelegator"))
        );
        governorBravoDelegate = GovernorBravoDelegate(
            envAddress("olympus.governance.GovernorBravoDelegate")
        );

        // Load deployment data
        string memory data = vm.readFile(deployFilePath_);

        // Parse deployment sequence and names
        bytes memory sequence = abi.decode(data.parseRaw(".sequence"), (bytes));
        uint256 len = sequence.length;
        console2.log("Contracts to be deployed:", len);

        if (len == 0) {
            return;
        } else if (len == 1) {
            // Only one deployment
            string memory name = abi.decode(data.parseRaw(".sequence..name"), (string));
            deployments.push(name);
            console2.log("Deploying", name);
            // Parse and store args if not kernel
            // Note: constructor args need to be provided in alphabetical order
            // due to changes with forge-std or a struct needs to be used
            if (keccak256(bytes(name)) != keccak256(bytes("Kernel"))) {
                argsMap[name] = data.parseRaw(
                    string.concat(".sequence[?(@.name == '", name, "')].args")
                );
            }
        } else {
            // More than one deployment
            string[] memory names = abi.decode(data.parseRaw(".sequence..name"), (string[]));
            for (uint256 i = 0; i < len; i++) {
                string memory name = names[i];
                deployments.push(name);
                console2.log("Deploying", name);

                // Parse and store args if not kernel
                // Note: constructor args need to be provided in alphabetical order
                // due to changes with forge-std or a struct needs to be used
                if (keccak256(bytes(name)) != keccak256(bytes("Kernel"))) {
                    argsMap[name] = data.parseRaw(
                        string.concat(".sequence[?(@.name == '", name, "')].args")
                    );
                }
            }
        }
    }

    function envAddress(string memory key_) internal returns (address) {
        return env.readAddress(string.concat(".current.", chain, ".", key_));
    }

    function deploy(string calldata chain_, string calldata deployFilePath_) external {
        // Setup
        _setUp(chain_, deployFilePath_);

        // Check that deployments is not empty
        uint256 len = deployments.length;
        require(len > 0, "No deployments");

        // If kernel to be deployed, then it should be first (not included in contract -> selector mappings so it will error out if not first)
        bool deployKernel = keccak256(bytes(deployments[0])) == keccak256(bytes("Kernel"));
        if (deployKernel) {
            vm.broadcast();
            kernel = new Kernel();
            console2.log("Kernel deployed at:", address(kernel));
        }

        // Iterate through deployments
        for (uint256 i = deployKernel ? 1 : 0; i < len; i++) {
            // Get deploy script selector and deploy args from contract name
            string memory name = deployments[i];
            bytes4 selector = selectorMap[name];
            bytes memory args = argsMap[name];

            // Call the deploy function for the contract
            (bool success, bytes memory data) = address(this).call(
                abi.encodeWithSelector(selector, args)
            );
            require(success, string.concat("Failed to deploy ", deployments[i]));

            // Store the deployed contract address for logging
            deployedTo[name] = abi.decode(data, (address));
        }

        // Save deployments to file
        _saveDeployment(chain_);
    }

    // ========== DEPLOYMENT FUNCTIONS ========== //

    // Module deployment functions
    function _deployPrice(bytes memory args) public returns (address) {
        // Decode arguments for Price module
        (
            uint48 ohmEthUpdateThreshold_,
            uint48 reserveEthUpdateThreshold_,
            uint48 observationFrequency_,
            uint48 movingAverageDuration_,
            uint256 minimumTargetPrice_
        ) = abi.decode(args, (uint48, uint48, uint48, uint48, uint256));

        // Deploy Price module
        vm.broadcast();
        PRICE = new OlympusPrice(
            kernel,
            ohmEthPriceFeed,
            ohmEthUpdateThreshold_,
            reserveEthPriceFeed,
            reserveEthUpdateThreshold_,
            observationFrequency_,
            movingAverageDuration_,
            minimumTargetPrice_
        );
        console2.log("Price deployed at:", address(PRICE));

        return address(PRICE);
    }

    function _deployRange(bytes memory args) public returns (address) {
        // Decode arguments for Range module
        (
            uint256 highCushionSpread,
            uint256 highWallSpread,
            uint256 lowCushionSpread,
            uint256 lowWallSpread,
            uint256 thresholdFactor
        ) = abi.decode(args, (uint256, uint256, uint256, uint256, uint256));

        console2.log("   highCushionSpread", highCushionSpread);
        console2.log("   highWallSpread", highWallSpread);
        console2.log("   lowCushionSpread", lowCushionSpread);
        console2.log("   lowWallSpread", lowWallSpread);
        console2.log("   thresholdFactor", thresholdFactor);

        // Deploy Range module
        vm.broadcast();
        RANGE = new OlympusRange(
            kernel,
            ohm,
            reserve,
            thresholdFactor,
            [lowCushionSpread, lowWallSpread],
            [highCushionSpread, highWallSpread]
        );
        console2.log("Range deployed at:", address(RANGE));

        return address(RANGE);
    }

    function _deployTreasury(bytes memory args) public returns (address) {
        // No additional arguments for Treasury module

        // Deploy Treasury module
        vm.broadcast();
        TRSRY = new OlympusTreasury(kernel);
        console2.log("Treasury deployed at:", address(TRSRY));

        return address(TRSRY);
    }

    function _deployMinter(bytes memory args) public returns (address) {
        // Only args are contracts in the environment

        // Deploy Minter module
        vm.broadcast();
        MINTR = new OlympusMinter(kernel, address(ohm));
        console2.log("Minter deployed at:", address(MINTR));

        return address(MINTR);
    }

    function _deployRoles(bytes memory args) public returns (address) {
        // No additional arguments for Roles module

        // Deploy Roles module
        vm.broadcast();
        ROLES = new OlympusRoles(kernel);
        console2.log("Roles deployed at:", address(ROLES));

        return address(ROLES);
    }

    function _deployBoostedLiquidityRegistry(bytes memory args) public returns (address) {
        // No additional arguments for OlympusBoostedLiquidityRegistry module

        // Deploy OlympusBoostedLiquidityRegistry module
        vm.broadcast();
        BLREG = new OlympusBoostedLiquidityRegistry(kernel);
        console2.log("BLREG deployed at:", address(BLREG));

        return address(BLREG);
    }

    // Policy deployment functions
    function _deployOperator(bytes memory args) public returns (address) {
        // Decode arguments for Operator policy
        (
            uint256 cushionDebtBuffer,
            uint256 cushionDepositInterval,
            uint256 cushionDuration,
            uint256 cushionFactor,
            uint256 regenObserve,
            uint256 regenThreshold,
            uint256 regenWait,
            uint256 reserveFactor
        ) = abi.decode(
                args,
                (uint256, uint256, uint256, uint256, uint256, uint256, uint256, uint256)
            );

        // Create config params array
        // Order is not alphabetical. Copied from the constructor.
        uint32[8] memory configParams = [
            uint32(cushionFactor),
            uint32(cushionDuration),
            uint32(cushionDebtBuffer),
            uint32(cushionDepositInterval),
            uint32(reserveFactor),
            uint32(regenWait),
            uint32(regenThreshold),
            uint32(regenObserve)
        ];

        console2.log("   kernel", address(kernel));
        console2.log("   bondAuctioneer", address(bondAuctioneer));
        console2.log("   callback", address(callback));
        console2.log("   ohm", address(ohm));
        console2.log("   reserve", address(reserve));
        console2.log("   sReserve", address(sReserve));
        console2.log("   oldReserve", address(oldReserve));
        console2.log("   cushionDebtBuffer", cushionDebtBuffer);
        console2.log("   cushionDepositInterval", cushionDepositInterval);
        console2.log("   cushionDuration", cushionDuration);
        console2.log("   cushionFactor", cushionFactor);
        console2.log("   regenObserve", regenObserve);
        console2.log("   regenThreshold", regenThreshold);
        console2.log("   regenWait", regenWait);
        console2.log("   reserveFactor", reserveFactor);

        // Deploy Operator policy
        vm.broadcast();
        operator = new Operator(
            kernel,
            bondAuctioneer,
            callback,
            [address(ohm), address(reserve), address(sReserve), address(oldReserve)],
            configParams
        );
        console2.log("Operator deployed at:", address(operator));

        return address(operator);
    }

    function _deployBondCallback(bytes memory args) public returns (address) {
        // No additional arguments for BondCallback policy

        // Deploy BondCallback policy
        vm.broadcast();
        callback = new BondCallback(kernel, bondAggregator, ohm);
        console2.log("BondCallback deployed at:", address(callback));

        return address(callback);
    }

    function _deployHeart(bytes memory args) public returns (address) {
        // Decode arguments for OlympusHeart policy
        (uint48 auctionDuration, uint256 maxReward) = abi.decode(args, (uint48, uint256));

        // Log heart parameters
        console2.log("OlympusHeart parameters:");
        console2.log("   kernel", address(kernel));
        console2.log("   operator", address(operator));
        console2.log("   zeroDistributor", address(zeroDistributor));
        console2.log("   yieldRepo", address(yieldRepo));
        console2.log("   reserveMigrator", address(reserveMigrator));
        console2.log("   emissionManager", address(emissionManager));
        console2.log("   maxReward", maxReward);
        console2.log("   auctionDuration", auctionDuration);

        // Deploy OlympusHeart policy
        vm.broadcast();
        heart = new OlympusHeart(
            kernel,
            operator,
            zeroDistributor,
            yieldRepo,
            reserveMigrator,
            emissionManager,
            maxReward,
            auctionDuration
        );
        console2.log("OlympusHeart deployed at:", address(heart));

        return address(heart);
    }

    function _deployPriceConfig(bytes memory args) public returns (address) {
        // No additional arguments for PriceConfig policy

        // Deploy PriceConfig policy
        vm.broadcast();
        priceConfig = new OlympusPriceConfig(kernel);
        console2.log("PriceConfig deployed at:", address(priceConfig));

        return address(priceConfig);
    }

    function _deployRolesAdmin(bytes memory args) public returns (address) {
        // No additional arguments for RolesAdmin policy

        // Deploy RolesAdmin policy
        vm.broadcast();
        rolesAdmin = new RolesAdmin(kernel);
        console2.log("RolesAdmin deployed at:", address(rolesAdmin));

        return address(rolesAdmin);
    }

    function _deployTreasuryCustodian(bytes memory args) public returns (address) {
        // No additional arguments for TreasuryCustodian policy

        // Deploy TreasuryCustodian policy
        vm.broadcast();
        treasuryCustodian = new TreasuryCustodian(kernel);
        console2.log("TreasuryCustodian deployed at:", address(treasuryCustodian));

        return address(treasuryCustodian);
    }

    function _deployDistributor(bytes memory args) public returns (address) {
        // Decode arguments for Distributor policy
        uint256 initialRate = abi.decode(args, (uint256));

        // Deploy Distributor policy
        vm.broadcast();
        distributor = new Distributor(kernel, address(ohm), staking, initialRate);
        console2.log("Distributor deployed at:", address(distributor));

        return address(distributor);
    }

    function _deployZeroDistributor(bytes memory args) public returns (address) {
        // Deploy ZeroDistributor policy
        vm.broadcast();
        zeroDistributor = new ZeroDistributor(staking);
        console2.log("ZeroDistributor deployed at:", address(distributor));

        return address(distributor);
    }

    function _deployEmergency(bytes memory args) public returns (address) {
        // No additional arguments for Emergency policy

        // Deploy Emergency policy
        vm.broadcast();
        emergency = new Emergency(kernel);
        console2.log("Emergency deployed at:", address(emergency));

        return address(emergency);
    }

    function _deployBondManager(bytes memory args) public returns (address) {
        // Deploy BondManager policy
        vm.broadcast();
        bondManager = new BondManager(
            kernel,
            address(bondFixedExpiryAuctioneer),
            address(bondFixedExpiryTeller),
            gnosisEasyAuction,
            address(ohm)
        );
        console2.log("BondManager deployed at:", address(bondManager));

        return address(bondManager);
    }

    function _deployBurner(bytes memory args) public returns (address) {
        // No additional arguments for Burner policy

        // Deploy Burner policy
        vm.broadcast();
        burner = new Burner(kernel, ohm);
        console2.log("Burner deployed at:", address(burner));

        return address(burner);
    }

    function _deployBLVaultLido(bytes memory args) public returns (address) {
        // No additional arguments for BLVaultLido policy

        // Deploy BLVaultLido policy
        vm.broadcast();
        lidoVault = new BLVaultLido();
        console2.log("BLVaultLido deployed at:", address(lidoVault));

        return address(lidoVault);
    }

    // deploy.json was not being parsed correctly, so I had to hardcode most of the deployment arguments
    function _deployBLVaultManagerLido(bytes memory args) public returns (address) {
        console2.log("ohm", address(ohm));
        console2.log("wsteth", address(wsteth));
        console2.log("aura", address(aura));
        console2.log("bal", address(bal));
        console2.log("balancerVault", address(balancerVault));
        console2.log("ohmWstethPool", address(ohmWstethPool));
        console2.log("balancerHelper", address(balancerHelper));
        console2.log("auraBooster", address(auraBooster));
        console2.log("ohmWstethRewardsPool", address(ohmWstethRewardsPool));
        console2.log("ohmEthPriceFeed", address(ohmEthPriceFeed));
        console2.log("ethUsdPriceFeed", address(ethUsdPriceFeed));
        console2.log("stethUsdPriceFeed", address(stethUsdPriceFeed));
        console2.log("implementation", address(lidoVault));

        // Create TokenData object
        IBLVaultManagerLido.TokenData memory tokenData = IBLVaultManagerLido.TokenData({
            ohm: address(ohm),
            pairToken: address(wsteth),
            aura: address(aura),
            bal: address(bal)
        });

        // Create BalancerData object
        IBLVaultManagerLido.BalancerData memory balancerData = IBLVaultManagerLido.BalancerData({
            vault: address(balancerVault),
            liquidityPool: address(ohmWstethPool),
            balancerHelper: address(balancerHelper)
        });

        // Create AuraData object
        IBLVaultManagerLido.AuraData memory auraData = IBLVaultManagerLido.AuraData({
            pid: uint256(73),
            auraBooster: address(auraBooster),
            auraRewardPool: address(ohmWstethRewardsPool)
        });

        // Create OracleFeed objects
        IBLVaultManagerLido.OracleFeed memory ohmEthPriceFeedData = IBLVaultManagerLido.OracleFeed({
            feed: ohmEthPriceFeed,
            updateThreshold: uint48(86400) // needs to be 1 day
        });

        IBLVaultManagerLido.OracleFeed memory ethUsdPriceFeedData = IBLVaultManagerLido.OracleFeed({
            feed: ethUsdPriceFeed,
            updateThreshold: uint48(3600) // needs to be 1 hour
        });

        IBLVaultManagerLido.OracleFeed memory stethUsdPriceFeedData = IBLVaultManagerLido
            .OracleFeed({
                feed: stethUsdPriceFeed,
                updateThreshold: uint48(3600) // needs to be 1 hour
            });

        console2.log("pid: ", auraData.pid);
        console2.log("OHM update threshold: ", ohmEthPriceFeedData.updateThreshold);
        console2.log("ETH update threshold: ", ethUsdPriceFeedData.updateThreshold);
        console2.log("stETH update threshold: ", stethUsdPriceFeedData.updateThreshold);

        // Deploy BLVaultManagerLido policy
        vm.broadcast();
        lidoVaultManager = new BLVaultManagerLido(
            kernel,
            tokenData,
            balancerData,
            auraData,
            address(auraMiningLib),
            ohmEthPriceFeedData,
            ethUsdPriceFeedData,
            stethUsdPriceFeedData,
            address(lidoVault),
            476_000e9, // 476_000e9
            uint64(0), // fee
            uint48(1 days) // withdrawal delay
        );
        console2.log("BLVaultManagerLido deployed at:", address(lidoVaultManager));

        return address(lidoVaultManager);
    }

    function _deployBLVaultLusd(bytes memory args) public returns (address) {
        // No additional arguments for BLVaultLusd policy

        // Deploy BLVaultLusd policy
        vm.broadcast();
        lusdVault = new BLVaultLusd();
        console2.log("BLVaultLusd deployed at:", address(lusdVault));

        return address(lusdVault);
    }

    function _deployBLVaultManagerLusd(bytes memory args) public returns (address) {
        // Decode arguments for BLVaultManagerLusd policy
        // The JSON is encoded by the properties in alphabetical order, so the output tuple must be in alphabetical order, irrespective of the order in the JSON file itself
        (
            uint256 auraPid,
            uint256 ethUsdFeedUpdateThreshold,
            uint256 lusdUsdFeedUpdateThreshold,
            uint256 ohmEthFeedUpdateThreshold
        ) = abi.decode(args, (uint256, uint256, uint256, uint256));

        console2.log("ohm", address(ohm));
        console2.log("lusd", address(lusd));
        console2.log("aura", address(aura));
        console2.log("bal", address(bal));
        console2.log("balancerVault", address(balancerVault));
        console2.log("ohmLusdPool", address(ohmLusdPool));
        console2.log("balancerHelper", address(balancerHelper));
        console2.log("auraBooster", address(auraBooster));
        console2.log("ohmLusdRewardsPool", address(ohmLusdRewardsPool));
        console2.log("ohmEthPriceFeed", address(ohmEthPriceFeed));
        console2.log("ethUsdPriceFeed", address(ethUsdPriceFeed));
        console2.log("lusdUsdPriceFeed", address(lusdUsdPriceFeed));
        console2.log("BLV LUSD implementation", address(lusdVault));

        // Create TokenData object
        IBLVaultManager.TokenData memory tokenData = IBLVaultManager.TokenData({
            ohm: address(ohm),
            pairToken: address(lusd),
            aura: address(aura),
            bal: address(bal)
        });

        // Create BalancerData object
        IBLVaultManager.BalancerData memory balancerData = IBLVaultManager.BalancerData({
            vault: address(balancerVault),
            liquidityPool: address(ohmLusdPool),
            balancerHelper: address(balancerHelper)
        });

        // Create AuraData object
        IBLVaultManager.AuraData memory auraData = IBLVaultManager.AuraData({
            pid: uint256(auraPid),
            auraBooster: address(auraBooster),
            auraRewardPool: address(ohmLusdRewardsPool) // determined by calling poolInfo(auraPid) on the booster contract
        });

        // Create OracleFeed objects
        IBLVaultManager.OracleFeed memory ohmEthPriceFeedData = IBLVaultManager.OracleFeed({
            feed: ohmEthPriceFeed,
            updateThreshold: uint48(ohmEthFeedUpdateThreshold)
        });

        IBLVaultManager.OracleFeed memory ethUsdPriceFeedData = IBLVaultManager.OracleFeed({
            feed: ethUsdPriceFeed,
            updateThreshold: uint48(ethUsdFeedUpdateThreshold)
        });

        IBLVaultManager.OracleFeed memory lusdUsdPriceFeedData = IBLVaultManager.OracleFeed({
            feed: lusdUsdPriceFeed,
            updateThreshold: uint48(lusdUsdFeedUpdateThreshold)
        });

        console2.log("pid: ", auraData.pid);
        console2.log("OHM update threshold: ", ohmEthPriceFeedData.updateThreshold);
        console2.log("ETH update threshold: ", ethUsdPriceFeedData.updateThreshold);
        console2.log("LUSD update threshold: ", lusdUsdPriceFeedData.updateThreshold);

        // Deploy BLVaultManagerLusd policy
        vm.broadcast();
        lusdVaultManager = new BLVaultManagerLusd(
            kernel,
            tokenData,
            balancerData,
            auraData,
            address(auraMiningLib),
            ohmEthPriceFeedData,
            ethUsdPriceFeedData,
            lusdUsdPriceFeedData,
            address(lusdVault),
            // 2500000 cap/$10.84 = 230,627.3062730627 OHM
            230_627e9, // max OHM minted
            uint64(500), // fee // 10_000 = 1 = 100%, 500 / 1e4 = 0.05 = 5%
            uint48(1 days) // withdrawal delay
        );
        console2.log("BLVaultManagerLusd deployed at:", address(lusdVaultManager));

        return address(lusdVaultManager);
    }

    function _deployCrossChainBridge(bytes memory args) public returns (address) {
        address lzEndpoint = abi.decode(args, (address));

        // Deploy CrossChainBridge policy
        vm.broadcast();
        bridge = new CrossChainBridge(kernel, lzEndpoint);
        console2.log("Bridge deployed at:", address(bridge));

        return address(bridge);
    }

    function _deployLegacyBurner(bytes memory args) public returns (address) {
        uint256 reward = abi.decode(args, (uint256));

        console2.log("kernel", address(kernel));
        console2.log("ohm", address(ohm));
        console2.log("bondManager", address(bondManager));
        console2.log("inverseBondDepository", inverseBondDepository);
        console2.log("reward", reward / 1e9);

        // Deploy LegacyBurner policy
        vm.broadcast();
        legacyBurner = new LegacyBurner(
            kernel,
            address(ohm),
            address(bondManager),
            inverseBondDepository,
            reward
        );
        console2.log("LegacyBurner deployed at:", address(legacyBurner));

        return address(legacyBurner);
    }

    function _deployReplacementAuthority(bytes memory args) public returns (address) {
        // No additional arguments for ReplacementAuthority policy

        console2.log("legacyBurner", address(legacyBurner));
        console2.log("MINTR", address(MINTR));

        // Deploy ReplacementAuthority policy
        vm.broadcast();
        burnerReplacementAuthority = new OlympusAuthority(
            0x245cc372C84B3645Bf0Ffe6538620B04a217988B,
            0x245cc372C84B3645Bf0Ffe6538620B04a217988B,
            address(legacyBurner),
            address(MINTR)
        );
        console2.log("ReplacementAuthority deployed at:", address(burnerReplacementAuthority));

        return address(burnerReplacementAuthority);
    }

    function _deployPoly(bytes memory args) public returns (address) {
        // Decode arguments for pOLY policy
        (address dao, uint256 maximumAllocated) = abi.decode(args, (address, uint256));

        console2.log("kernel", address(kernel));
        console2.log("previousPoly", address(previousPoly));
        console2.log("previousGenesis", address(previousGenesis));
        console2.log("ohm", address(ohm));
        console2.log("gohm", address(gohm));
        console2.log("reserve", address(reserve));
        console2.log("dao", dao);
        console2.log("maximumAllocated", maximumAllocated);

        // Deploy pOLY policy
        vm.broadcast();
        poly = new pOLY(
            kernel,
            previousPoly,
            previousGenesis,
            address(ohm),
            address(gohm),
            address(reserve),
            dao,
            maximumAllocated
        );
        console2.log("pOLY deployed at:", address(poly));

        return address(poly);
    }

    function _deployClaimTransfer(bytes memory args) public returns (address) {
        // Doesn't need extra args

        console2.log("poly", address(poly));
        console2.log("ohm", address(ohm));
        console2.log("reserve", address(reserve));
        console2.log("gohm", address(gohm));

        // Validate that the addresses are set
        require(address(poly) != address(0), "poly is not set");
        require(address(ohm) != address(0), "ohm is not set");
        require(address(reserve) != address(0), "reserve is not set");
        require(address(gohm) != address(0), "gohm is not set");

        // Deploy ClaimTransfer contract
        vm.broadcast();
        claimTransfer = new ClaimTransfer(
            address(poly),
            address(ohm),
            address(reserve),
            address(gohm)
        );
        console2.log("ClaimTransfer deployed at:", address(claimTransfer));

        return address(claimTransfer);
    }

    function _deployClearinghouse(bytes memory args) public returns (address) {
        if (address(coolerFactory) == address(0)) {
            // Deploy a new Cooler Factory implementation
            vm.broadcast();
            coolerFactory = new CoolerFactory();
            console2.log("Cooler Factory deployed at:", address(coolerFactory));
        } else {
            // Use the input Cooler Factory implmentation
            console2.log("Input Factory Implementation:", address(coolerFactory));
        }

        // Deploy Clearinghouse policy
        vm.broadcast();
        clearinghouse = new Clearinghouse({
            ohm_: address(ohm),
            gohm_: address(gohm),
            staking_: address(staking),
<<<<<<< HEAD
            sReserve_: address(wrappedReserve),
=======
            sReserve_: address(sReserve),
>>>>>>> 82b88c8f
            coolerFactory_: address(coolerFactory),
            kernel_: address(kernel)
        });
        console2.log("Clearinghouse deployed at:", address(clearinghouse));

        return address(clearinghouse);
    }

    function _deployClearinghouseRegistry(bytes calldata args) public returns (address) {
        // Necessary to truncate the first word (32 bytes) of args due to a potential bug in the JSON parser.
        address[] memory inactive = abi.decode(args[32:], (address[]));

        // Deploy Clearinghouse Registry module
        vm.broadcast();
        CHREG = new OlympusClearinghouseRegistry(kernel, address(clearinghouse), inactive);
        console2.log("CHREG deployed at:", address(CHREG));

        return address(CHREG);
    }

    function _deployContractRegistry(bytes calldata) public returns (address) {
        // Decode arguments from the sequence file
        // None

        // Print the arguments
        console2.log("  Kernel:", address(kernel));

        // Deploy OlympusContractRegistry
        vm.broadcast();
        RGSTY = new OlympusContractRegistry(address(kernel));
        console2.log("ContractRegistry deployed at:", address(RGSTY));

        return address(RGSTY);
    }

    function _deployContractRegistryAdmin(bytes calldata) public returns (address) {
        // Decode arguments from the sequence file
        // None

        // Print the arguments
        console2.log("  Kernel:", address(kernel));

        // Deploy ContractRegistryAdmin
        vm.broadcast();
        contractRegistryAdmin = new ContractRegistryAdmin(address(kernel));
        console2.log("ContractRegistryAdmin deployed at:", address(contractRegistryAdmin));

        return address(contractRegistryAdmin);
    }

    function _deployLoanConsolidator(bytes calldata args_) public returns (address) {
        // Decode arguments from the sequence file
        uint256 feePercentage = abi.decode(args_, (uint256));

        // Print the arguments
<<<<<<< HEAD
=======
        console2.log("  gOHM:", address(gohm));
        console2.log("  SDAI:", address(sReserve));
        console2.log("  DAI:", address(reserve));
        console2.log("  Collector:", collector);
>>>>>>> 82b88c8f
        console2.log("  Fee Percentage:", feePercentage);
        console2.log("  Kernel:", address(kernel));

        // Deploy LoanConsolidator
        vm.broadcast();
<<<<<<< HEAD
        loanConsolidator = new LoanConsolidator(address(kernel), feePercentage);
        console2.log("  LoanConsolidator deployed at:", address(loanConsolidator));
=======
        coolerUtils = new CoolerUtils(
            address(gohm),
            address(sReserve),
            address(reserve),
            owner,
            lender,
            collector,
            feePercentage
        );
        console2.log("  CoolerUtils deployed at:", address(coolerUtils));
>>>>>>> 82b88c8f

        return address(loanConsolidator);
    }

    // ========== GOVERNANCE ========== //

    function _deployTimelock(bytes calldata args) public returns (address) {
        (address admin, uint256 delay) = abi.decode(args, (address, uint256));

        console2.log("Timelock admin:", admin);
        console2.log("Timelock delay:", delay);

        // Deploy Timelock
        vm.broadcast();
        timelock = new Timelock(admin, delay);
        console2.log("Timelock deployed at:", address(timelock));

        return address(timelock);
    }

    function _deployGovernorBravoDelegate(bytes calldata args) public returns (address) {
        // No additional arguments for Governor Bravo Delegate

        // Deploy Governor Bravo Delegate
        vm.broadcast();
        governorBravoDelegate = new GovernorBravoDelegate();
        console2.log("Governor Bravo Delegate deployed at:", address(governorBravoDelegate));

        return address(governorBravoDelegate);
    }

    function _deployGovernorBravoDelegator(bytes calldata args) public returns (address) {
        (
            uint256 activationGracePeriod,
            uint256 proposalThreshold,
            address vetoGuardian,
            uint256 votingDelay,
            uint256 votingPeriod
        ) = abi.decode(args, (uint256, uint256, address, uint256, uint256));

        console2.log("Governor Bravo Delegator vetoGuardian:", vetoGuardian);
        console2.log("Governor Bravo Delegator votingPeriod:", votingPeriod);
        console2.log("Governor Bravo Delegator votingDelay:", votingDelay);
        console2.log("Governor Bravo Delegator activationGracePeriod:", activationGracePeriod);
        console2.log("Governor Bravo Delegator proposalThreshold:", proposalThreshold);

        // Deploy Governor Bravo Delegator
        vm.broadcast();
        governorBravoDelegator = new GovernorBravoDelegator(
            address(timelock),
            address(gohm),
            address(kernel),
            vetoGuardian,
            address(governorBravoDelegate),
            votingPeriod,
            votingDelay,
            activationGracePeriod,
            proposalThreshold
        );
        console2.log("Governor Bravo Delegator deployed at:", address(governorBravoDelegator));

        return address(governorBravoDelegator);
    }

    // ========== YIELD REPURCHASE FACILITY ========== //

    function _deployYieldRepurchaseFacility(bytes calldata) public returns (address) {
        // No additional arguments for YieldRepurchaseFacility

        // Log dependencies
        console2.log("YieldRepurchaseFacility parameters:");
        console2.log("   kernel", address(kernel));
        console2.log("   ohm", address(ohm));
        console2.log("   sReserve", address(sReserve));
        console2.log("   teller", address(bondFixedTermTeller));
        console2.log("   auctioneer", address(bondAuctioneer));

        // Deploy YieldRepurchaseFacility
        vm.broadcast();
        yieldRepo = new YieldRepurchaseFacility(
            kernel,
            address(ohm),
            address(sReserve),
            address(bondFixedTermTeller),
            address(bondAuctioneer)
        );

        console2.log("YieldRepurchaseFacility deployed at:", address(yieldRepo));

        return address(yieldRepo);
    }

    // ========== RESERVE MIGRATION ========== //

    function _deployReserveMigrator(bytes calldata) public returns (address) {
        // No additional arguments for ReserveMigrator

        // Log dependencies
        console2.log("ReserveMigrator parameters:");
        console2.log("   kernel", address(kernel));
        console2.log("   sFrom", address(oldSReserve));
        console2.log("   sTo", address(sReserve));
        console2.log("   migrator", address(externalMigrator));

        // Deploy ReserveMigrator
        vm.broadcast();
        reserveMigrator = new ReserveMigrator(
            kernel,
            address(oldSReserve),
            address(sReserve),
            address(externalMigrator)
        );

        console2.log("ReserveMigrator deployed at:", address(reserveMigrator));

        return address(reserveMigrator);
    }

    // ========== EMISSION MANAGER ========== //

    function _deployEmissionManager(bytes calldata) public returns (address) {
        // No additional arguments for EmissionManager

        // Log dependencies
        console2.log("EmissionManager parameters:");
        console2.log("   kernel", address(kernel));
        console2.log("   ohm", address(ohm));
        console2.log("   gohm", address(gohm));
        console2.log("   reserve", address(reserve));
        console2.log("   sReserve", address(sReserve));
        console2.log("   auctioneer", address(bondAuctioneer));
        console2.log("   teller", address(bondFixedTermTeller));

        // Deploy EmissionManager
        vm.broadcast();
        emissionManager = new EmissionManager(
            kernel,
            address(ohm),
            address(gohm),
            address(reserve),
            address(sReserve),
            address(bondAuctioneer),
            address(bondFixedTermTeller)
        );

        console2.log("EmissionManager deployed at:", address(emissionManager));

        return address(emissionManager);
    }

    // ========== VERIFICATION ========== //

    /// @dev Verifies that the environment variable addresses were set correctly following deployment
    /// @dev Should be called prior to verifyAndPushAuth()
    function verifyKernelInstallation() external {
        kernel = Kernel(vm.envAddress("KERNEL"));

        /// Modules
        PRICE = OlympusPrice(vm.envAddress("PRICE"));
        RANGE = OlympusRange(vm.envAddress("RANGE"));
        TRSRY = OlympusTreasury(vm.envAddress("TRSRY"));
        MINTR = OlympusMinter(vm.envAddress("MINTR"));
        ROLES = OlympusRoles(vm.envAddress("ROLES"));

        /// Policies
        operator = Operator(vm.envAddress("OPERATOR"));
        heart = OlympusHeart(vm.envAddress("HEART"));
        callback = BondCallback(vm.envAddress("CALLBACK"));
        priceConfig = OlympusPriceConfig(vm.envAddress("PRICECONFIG"));
        rolesAdmin = RolesAdmin(vm.envAddress("ROLESADMIN"));
        treasuryCustodian = TreasuryCustodian(vm.envAddress("TRSRYCUSTODIAN"));
        distributor = Distributor(vm.envAddress("DISTRIBUTOR"));
        emergency = Emergency(vm.envAddress("EMERGENCY"));

        /// Check that Modules are installed
        /// PRICE
        Module priceModule = kernel.getModuleForKeycode(toKeycode("PRICE"));
        Keycode priceKeycode = kernel.getKeycodeForModule(PRICE);
        require(priceModule == PRICE);
        require(fromKeycode(priceKeycode) == "PRICE");

        /// RANGE
        Module rangeModule = kernel.getModuleForKeycode(toKeycode("RANGE"));
        Keycode rangeKeycode = kernel.getKeycodeForModule(RANGE);
        require(rangeModule == RANGE);
        require(fromKeycode(rangeKeycode) == "RANGE");

        /// TRSRY
        Module trsryModule = kernel.getModuleForKeycode(toKeycode("TRSRY"));
        Keycode trsryKeycode = kernel.getKeycodeForModule(TRSRY);
        require(trsryModule == TRSRY);
        require(fromKeycode(trsryKeycode) == "TRSRY");

        /// MINTR
        Module mintrModule = kernel.getModuleForKeycode(toKeycode("MINTR"));
        Keycode mintrKeycode = kernel.getKeycodeForModule(MINTR);
        require(mintrModule == MINTR);
        require(fromKeycode(mintrKeycode) == "MINTR");

        /// ROLES
        Module rolesModule = kernel.getModuleForKeycode(toKeycode("ROLES"));
        Keycode rolesKeycode = kernel.getKeycodeForModule(ROLES);
        require(rolesModule == ROLES);
        require(fromKeycode(rolesKeycode) == "ROLES");

        /// Policies
        require(kernel.isPolicyActive(operator));
        require(kernel.isPolicyActive(heart));
        require(kernel.isPolicyActive(callback));
        require(kernel.isPolicyActive(priceConfig));
        require(kernel.isPolicyActive(rolesAdmin));
        require(kernel.isPolicyActive(treasuryCustodian));
        require(kernel.isPolicyActive(distributor));
        require(kernel.isPolicyActive(emergency));
    }

    /// @dev Should be called by the deployer address after deployment
    function verifyAndPushAuth(address guardian_, address policy_, address emergency_) external {
        ROLES = OlympusRoles(vm.envAddress("ROLES"));
        heart = OlympusHeart(vm.envAddress("HEART"));
        callback = BondCallback(vm.envAddress("CALLBACK"));
        operator = Operator(vm.envAddress("OPERATOR"));
        rolesAdmin = RolesAdmin(vm.envAddress("ROLESADMIN"));
        kernel = Kernel(vm.envAddress("KERNEL"));

        /// Operator Roles
        require(ROLES.hasRole(address(heart), "heart"));
        require(ROLES.hasRole(guardian_, "heart"));
        require(ROLES.hasRole(address(callback), "operator_reporter"));
        require(ROLES.hasRole(policy_, "operator_policy"));
        require(ROLES.hasRole(guardian_, "operator_admin"));

        /// Callback Roles
        require(ROLES.hasRole(address(operator), "callback_whitelist"));
        require(ROLES.hasRole(policy_, "callback_whitelist"));
        require(ROLES.hasRole(guardian_, "callback_admin"));

        /// Heart Roles
        require(ROLES.hasRole(policy_, "heart_admin"));

        /// PriceConfig Roles
        require(ROLES.hasRole(guardian_, "price_admin"));
        require(ROLES.hasRole(policy_, "price_admin"));

        /// TreasuryCustodian Roles
        require(ROLES.hasRole(guardian_, "custodian"));

        /// Distributor Roles
        require(ROLES.hasRole(policy_, "distributor_admin"));

        /// Emergency Roles
        require(ROLES.hasRole(emergency_, "emergency_shutdown"));
        require(ROLES.hasRole(guardian_, "emergency_restart"));

        /// Push rolesAdmin and Executor
        vm.startBroadcast();
        rolesAdmin.pushNewAdmin(guardian_);
        kernel.executeAction(Actions.ChangeExecutor, guardian_);
        vm.stopBroadcast();
    }

    /// @dev Should be called by the deployer address after deployment
    function verifyAuth(address guardian_, address policy_, address emergency_) external {
        ROLES = OlympusRoles(vm.envAddress("ROLES"));
        heart = OlympusHeart(vm.envAddress("HEART"));
        callback = BondCallback(vm.envAddress("CALLBACK"));
        operator = Operator(vm.envAddress("OPERATOR"));
        rolesAdmin = RolesAdmin(vm.envAddress("ROLESADMIN"));
        kernel = Kernel(vm.envAddress("KERNEL"));
        bondManager = BondManager(vm.envAddress("BONDMANAGER"));
        burner = Burner(vm.envAddress("BURNER"));

        /// Operator Roles
        require(ROLES.hasRole(address(heart), "heart"));
        require(ROLES.hasRole(guardian_, "heart"));
        require(ROLES.hasRole(address(callback), "operator_reporter"));
        require(ROLES.hasRole(policy_, "operator_policy"));
        require(ROLES.hasRole(guardian_, "operator_admin"));

        /// Callback Roles
        require(ROLES.hasRole(address(operator), "callback_whitelist"));
        require(ROLES.hasRole(policy_, "callback_whitelist"));
        require(ROLES.hasRole(guardian_, "callback_admin"));

        /// Heart Roles
        require(ROLES.hasRole(policy_, "heart_admin"));

        /// PriceConfig Roles
        require(ROLES.hasRole(guardian_, "price_admin"));
        require(ROLES.hasRole(policy_, "price_admin"));

        /// TreasuryCustodian Roles
        require(ROLES.hasRole(guardian_, "custodian"));

        /// Distributor Roles
        require(ROLES.hasRole(policy_, "distributor_admin"));

        /// Emergency Roles
        require(ROLES.hasRole(emergency_, "emergency_shutdown"));
        require(ROLES.hasRole(guardian_, "emergency_restart"));

        /// BondManager Roles
        require(ROLES.hasRole(policy_, "bondmanager_admin"));

        /// Burner Roles
        require(ROLES.hasRole(guardian_, "burner_admin"));
    }

    function _saveDeployment(string memory chain_) internal {
        // Create file path
        string memory file = string.concat(
            "./deployments/",
            ".",
            chain_,
            "-",
            vm.toString(block.timestamp),
            ".json"
        );

        // Write deployment info to file in JSON format
        vm.writeLine(file, "{");

        // Iterate through the contracts that were deployed and write their addresses to the file
        uint256 len = deployments.length;
        for (uint256 i; i < len; ++i) {
            vm.writeLine(
                file,
                string.concat(
                    '"',
                    deployments[i],
                    '": "',
                    vm.toString(deployedTo[deployments[i]]),
                    '",'
                )
            );
        }
        vm.writeLine(file, "}");
    }
}

/// @notice Deploys mock Balancer and Aura contracts for testing on Goerli
// contract DependencyDeployLido is Script {
//     using stdJson for string;

//     // MockPriceFeed public ohmEthPriceFeed;
//     // MockPriceFeed public reserveEthPriceFeed;
//     ERC20 public bal;
//     ERC20 public aura;
//     ERC20 public ldo;
//     MockAuraStashToken public ldoStash;

//     IBasePool public ohmWstethPool;
//     MockAuraBooster public auraBooster;
//     MockAuraMiningLib public auraMiningLib;
//     MockAuraRewardPool public ohmWstethRewardPool;
//     MockAuraVirtualRewardPool public ohmWstethExtraRewardPool;

//     function deploy(string calldata chain_) external {
//         // Load environment addresses
//         string memory env = vm.readFile("./src/scripts/env.json");
//         bal = ERC20(env.readAddress(string.concat(".", chain_, ".external.tokens.BAL")));
//         aura = ERC20(env.readAddress(string.concat(".", chain_, ".external.tokens.AURA")));
//         ldo = ERC20(env.readAddress(string.concat(".", chain_, ".external.tokens.LDO")));
//         ohmWstethPool = IBasePool(
//             env.readAddress(string.concat(".", chain_, ".external.balancer.OhmWstethPool"))
//         );

//         vm.startBroadcast();

//         // Deploy the mock tokens
//         // bal = new MockERC20("Balancer", "BAL", 18);
//         // console2.log("BAL deployed to:", address(bal));

//         // aura = new MockERC20("Aura", "AURA", 18);
//         // console2.log("AURA deployed to:", address(aura));

//         // ldo = new MockERC20("Lido", "LDO", 18);
//         // console2.log("LDO deployed to:", address(ldo));

//         // Deploy the Aura Reward Pools for OHM-wstETH
//         ohmWstethRewardPool = new MockAuraRewardPool(
//             address(ohmWstethPool), // Goerli OHM-wstETH LP
//             address(bal), // Goerli BAL
//             address(aura) // Goerli AURA
//         );
//         console2.log("OHM-WSTETH Reward Pool deployed to:", address(ohmWstethRewardPool));

//         // Deploy the extra rewards pool
//         ldoStash = new MockAuraStashToken("Lido-Stash", "LDOSTASH", 18, address(ldo));
//         console2.log("Lido Stash deployed to:", address(ldoStash));

//         ohmWstethExtraRewardPool = new MockAuraVirtualRewardPool(
//             address(ohmWstethPool), // Goerli OHM-wstETH LP
//             address(ldoStash)
//         );
//         console2.log(
//             "OHM-WSTETH Extra Reward Pool deployed to:",
//             address(ohmWstethExtraRewardPool)
//         );

//         ohmWstethRewardPool.addExtraReward(address(ohmWstethExtraRewardPool));
//         console2.log("Added OHM-WSTETH Extra Reward Pool to OHM-WSTETH Reward Pool");

//         // Deploy Aura Booster
//         auraBooster = new MockAuraBooster(address(ohmWstethRewardPool));
//         console2.log("Aura Booster deployed to:", address(auraBooster));

//         // Deploy the Aura Mining Library
//         // auraMiningLib = new MockAuraMiningLib();
//         // console2.log("Aura Mining Library deployed to:", address(auraMiningLib));

//         // // Deploy the price feeds
//         // ohmEthPriceFeed = new MockPriceFeed();
//         // console2.log("OHM-ETH Price Feed deployed to:", address(ohmEthPriceFeed));
//         // reserveEthPriceFeed = new MockPriceFeed();
//         // console2.log("RESERVE-ETH Price Feed deployed to:", address(reserveEthPriceFeed));

//         // // Set the decimals of the price feeds
//         // ohmEthPriceFeed.setDecimals(18);
//         // reserveEthPriceFeed.setDecimals(18);

//         vm.stopBroadcast();
//     }
// }

// contract DependencyDeployLusd is Script {
//     using stdJson for string;

//     ERC20 public bal;
//     ERC20 public aura;
//     ERC20 public ldo;
//     ERC20 public lusd;

//     MockAuraBooster public auraBooster;

//     MockPriceFeed public lusdUsdPriceFeed;
//     IBasePool public ohmLusdPool;
//     MockAuraRewardPool public ohmLusdRewardPool;

//     MockAuraMiningLib public auraMiningLib;

//     function deploy(string calldata chain_) external {
//         // Load environment addresses
//         string memory env = vm.readFile("./src/scripts/env.json");
//         bal = ERC20(env.readAddress(string.concat(".", chain_, ".external.tokens.BAL")));
//         aura = ERC20(env.readAddress(string.concat(".", chain_, ".external.tokens.AURA")));
//         ldo = ERC20(env.readAddress(string.concat(".", chain_, ".external.tokens.LDO")));
//         lusd = ERC20(env.readAddress(string.concat(".", chain_, ".external.tokens.LUSD"))); // Requires the address of LUSD to be less than the address of OHM, in order to reflect the conditions on mainnet
//         ohmLusdPool = IBasePool(
//             env.readAddress(string.concat(".", chain_, ".external.balancer.OhmLusdPool"))
//         ); // Real pool, deployed separately as it's a little more complicated
//         auraBooster = MockAuraBooster(
//             env.readAddress(string.concat(".", chain_, ".external.aura.AuraBooster"))
//         ); // Requires DependencyDeployLido to be run first

//         vm.startBroadcast();

//         // Deploy the LUSD price feed
//         lusdUsdPriceFeed = new MockPriceFeed();
//         lusdUsdPriceFeed.setDecimals(8);
//         lusdUsdPriceFeed.setLatestAnswer(1e8);
//         lusdUsdPriceFeed.setRoundId(1);
//         lusdUsdPriceFeed.setAnsweredInRound(1);
//         lusdUsdPriceFeed.setTimestamp(block.timestamp); // Will be good for 1 year from now
//         console2.log("LUSD-USD Price Feed deployed to:", address(lusdUsdPriceFeed));

//         // Deploy the Aura Reward Pools for OHM-LUSD
//         ohmLusdRewardPool = new MockAuraRewardPool(
//             address(ohmLusdPool), // OHM-LUSD LP
//             address(bal), // BAL
//             address(aura) // AURA
//         );
//         console2.log("OHM-LUSD LP reward pool deployed to: ", address(ohmLusdRewardPool));

//         // Add the pool to the aura booster
//         auraBooster.addPool(address(ohmLusdRewardPool));
//         console2.log("Added ohmLusdRewardPool to Aura Booster");

//         vm.stopBroadcast();
//     }
// }<|MERGE_RESOLUTION|>--- conflicted
+++ resolved
@@ -61,13 +61,10 @@
 import {ClaimTransfer} from "src/external/ClaimTransfer.sol";
 import {Clearinghouse} from "policies/Clearinghouse.sol";
 import {YieldRepurchaseFacility} from "policies/YieldRepurchaseFacility.sol";
-<<<<<<< HEAD
 import {OlympusContractRegistry} from "modules/RGSTY/OlympusContractRegistry.sol";
 import {ContractRegistryAdmin} from "policies/ContractRegistryAdmin.sol";
-=======
 import {ReserveMigrator} from "policies/ReserveMigrator.sol";
 import {EmissionManager} from "policies/EmissionManager.sol";
->>>>>>> 82b88c8f
 
 import {MockPriceFeed} from "src/test/mocks/MockPriceFeed.sol";
 import {MockAuraBooster, MockAuraRewardPool, MockAuraMiningLib, MockAuraVirtualRewardPool, MockAuraStashToken} from "src/test/mocks/AuraMocks.sol";
@@ -114,14 +111,11 @@
     BLVaultLusd public lusdVault;
     CrossChainBridge public bridge;
     LegacyBurner public legacyBurner;
-<<<<<<< HEAD
     ContractRegistryAdmin public contractRegistryAdmin;
     LoanConsolidator public loanConsolidator;
-=======
     YieldRepurchaseFacility public yieldRepo;
     ReserveMigrator public reserveMigrator;
     EmissionManager public emissionManager;
->>>>>>> 82b88c8f
 
     /// Other Olympus contracts
     OlympusAuthority public burnerReplacementAuthority;
@@ -130,11 +124,6 @@
     address public inverseBondDepository;
     pOLY public poly;
     Clearinghouse public clearinghouse;
-<<<<<<< HEAD
-    YieldRepurchaseFacility public yieldRepo;
-=======
-    CoolerUtils public coolerUtils;
->>>>>>> 82b88c8f
 
     // Governance
     Timelock public timelock;
@@ -239,12 +228,9 @@
         selectorMap["Clearinghouse"] = this._deployClearinghouse.selector;
         selectorMap["LoanConsolidator"] = this._deployLoanConsolidator.selector;
         selectorMap["YieldRepurchaseFacility"] = this._deployYieldRepurchaseFacility.selector;
-<<<<<<< HEAD
         selectorMap["ContractRegistryAdmin"] = this._deployContractRegistryAdmin.selector;
-=======
         selectorMap["ReserveMigrator"] = this._deployReserveMigrator.selector;
         selectorMap["EmissionManager"] = this._deployEmissionManager.selector;
->>>>>>> 82b88c8f
 
         // Governance
         selectorMap["Timelock"] = this._deployTimelock.selector;
@@ -335,15 +321,12 @@
         claimTransfer = ClaimTransfer(envAddress("olympus.claim.ClaimTransfer"));
         clearinghouse = Clearinghouse(envAddress("olympus.policies.Clearinghouse"));
         yieldRepo = YieldRepurchaseFacility(envAddress("olympus.policies.YieldRepurchaseFacility"));
-<<<<<<< HEAD
         contractRegistryAdmin = ContractRegistryAdmin(
             envAddress("olympus.policies.ContractRegistryAdmin")
         );
         loanConsolidator = LoanConsolidator(envAddress("olympus.policies.LoanConsolidator"));
-=======
         reserveMigrator = ReserveMigrator(envAddress("olympus.policies.ReserveMigrator"));
         emissionManager = EmissionManager(envAddress("olympus.policies.EmissionManager"));
->>>>>>> 82b88c8f
 
         // Governance
         timelock = Timelock(payable(envAddress("olympus.governance.Timelock")));
@@ -1056,11 +1039,7 @@
             ohm_: address(ohm),
             gohm_: address(gohm),
             staking_: address(staking),
-<<<<<<< HEAD
-            sReserve_: address(wrappedReserve),
-=======
             sReserve_: address(sReserve),
->>>>>>> 82b88c8f
             coolerFactory_: address(coolerFactory),
             kernel_: address(kernel)
         });
@@ -1116,33 +1095,13 @@
         uint256 feePercentage = abi.decode(args_, (uint256));
 
         // Print the arguments
-<<<<<<< HEAD
-=======
-        console2.log("  gOHM:", address(gohm));
-        console2.log("  SDAI:", address(sReserve));
-        console2.log("  DAI:", address(reserve));
-        console2.log("  Collector:", collector);
->>>>>>> 82b88c8f
         console2.log("  Fee Percentage:", feePercentage);
         console2.log("  Kernel:", address(kernel));
 
         // Deploy LoanConsolidator
         vm.broadcast();
-<<<<<<< HEAD
         loanConsolidator = new LoanConsolidator(address(kernel), feePercentage);
         console2.log("  LoanConsolidator deployed at:", address(loanConsolidator));
-=======
-        coolerUtils = new CoolerUtils(
-            address(gohm),
-            address(sReserve),
-            address(reserve),
-            owner,
-            lender,
-            collector,
-            feePercentage
-        );
-        console2.log("  CoolerUtils deployed at:", address(coolerUtils));
->>>>>>> 82b88c8f
 
         return address(loanConsolidator);
     }
