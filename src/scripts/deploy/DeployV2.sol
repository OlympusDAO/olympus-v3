// SPDX-License-Identifier: AGPL-3.0-or-later
pragma solidity 0.8.15;

import {AggregatorV2V3Interface} from "interfaces/AggregatorV2V3Interface.sol";
import {Script, console2} from "forge-std/Script.sol";
import {stdJson} from "forge-std/StdJson.sol";
import {ERC20} from "solmate/tokens/ERC20.sol";
import {ERC4626} from "solmate/mixins/ERC4626.sol";

// Bond Protocol
import {IBondAggregator} from "interfaces/IBondAggregator.sol";
import {IBondSDA} from "interfaces/IBondSDA.sol";
import {IBondTeller} from "interfaces/IBondTeller.sol";

// Balancer
import {IVault, IBasePool, IBalancerHelper} from "policies/BoostedLiquidity/interfaces/IBalancer.sol";

// Aura
import {IAuraBooster, IAuraRewardPool, IAuraMiningLib} from "policies/BoostedLiquidity/interfaces/IAura.sol";

// Cooler Loans
import {CoolerFactory, Cooler} from "cooler/CoolerFactory.sol";

import "src/Kernel.sol";
import {OlympusPrice} from "modules/PRICE/OlympusPrice.sol";
import {OlympusRange} from "modules/RANGE/OlympusRange.sol";
import {OlympusTreasury} from "modules/TRSRY/OlympusTreasury.sol";
import {OlympusMinter} from "modules/MINTR/OlympusMinter.sol";
import {OlympusInstructions} from "modules/INSTR/OlympusInstructions.sol";
import {OlympusRoles} from "modules/ROLES/OlympusRoles.sol";
import {OlympusBoostedLiquidityRegistry} from "modules/BLREG/OlympusBoostedLiquidityRegistry.sol";

import {Operator} from "policies/Operator.sol";
import {OlympusHeart} from "policies/Heart.sol";
import {BondCallback} from "policies/BondCallback.sol";
import {OlympusPriceConfig} from "policies/PriceConfig.sol";
import {RolesAdmin} from "policies/RolesAdmin.sol";
import {TreasuryCustodian} from "policies/TreasuryCustodian.sol";
import {Distributor} from "policies/Distributor.sol";
import {Emergency} from "policies/Emergency.sol";
import {BondManager} from "policies/BondManager.sol";
import {Burner} from "policies/Burner.sol";
import {BLVaultManagerLido} from "policies/BoostedLiquidity/BLVaultManagerLido.sol";
import {BLVaultLido} from "policies/BoostedLiquidity/BLVaultLido.sol";
import {BLVaultManagerLusd} from "policies/BoostedLiquidity/BLVaultManagerLusd.sol";
import {BLVaultLusd} from "policies/BoostedLiquidity/BLVaultLusd.sol";
import {IBLVaultManagerLido} from "policies/BoostedLiquidity/interfaces/IBLVaultManagerLido.sol";
import {IBLVaultManager} from "policies/BoostedLiquidity/interfaces/IBLVaultManager.sol";
import {CrossChainBridge} from "policies/CrossChainBridge.sol";
import {Clearinghouse} from "policies/Clearinghouse.sol";

import {MockPriceFeed} from "test/mocks/MockPriceFeed.sol";
import {MockAuraBooster, MockAuraRewardPool, MockAuraMiningLib, MockAuraVirtualRewardPool, MockAuraStashToken} from "test/mocks/AuraMocks.sol";
import {MockBalancerPool, MockVault} from "test/mocks/BalancerMocks.sol";
import {MockERC20} from "solmate/test/utils/mocks/MockERC20.sol";
import {Faucet} from "test/mocks/Faucet.sol";

import {TransferHelper} from "libraries/TransferHelper.sol";

/// @notice Script to deploy and initialize the Olympus system
/// @dev    The address that this script is broadcast from must have write access to the contracts being configured
contract OlympusDeploy is Script {
    using stdJson for string;
    using TransferHelper for ERC20;
    Kernel public kernel;

    /// Modules
    OlympusPrice public PRICE;
    OlympusRange public RANGE;
    OlympusTreasury public TRSRY;
    OlympusMinter public MINTR;
    OlympusInstructions public INSTR;
    OlympusRoles public ROLES;
    OlympusBoostedLiquidityRegistry public BLREG;

    /// Policies
    Operator public operator;
    OlympusHeart public heart;
    BondCallback public callback;
    OlympusPriceConfig public priceConfig;
    RolesAdmin public rolesAdmin;
    TreasuryCustodian public treasuryCustodian;
    Distributor public distributor;
    Emergency public emergency;
    BondManager public bondManager;
    Burner public burner;
    BLVaultManagerLido public lidoVaultManager;
    BLVaultLido public lidoVault;
    BLVaultManagerLusd public lusdVaultManager;
    BLVaultLusd public lusdVault;
    CrossChainBridge public bridge;
    Clearinghouse public clearinghouse;

    /// Construction variables

    /// Token addresses
    ERC20 public ohm;
    ERC20 public gohm;
    ERC20 public reserve;
    ERC20 public wsteth;
    ERC20 public lusd;
    ERC20 public aura;
    ERC20 public bal;
    ERC4626 public wrappedReserve;

    /// Bond system addresses
    IBondSDA public bondAuctioneer;
    IBondSDA public bondFixedExpiryAuctioneer;
    IBondTeller public bondFixedExpiryTeller;
    IBondAggregator public bondAggregator;

    /// Chainlink price feed addresses
    AggregatorV2V3Interface public ohmEthPriceFeed;
    AggregatorV2V3Interface public reserveEthPriceFeed;
    AggregatorV2V3Interface public ethUsdPriceFeed;
    AggregatorV2V3Interface public stethUsdPriceFeed;
    AggregatorV2V3Interface public lusdUsdPriceFeed;

    /// External contracts
    address public staking;
    address public gnosisEasyAuction;

    /// Balancer Contracts
    IVault public balancerVault;
    IBalancerHelper public balancerHelper;
    IBasePool public ohmWstethPool;
    IBasePool public ohmLusdPool;

    /// Aura Contracts
    IAuraBooster public auraBooster;
    IAuraMiningLib public auraMiningLib;
    IAuraRewardPool public ohmWstethRewardsPool;
    IAuraRewardPool public ohmLusdRewardsPool;

    // Cooler Loan contracts
    CoolerFactory public coolerFactory;

    // Deploy system storage
    string public chain;
    string public env;
    mapping(string => bytes4) public selectorMap;
    mapping(string => bytes) public argsMap;
    string[] public deployments;
    mapping(string => address) public deployedTo;

    function _setUp(string calldata chain_, string calldata deployFilePath) internal {
        chain = chain_;

        // Setup contract -> selector mappings
        selectorMap["OlympusPrice"] = this._deployPrice.selector;
        selectorMap["OlympusRange"] = this._deployRange.selector;
        selectorMap["OlympusTreasury"] = this._deployTreasury.selector;
        selectorMap["OlympusMinter"] = this._deployMinter.selector;
        selectorMap["OlympusRoles"] = this._deployRoles.selector;
        selectorMap["OlympusBoostedLiquidityRegistry"] = this
            ._deployBoostedLiquidityRegistry
            .selector;
        selectorMap["Operator"] = this._deployOperator.selector;
        selectorMap["OlympusHeart"] = this._deployHeart.selector;
        selectorMap["BondCallback"] = this._deployBondCallback.selector;
        selectorMap["OlympusPriceConfig"] = this._deployPriceConfig.selector;
        selectorMap["RolesAdmin"] = this._deployRolesAdmin.selector;
        selectorMap["TreasuryCustodian"] = this._deployTreasuryCustodian.selector;
        selectorMap["Distributor"] = this._deployDistributor.selector;
        selectorMap["Emergency"] = this._deployEmergency.selector;
        selectorMap["BondManager"] = this._deployBondManager.selector;
        selectorMap["Burner"] = this._deployBurner.selector;
        selectorMap["BLVaultLido"] = this._deployBLVaultLido.selector;
        selectorMap["BLVaultManagerLido"] = this._deployBLVaultManagerLido.selector;
        selectorMap["CrossChainBridge"] = this._deployCrossChainBridge.selector;
        selectorMap["BLVaultLusd"] = this._deployBLVaultLusd.selector;
        selectorMap["BLVaultManagerLusd"] = this._deployBLVaultManagerLusd.selector;
        selectorMap["Clearinghouse"] = this._deployClearinghouse.selector;

        // Load environment addresses
        env = vm.readFile("./src/scripts/env.json");

        // Non-bophades contracts
        ohm = ERC20(envAddress("olympus.legacy.OHM"));
        gohm = ERC20(envAddress("olympus.legacy.gOHM"));
        reserve = ERC20(envAddress("external.tokens.DAI"));
        wsteth = ERC20(envAddress("external.tokens.WSTETH"));
        aura = ERC20(envAddress("external.tokens.AURA"));
        bal = ERC20(envAddress("external.tokens.BAL"));
        wrappedReserve = ERC4626(envAddress("external.tokens.sDAI"));
        bondAuctioneer = IBondSDA(envAddress("external.bond-protocol.BondFixedTermAuctioneer"));
        bondFixedExpiryAuctioneer = IBondSDA(
            envAddress("external.bond-protocol.BondFixedExpiryAuctioneer")
        );
        bondFixedExpiryTeller = IBondTeller(
            envAddress("external.bond-protocol.BondFixedExpiryTeller")
        );
        bondAggregator = IBondAggregator(envAddress("external.bond-protocol.BondAggregator"));
        ohmEthPriceFeed = AggregatorV2V3Interface(envAddress("external.chainlink.ohmEthPriceFeed"));
        reserveEthPriceFeed = AggregatorV2V3Interface(
            envAddress("external.chainlink.daiEthPriceFeed")
        );
        ethUsdPriceFeed = AggregatorV2V3Interface(envAddress("external.chainlink.ethUsdPriceFeed"));
        stethUsdPriceFeed = AggregatorV2V3Interface(
            envAddress("external.chainlink.stethUsdPriceFeed")
        );
        staking = envAddress("olympus.legacy.Staking");
        gnosisEasyAuction = envAddress("external.gnosis.EasyAuction");
        balancerVault = IVault(envAddress("external.balancer.BalancerVault"));
        balancerHelper = IBalancerHelper(envAddress("external.balancer.BalancerHelper"));
        ohmWstethPool = IBasePool(envAddress("external.balancer.OhmWstethPool"));
        ohmLusdPool = IBasePool(envAddress("external.balancer.OhmLusdPool"));
        auraBooster = IAuraBooster(envAddress("external.aura.AuraBooster"));
        auraMiningLib = IAuraMiningLib(envAddress("external.aura.AuraMiningLib"));
        ohmWstethRewardsPool = IAuraRewardPool(envAddress("external.aura.OhmWstethRewardsPool"));
        ohmLusdRewardsPool = IAuraRewardPool(envAddress("external.aura.OhmLusdRewardsPool"));
        coolerFactory = CoolerFactory(envAddress("external.cooler.CoolerFactory"));

        // Bophades contracts
        kernel = Kernel(envAddress("olympus.Kernel"));
        PRICE = OlympusPrice(envAddress("olympus.modules.OlympusPrice"));
        RANGE = OlympusRange(envAddress("olympus.modules.OlympusRange"));
        TRSRY = OlympusTreasury(envAddress("olympus.modules.OlympusTreasury"));
        MINTR = OlympusMinter(envAddress("olympus.modules.OlympusMinter"));
        INSTR = OlympusInstructions(envAddress("olympus.modules.OlympusInstructions"));
        ROLES = OlympusRoles(envAddress("olympus.modules.OlympusRoles"));
        BLREG = OlympusBoostedLiquidityRegistry(
            envAddress("olympus.modules.OlympusBoostedLiquidityRegistry")
        );
        operator = Operator(envAddress("olympus.policies.Operator"));
        heart = OlympusHeart(envAddress("olympus.policies.OlympusHeart"));
        callback = BondCallback(envAddress("olympus.policies.BondCallback"));
        priceConfig = OlympusPriceConfig(envAddress("olympus.policies.OlympusPriceConfig"));
        rolesAdmin = RolesAdmin(envAddress("olympus.policies.RolesAdmin"));
        treasuryCustodian = TreasuryCustodian(envAddress("olympus.policies.TreasuryCustodian"));
        distributor = Distributor(envAddress("olympus.policies.Distributor"));
        emergency = Emergency(envAddress("olympus.policies.Emergency"));
        bondManager = BondManager(envAddress("olympus.policies.BondManager"));
        burner = Burner(envAddress("olympus.policies.Burner"));
        lidoVaultManager = BLVaultManagerLido(envAddress("olympus.policies.BLVaultManagerLido"));
        lidoVault = BLVaultLido(envAddress("olympus.policies.BLVaultLido"));
        bridge = CrossChainBridge(envAddress("olympus.policies.CrossChainBridge"));
        lusdVaultManager = BLVaultManagerLusd(envAddress("olympus.policies.BLVaultManagerLusd"));
        lusdVault = BLVaultLusd(envAddress("olympus.policies.BLVaultLusd"));
        clearinghouse = Clearinghouse(envAddress("olympus.policies.Clearinghouse"));

        // Load deployment data
        string memory data = vm.readFile(deployFilePath);

        // Parse deployment sequence and names
        bytes[] memory sequence = abi.decode(data.parseRaw(".sequence"), (bytes[]));
        uint256 len = sequence.length;

        if (len == 0) {
            return;
        } else if (len == 1) {
            // Only one deployment
            string memory name = abi.decode(data.parseRaw(".sequence..name"), (string));
            deployments.push(name);
            console2.log("Deploying", name);
            // Parse and store args if not kernel
            // Note: constructor args need to be provided in alphabetical order
            // due to changes with forge-std or a struct needs to be used
            if (keccak256(bytes(name)) != keccak256(bytes("Kernel"))) {
                argsMap[name] = data.parseRaw(
                    string.concat(".sequence[?(@.name == '", name, "')].args")
                );
            }
        } else {
            // More than one deployment
            string[] memory names = abi.decode(data.parseRaw(".sequence..name"), (string[]));
            for (uint256 i = 0; i < len; i++) {
                string memory name = names[i];
                deployments.push(name);
                console2.log("Deploying", name);

                // Parse and store args if not kernel
                // Note: constructor args need to be provided in alphabetical order
                // due to changes with forge-std or a struct needs to be used
                if (keccak256(bytes(name)) != keccak256(bytes("Kernel"))) {
                    argsMap[name] = data.parseRaw(
                        string.concat(".sequence[?(@.name == '", name, "')].args")
                    );
                }
            }
        }
    }

    function envAddress(string memory key_) internal returns (address) {
        return env.readAddress(string.concat(".current.", chain, ".", key_));
    }

<<<<<<< HEAD
    function deploy(string calldata chain_) external {
=======
    /// @dev Installs, upgrades, activations, and deactivations as well as access control settings must be done via olymsig batches since DAO MS is multisig executor on mainnet
    /// @dev If we can get multisig batch functionality in foundry, then we can add to these scripts
    // function _installModule(Module module_) internal {
    //     // Check if module is installed on the kernel and determine which type of install to use
    //     vm.startBroadcast();
    //     if (address(kernel.getModuleForKeycode(module_.KEYCODE())) != address(0)) {
    //         kernel.executeAction(Actions.UpgradeModule, address(module_));
    //     } else {
    //         kernel.executeAction(Actions.InstallModule, address(module_));
    //     }
    //     vm.stopBroadcast();
    // }

    // function _activatePolicy(Policy policy_) internal {
    //     // Check if policy is activated on the kernel and determine which type of activation to use
    //     vm.broadcast();
    //     kernel.executeAction(Actions.ActivatePolicy, address(policy_));
    // }

    function deploy(string calldata chain_, string calldata deployFilePath) external {
>>>>>>> 67d0ba0e
        // Setup
        _setUp(chain_, deployFilePath);

        // Check that deployments is not empty
        uint256 len = deployments.length;
        require(len > 0, "No deployments");

        // If kernel to be deployed, then it should be first (not included in contract -> selector mappings so it will error out if not first)
        bool deployKernel = keccak256(bytes(deployments[0])) == keccak256(bytes("Kernel"));
        if (deployKernel) {
            vm.broadcast();
            kernel = new Kernel();
            console2.log("Kernel deployed at:", address(kernel));
        }

        // Iterate through deployments
        for (uint256 i = deployKernel ? 1 : 0; i < len; i++) {
            // Get deploy script selector and deploy args from contract name
            string memory name = deployments[i];
            bytes4 selector = selectorMap[name];
            bytes memory args = argsMap[name];

            // Call the deploy function for the contract
            (bool success, bytes memory data) = address(this).call(
                abi.encodeWithSelector(selector, args)
            );
            require(success, string.concat("Failed to deploy ", deployments[i]));

            // Store the deployed contract address for logging
            deployedTo[name] = abi.decode(data, (address));
        }

        // Save deployments to file
        _saveDeployment(chain_);
    }

    // ========== DEPLOYMENT FUNCTIONS ========== //

    // Module deployment functions
    function _deployPrice(bytes memory args) public returns (address) {
        // Decode arguments for Price module
        (
            uint48 ohmEthUpdateThreshold_,
            uint48 reserveEthUpdateThreshold_,
            uint48 observationFrequency_,
            uint48 movingAverageDuration_,
            uint256 minimumTargetPrice_
        ) = abi.decode(args, (uint48, uint48, uint48, uint48, uint256));

        // Deploy Price module
        vm.broadcast();
        PRICE = new OlympusPrice(
            kernel,
            ohmEthPriceFeed,
            ohmEthUpdateThreshold_,
            reserveEthPriceFeed,
            reserveEthUpdateThreshold_,
            observationFrequency_,
            movingAverageDuration_,
            minimumTargetPrice_
        );
        console2.log("Price deployed at:", address(PRICE));

        return address(PRICE);
    }

    function _deployRange(bytes memory args) public returns (address) {
        // Decode arguments for Range module
        (uint256 thresholdFactor, uint256 cushionSpread, uint256 wallSpread) = abi.decode(
            args,
            (uint256, uint256, uint256)
        );

        // Deploy Range module
        vm.broadcast();
        RANGE = new OlympusRange(kernel, ohm, reserve, thresholdFactor, cushionSpread, wallSpread);
        console2.log("Range deployed at:", address(RANGE));

        return address(RANGE);
    }

    function _deployTreasury(bytes memory args) public returns (address) {
        // No additional arguments for Treasury module

        // Deploy Treasury module
        vm.broadcast();
        TRSRY = new OlympusTreasury(kernel);
        console2.log("Treasury deployed at:", address(TRSRY));

        return address(TRSRY);
    }

    function _deployMinter(bytes memory args) public returns (address) {
        // Only args are contracts in the environment

        // Deploy Minter module
        vm.broadcast();
        MINTR = new OlympusMinter(kernel, address(ohm));
        console2.log("Minter deployed at:", address(MINTR));

        return address(MINTR);
    }

    function _deployRoles(bytes memory args) public returns (address) {
        // No additional arguments for Roles module

        // Deploy Roles module
        vm.broadcast();
        ROLES = new OlympusRoles(kernel);
        console2.log("Roles deployed at:", address(ROLES));

        return address(ROLES);
    }

    function _deployBoostedLiquidityRegistry(bytes memory args) public returns (address) {
        // No additional arguments for OlympusBoostedLiquidityRegistry module

        // Deploy OlympusBoostedLiquidityRegistry module
        vm.broadcast();
        BLREG = new OlympusBoostedLiquidityRegistry(kernel);
        console2.log("BLREG deployed at:", address(BLREG));

        return address(BLREG);
    }

    // Policy deployment functions
    function _deployOperator(bytes memory args) public returns (address) {
        // Decode arguments for Operator policy
        // Must use a dynamic array to parse correctly since the json lib defaults to this
        uint32[] memory configParams_ = abi.decode(args, (uint32[]));
        uint32[8] memory configParams = [
            configParams_[0],
            configParams_[1],
            configParams_[2],
            configParams_[3],
            configParams_[4],
            configParams_[5],
            configParams_[6],
            configParams_[7]
        ];

        // Deploy Operator policy
        vm.broadcast();
        operator = new Operator(kernel, bondAuctioneer, callback, [ohm, reserve], configParams);
        console2.log("Operator deployed at:", address(operator));

        return address(operator);
    }

    function _deployBondCallback(bytes memory args) public returns (address) {
        // No additional arguments for BondCallback policy

        // Deploy BondCallback policy
        vm.broadcast();
        callback = new BondCallback(kernel, bondAggregator, ohm);
        console2.log("BondCallback deployed at:", address(callback));

        return address(callback);
    }

    function _deployHeart(bytes memory args) public returns (address) {
        // Decode arguments for OlympusHeart policy
        (uint48 auctionDuration, uint256 maxReward) = abi.decode(args, (uint48, uint256));

        // Deploy OlympusHeart policy
        vm.broadcast();
        heart = new OlympusHeart(kernel, operator, ohm, maxReward, auctionDuration);
        console2.log("OlympusHeart deployed at:", address(heart));

        return address(heart);
    }

    function _deployPriceConfig(bytes memory args) public returns (address) {
        // No additional arguments for PriceConfig policy

        // Deploy PriceConfig policy
        vm.broadcast();
        priceConfig = new OlympusPriceConfig(kernel);
        console2.log("PriceConfig deployed at:", address(priceConfig));

        return address(priceConfig);
    }

    function _deployRolesAdmin(bytes memory args) public returns (address) {
        // No additional arguments for RolesAdmin policy

        // Deploy RolesAdmin policy
        vm.broadcast();
        rolesAdmin = new RolesAdmin(kernel);
        console2.log("RolesAdmin deployed at:", address(rolesAdmin));

        return address(rolesAdmin);
    }

    function _deployTreasuryCustodian(bytes memory args) public returns (address) {
        // No additional arguments for TreasuryCustodian policy

        // Deploy TreasuryCustodian policy
        vm.broadcast();
        treasuryCustodian = new TreasuryCustodian(kernel);
        console2.log("TreasuryCustodian deployed at:", address(treasuryCustodian));

        return address(treasuryCustodian);
    }

    function _deployDistributor(bytes memory args) public returns (address) {
        // Decode arguments for Distributor policy
        uint256 initialRate = abi.decode(args, (uint256));

        // Deploy Distributor policy
        vm.broadcast();
        distributor = new Distributor(kernel, address(ohm), staking, initialRate);
        console2.log("Distributor deployed at:", address(distributor));

        return address(distributor);
    }

    function _deployEmergency(bytes memory args) public returns (address) {
        // No additional arguments for Emergency policy

        // Deploy Emergency policy
        vm.broadcast();
        emergency = new Emergency(kernel);
        console2.log("Emergency deployed at:", address(emergency));

        return address(emergency);
    }

    function _deployBondManager(bytes memory args) public returns (address) {
        // Deploy BondManager policy
        vm.broadcast();
        bondManager = new BondManager(
            kernel,
            address(bondFixedExpiryAuctioneer),
            address(bondFixedExpiryTeller),
            gnosisEasyAuction,
            address(ohm)
        );
        console2.log("BondManager deployed at:", address(bondManager));

        return address(bondManager);
    }

    function _deployBurner(bytes memory args) public returns (address) {
        // No additional arguments for Burner policy

        // Deploy Burner policy
        vm.broadcast();
        burner = new Burner(kernel, ohm);
        console2.log("Burner deployed at:", address(burner));

        return address(burner);
    }

    function _deployBLVaultLido(bytes memory args) public returns (address) {
        // No additional arguments for BLVaultLido policy

        // Deploy BLVaultLido policy
        vm.broadcast();
        lidoVault = new BLVaultLido();
        console2.log("BLVaultLido deployed at:", address(lidoVault));

        return address(lidoVault);
    }

    // deploy.json was not being parsed correctly, so I had to hardcode most of the deployment arguments
    function _deployBLVaultManagerLido(bytes memory args) public returns (address) {
        console2.log("ohm", address(ohm));
        console2.log("wsteth", address(wsteth));
        console2.log("aura", address(aura));
        console2.log("bal", address(bal));
        console2.log("balancerVault", address(balancerVault));
        console2.log("ohmWstethPool", address(ohmWstethPool));
        console2.log("balancerHelper", address(balancerHelper));
        console2.log("auraBooster", address(auraBooster));
        console2.log("ohmWstethRewardsPool", address(ohmWstethRewardsPool));
        console2.log("ohmEthPriceFeed", address(ohmEthPriceFeed));
        console2.log("ethUsdPriceFeed", address(ethUsdPriceFeed));
        console2.log("stethUsdPriceFeed", address(stethUsdPriceFeed));
        console2.log("implementation", address(lidoVault));

        // Create TokenData object
        IBLVaultManagerLido.TokenData memory tokenData = IBLVaultManagerLido.TokenData({
            ohm: address(ohm),
            pairToken: address(wsteth),
            aura: address(aura),
            bal: address(bal)
        });

        // Create BalancerData object
        IBLVaultManagerLido.BalancerData memory balancerData = IBLVaultManagerLido.BalancerData({
            vault: address(balancerVault),
            liquidityPool: address(ohmWstethPool),
            balancerHelper: address(balancerHelper)
        });

        // Create AuraData object
        IBLVaultManagerLido.AuraData memory auraData = IBLVaultManagerLido.AuraData({
            pid: uint256(73),
            auraBooster: address(auraBooster),
            auraRewardPool: address(ohmWstethRewardsPool)
        });

        // Create OracleFeed objects
        IBLVaultManagerLido.OracleFeed memory ohmEthPriceFeedData = IBLVaultManagerLido.OracleFeed({
            feed: ohmEthPriceFeed,
            updateThreshold: uint48(86400) // needs to be 1 day
        });

        IBLVaultManagerLido.OracleFeed memory ethUsdPriceFeedData = IBLVaultManagerLido.OracleFeed({
            feed: ethUsdPriceFeed,
            updateThreshold: uint48(3600) // needs to be 1 hour
        });

        IBLVaultManagerLido.OracleFeed memory stethUsdPriceFeedData = IBLVaultManagerLido
            .OracleFeed({
                feed: stethUsdPriceFeed,
                updateThreshold: uint48(3600) // needs to be 1 hour
            });

        console2.log("pid: ", auraData.pid);
        console2.log("OHM update threshold: ", ohmEthPriceFeedData.updateThreshold);
        console2.log("ETH update threshold: ", ethUsdPriceFeedData.updateThreshold);
        console2.log("stETH update threshold: ", stethUsdPriceFeedData.updateThreshold);

        // Deploy BLVaultManagerLido policy
        vm.broadcast();
        lidoVaultManager = new BLVaultManagerLido(
            kernel,
            tokenData,
            balancerData,
            auraData,
            address(auraMiningLib),
            ohmEthPriceFeedData,
            ethUsdPriceFeedData,
            stethUsdPriceFeedData,
            address(lidoVault),
            476_000e9, // 476_000e9
            uint64(0), // fee
            uint48(1 days) // withdrawal delay
        );
        console2.log("BLVaultManagerLido deployed at:", address(lidoVaultManager));

        return address(lidoVaultManager);
    }

    function _deployBLVaultLusd(bytes memory args) public returns (address) {
        // No additional arguments for BLVaultLusd policy

        // Deploy BLVaultLusd policy
        vm.broadcast();
        lusdVault = new BLVaultLusd();
        console2.log("BLVaultLusd deployed at:", address(lusdVault));

        return address(lusdVault);
    }

    function _deployBLVaultManagerLusd(bytes memory args) public returns (address) {
        // Decode arguments for BLVaultManagerLusd policy
        // The JSON is encoded by the properties in alphabetical order, so the output tuple must be in alphabetical order, irrespective of the order in the JSON file itself
        (
            uint256 auraPid,
            uint256 ethUsdFeedUpdateThreshold,
            uint256 lusdUsdFeedUpdateThreshold,
            uint256 ohmEthFeedUpdateThreshold
        ) = abi.decode(args, (uint256, uint256, uint256, uint256));

        console2.log("ohm", address(ohm));
        console2.log("lusd", address(lusd));
        console2.log("aura", address(aura));
        console2.log("bal", address(bal));
        console2.log("balancerVault", address(balancerVault));
        console2.log("ohmLusdPool", address(ohmLusdPool));
        console2.log("balancerHelper", address(balancerHelper));
        console2.log("auraBooster", address(auraBooster));
        console2.log("ohmLusdRewardsPool", address(ohmLusdRewardsPool));
        console2.log("ohmEthPriceFeed", address(ohmEthPriceFeed));
        console2.log("ethUsdPriceFeed", address(ethUsdPriceFeed));
        console2.log("lusdUsdPriceFeed", address(lusdUsdPriceFeed));
        console2.log("BLV LUSD implementation", address(lusdVault));

        // Create TokenData object
        IBLVaultManager.TokenData memory tokenData = IBLVaultManager.TokenData({
            ohm: address(ohm),
            pairToken: address(lusd),
            aura: address(aura),
            bal: address(bal)
        });

        // Create BalancerData object
        IBLVaultManager.BalancerData memory balancerData = IBLVaultManager.BalancerData({
            vault: address(balancerVault),
            liquidityPool: address(ohmLusdPool),
            balancerHelper: address(balancerHelper)
        });

        // Create AuraData object
        IBLVaultManager.AuraData memory auraData = IBLVaultManager.AuraData({
            pid: uint256(auraPid),
            auraBooster: address(auraBooster),
            auraRewardPool: address(ohmLusdRewardsPool) // determined by calling poolInfo(auraPid) on the booster contract
        });

        // Create OracleFeed objects
        IBLVaultManager.OracleFeed memory ohmEthPriceFeedData = IBLVaultManager.OracleFeed({
            feed: ohmEthPriceFeed,
            updateThreshold: uint48(ohmEthFeedUpdateThreshold)
        });

        IBLVaultManager.OracleFeed memory ethUsdPriceFeedData = IBLVaultManager.OracleFeed({
            feed: ethUsdPriceFeed,
            updateThreshold: uint48(ethUsdFeedUpdateThreshold)
        });

        IBLVaultManager.OracleFeed memory lusdUsdPriceFeedData = IBLVaultManager.OracleFeed({
            feed: lusdUsdPriceFeed,
            updateThreshold: uint48(lusdUsdFeedUpdateThreshold)
        });

        console2.log("pid: ", auraData.pid);
        console2.log("OHM update threshold: ", ohmEthPriceFeedData.updateThreshold);
        console2.log("ETH update threshold: ", ethUsdPriceFeedData.updateThreshold);
        console2.log("LUSD update threshold: ", lusdUsdPriceFeedData.updateThreshold);

        // Deploy BLVaultManagerLusd policy
        vm.broadcast();
        lusdVaultManager = new BLVaultManagerLusd(
            kernel,
            tokenData,
            balancerData,
            auraData,
            address(auraMiningLib),
            ohmEthPriceFeedData,
            ethUsdPriceFeedData,
            lusdUsdPriceFeedData,
            address(lusdVault),
            // 2500000 cap/$10.84 = 230,627.3062730627 OHM
            230_627e9, // max OHM minted
            uint64(500), // fee // 10_000 = 1 = 100%, 500 / 1e4 = 0.05 = 5%
            uint48(1 days) // withdrawal delay
        );
        console2.log("BLVaultManagerLusd deployed at:", address(lusdVaultManager));

        return address(lusdVaultManager);
    }

    function _deployCrossChainBridge(bytes memory args) public returns (address) {
        address lzEndpoint = abi.decode(args, (address));

        // Deploy CrossChainBridge policy
        vm.broadcast();
        bridge = new CrossChainBridge(kernel, lzEndpoint);
        console2.log("Bridge deployed at:", address(bridge));

        return address(bridge);
    }

    function _deployClearinghouse(bytes memory args) public returns (address) {
        if (address(coolerFactory) == address(0)) {
            // Deploy a new Cooler Factory implementation
            vm.broadcast();
            coolerFactory = new CoolerFactory();
            console2.log("Cooler Factory deployed at:", address(coolerFactory));
        } else {
            // Use the input Cooler Factory implmentation
            console2.log("Input Factory Implementation:", address(coolerFactory));
        }

        // Deploy Clearinghouse policy
        vm.broadcast();
        clearinghouse = new Clearinghouse({
            ohm_: address(ohm),
            gohm_: address(gohm),
            staking_: address(staking),
            sdai_: address(wrappedReserve),
            coolerFactory_: address(coolerFactory),
            kernel_: address(kernel)
        });
        console2.log("Clearinghouse deployed at:", address(clearinghouse));

        return address(clearinghouse);
    }

    /// @dev Verifies that the environment variable addresses were set correctly following deployment
    /// @dev Should be called prior to verifyAndPushAuth()
    function verifyKernelInstallation() external {
        kernel = Kernel(vm.envAddress("KERNEL"));

        /// Modules
        PRICE = OlympusPrice(vm.envAddress("PRICE"));
        RANGE = OlympusRange(vm.envAddress("RANGE"));
        TRSRY = OlympusTreasury(vm.envAddress("TRSRY"));
        MINTR = OlympusMinter(vm.envAddress("MINTR"));
        ROLES = OlympusRoles(vm.envAddress("ROLES"));

        /// Policies
        operator = Operator(vm.envAddress("OPERATOR"));
        heart = OlympusHeart(vm.envAddress("HEART"));
        callback = BondCallback(vm.envAddress("CALLBACK"));
        priceConfig = OlympusPriceConfig(vm.envAddress("PRICECONFIG"));
        rolesAdmin = RolesAdmin(vm.envAddress("ROLESADMIN"));
        treasuryCustodian = TreasuryCustodian(vm.envAddress("TRSRYCUSTODIAN"));
        distributor = Distributor(vm.envAddress("DISTRIBUTOR"));
        emergency = Emergency(vm.envAddress("EMERGENCY"));

        /// Check that Modules are installed
        /// PRICE
        Module priceModule = kernel.getModuleForKeycode(toKeycode("PRICE"));
        Keycode priceKeycode = kernel.getKeycodeForModule(PRICE);
        require(priceModule == PRICE);
        require(fromKeycode(priceKeycode) == "PRICE");

        /// RANGE
        Module rangeModule = kernel.getModuleForKeycode(toKeycode("RANGE"));
        Keycode rangeKeycode = kernel.getKeycodeForModule(RANGE);
        require(rangeModule == RANGE);
        require(fromKeycode(rangeKeycode) == "RANGE");

        /// TRSRY
        Module trsryModule = kernel.getModuleForKeycode(toKeycode("TRSRY"));
        Keycode trsryKeycode = kernel.getKeycodeForModule(TRSRY);
        require(trsryModule == TRSRY);
        require(fromKeycode(trsryKeycode) == "TRSRY");

        /// MINTR
        Module mintrModule = kernel.getModuleForKeycode(toKeycode("MINTR"));
        Keycode mintrKeycode = kernel.getKeycodeForModule(MINTR);
        require(mintrModule == MINTR);
        require(fromKeycode(mintrKeycode) == "MINTR");

        /// ROLES
        Module rolesModule = kernel.getModuleForKeycode(toKeycode("ROLES"));
        Keycode rolesKeycode = kernel.getKeycodeForModule(ROLES);
        require(rolesModule == ROLES);
        require(fromKeycode(rolesKeycode) == "ROLES");

        /// Policies
        require(kernel.isPolicyActive(operator));
        require(kernel.isPolicyActive(heart));
        require(kernel.isPolicyActive(callback));
        require(kernel.isPolicyActive(priceConfig));
        require(kernel.isPolicyActive(rolesAdmin));
        require(kernel.isPolicyActive(treasuryCustodian));
        require(kernel.isPolicyActive(distributor));
        require(kernel.isPolicyActive(emergency));
    }

    /// @dev Should be called by the deployer address after deployment
    function verifyAndPushAuth(address guardian_, address policy_, address emergency_) external {
        ROLES = OlympusRoles(vm.envAddress("ROLES"));
        heart = OlympusHeart(vm.envAddress("HEART"));
        callback = BondCallback(vm.envAddress("CALLBACK"));
        operator = Operator(vm.envAddress("OPERATOR"));
        rolesAdmin = RolesAdmin(vm.envAddress("ROLESADMIN"));
        kernel = Kernel(vm.envAddress("KERNEL"));

        /// Operator Roles
        require(ROLES.hasRole(address(heart), "operator_operate"));
        require(ROLES.hasRole(guardian_, "operator_operate"));
        require(ROLES.hasRole(address(callback), "operator_reporter"));
        require(ROLES.hasRole(policy_, "operator_policy"));
        require(ROLES.hasRole(guardian_, "operator_admin"));

        /// Callback Roles
        require(ROLES.hasRole(address(operator), "callback_whitelist"));
        require(ROLES.hasRole(policy_, "callback_whitelist"));
        require(ROLES.hasRole(guardian_, "callback_admin"));

        /// Heart Roles
        require(ROLES.hasRole(policy_, "heart_admin"));

        /// PriceConfig Roles
        require(ROLES.hasRole(guardian_, "price_admin"));
        require(ROLES.hasRole(policy_, "price_admin"));

        /// TreasuryCustodian Roles
        require(ROLES.hasRole(guardian_, "custodian"));

        /// Distributor Roles
        require(ROLES.hasRole(policy_, "distributor_admin"));

        /// Emergency Roles
        require(ROLES.hasRole(emergency_, "emergency_shutdown"));
        require(ROLES.hasRole(guardian_, "emergency_restart"));

        /// Push rolesAdmin and Executor
        vm.startBroadcast();
        rolesAdmin.pushNewAdmin(guardian_);
        kernel.executeAction(Actions.ChangeExecutor, guardian_);
        vm.stopBroadcast();
    }

    /// @dev Should be called by the deployer address after deployment
    function verifyAuth(address guardian_, address policy_, address emergency_) external {
        ROLES = OlympusRoles(vm.envAddress("ROLES"));
        heart = OlympusHeart(vm.envAddress("HEART"));
        callback = BondCallback(vm.envAddress("CALLBACK"));
        operator = Operator(vm.envAddress("OPERATOR"));
        rolesAdmin = RolesAdmin(vm.envAddress("ROLESADMIN"));
        kernel = Kernel(vm.envAddress("KERNEL"));
        bondManager = BondManager(vm.envAddress("BONDMANAGER"));
        burner = Burner(vm.envAddress("BURNER"));

        /// Operator Roles
        require(ROLES.hasRole(address(heart), "operator_operate"));
        require(ROLES.hasRole(guardian_, "operator_operate"));
        require(ROLES.hasRole(address(callback), "operator_reporter"));
        require(ROLES.hasRole(policy_, "operator_policy"));
        require(ROLES.hasRole(guardian_, "operator_admin"));

        /// Callback Roles
        require(ROLES.hasRole(address(operator), "callback_whitelist"));
        require(ROLES.hasRole(policy_, "callback_whitelist"));
        require(ROLES.hasRole(guardian_, "callback_admin"));

        /// Heart Roles
        require(ROLES.hasRole(policy_, "heart_admin"));

        /// PriceConfig Roles
        require(ROLES.hasRole(guardian_, "price_admin"));
        require(ROLES.hasRole(policy_, "price_admin"));

        /// TreasuryCustodian Roles
        require(ROLES.hasRole(guardian_, "custodian"));

        /// Distributor Roles
        require(ROLES.hasRole(policy_, "distributor_admin"));

        /// Emergency Roles
        require(ROLES.hasRole(emergency_, "emergency_shutdown"));
        require(ROLES.hasRole(guardian_, "emergency_restart"));

        /// BondManager Roles
        require(ROLES.hasRole(policy_, "bondmanager_admin"));

        /// Burner Roles
        require(ROLES.hasRole(guardian_, "burner_admin"));
    }

    function _saveDeployment(string memory chain_) internal {
        // Create file path
        string memory file = string.concat(
            "./deployments/",
            ".",
            chain_,
            "-",
            vm.toString(block.timestamp),
            ".json"
        );

        // Write deployment info to file in JSON format
        vm.writeLine(file, "{");

        // Iterate through the contracts that were deployed and write their addresses to the file
        uint256 len = deployments.length;
        for (uint256 i; i < len; ++i) {
            vm.writeLine(
                file,
                string.concat(
                    '"',
                    deployments[i],
                    '": "',
                    vm.toString(deployedTo[deployments[i]]),
                    '",'
                )
            );
        }
        vm.writeLine(file, "}");
    }
}

/// @notice Deploys mock Balancer and Aura contracts for testing on Goerli
contract DependencyDeployLido is Script {
    using stdJson for string;

    // MockPriceFeed public ohmEthPriceFeed;
    // MockPriceFeed public reserveEthPriceFeed;
    ERC20 public bal;
    ERC20 public aura;
    ERC20 public ldo;
    MockAuraStashToken public ldoStash;

    IBasePool public ohmWstethPool;
    MockAuraBooster public auraBooster;
    MockAuraMiningLib public auraMiningLib;
    MockAuraRewardPool public ohmWstethRewardPool;
    MockAuraVirtualRewardPool public ohmWstethExtraRewardPool;

    function deploy(string calldata chain_) external {
        // Load environment addresses
        string memory env = vm.readFile("./src/scripts/env.json");
        bal = ERC20(env.readAddress(string.concat(".", chain_, ".external.tokens.BAL")));
        aura = ERC20(env.readAddress(string.concat(".", chain_, ".external.tokens.AURA")));
        ldo = ERC20(env.readAddress(string.concat(".", chain_, ".external.tokens.LDO")));
        ohmWstethPool = IBasePool(
            env.readAddress(string.concat(".", chain_, ".external.balancer.OhmWstethPool"))
        );

        vm.startBroadcast();

        // Deploy the mock tokens
        // bal = new MockERC20("Balancer", "BAL", 18);
        // console2.log("BAL deployed to:", address(bal));

        // aura = new MockERC20("Aura", "AURA", 18);
        // console2.log("AURA deployed to:", address(aura));

        // ldo = new MockERC20("Lido", "LDO", 18);
        // console2.log("LDO deployed to:", address(ldo));

        // Deploy the Aura Reward Pools for OHM-wstETH
        ohmWstethRewardPool = new MockAuraRewardPool(
            address(ohmWstethPool), // Goerli OHM-wstETH LP
            address(bal), // Goerli BAL
            address(aura) // Goerli AURA
        );
        console2.log("OHM-WSTETH Reward Pool deployed to:", address(ohmWstethRewardPool));

        // Deploy the extra rewards pool
        ldoStash = new MockAuraStashToken("Lido-Stash", "LDOSTASH", 18, address(ldo));
        console2.log("Lido Stash deployed to:", address(ldoStash));

        ohmWstethExtraRewardPool = new MockAuraVirtualRewardPool(
            address(ohmWstethPool), // Goerli OHM-wstETH LP
            address(ldoStash)
        );
        console2.log(
            "OHM-WSTETH Extra Reward Pool deployed to:",
            address(ohmWstethExtraRewardPool)
        );

        ohmWstethRewardPool.addExtraReward(address(ohmWstethExtraRewardPool));
        console2.log("Added OHM-WSTETH Extra Reward Pool to OHM-WSTETH Reward Pool");

        // Deploy Aura Booster
        auraBooster = new MockAuraBooster(address(ohmWstethRewardPool));
        console2.log("Aura Booster deployed to:", address(auraBooster));

        // Deploy the Aura Mining Library
        // auraMiningLib = new MockAuraMiningLib();
        // console2.log("Aura Mining Library deployed to:", address(auraMiningLib));

        // // Deploy the price feeds
        // ohmEthPriceFeed = new MockPriceFeed();
        // console2.log("OHM-ETH Price Feed deployed to:", address(ohmEthPriceFeed));
        // reserveEthPriceFeed = new MockPriceFeed();
        // console2.log("RESERVE-ETH Price Feed deployed to:", address(reserveEthPriceFeed));

        // // Set the decimals of the price feeds
        // ohmEthPriceFeed.setDecimals(18);
        // reserveEthPriceFeed.setDecimals(18);

        vm.stopBroadcast();
    }
}

contract DependencyDeployLusd is Script {
    using stdJson for string;

    ERC20 public bal;
    ERC20 public aura;
    ERC20 public ldo;
    ERC20 public lusd;

    MockAuraBooster public auraBooster;

    MockPriceFeed public lusdUsdPriceFeed;
    IBasePool public ohmLusdPool;
    MockAuraRewardPool public ohmLusdRewardPool;

    MockAuraMiningLib public auraMiningLib;

    function deploy(string calldata chain_) external {
        // Load environment addresses
        string memory env = vm.readFile("./src/scripts/env.json");
        bal = ERC20(env.readAddress(string.concat(".", chain_, ".external.tokens.BAL")));
        aura = ERC20(env.readAddress(string.concat(".", chain_, ".external.tokens.AURA")));
        ldo = ERC20(env.readAddress(string.concat(".", chain_, ".external.tokens.LDO")));
        lusd = ERC20(env.readAddress(string.concat(".", chain_, ".external.tokens.LUSD"))); // Requires the address of LUSD to be less than the address of OHM, in order to reflect the conditions on mainnet
        ohmLusdPool = IBasePool(
            env.readAddress(string.concat(".", chain_, ".external.balancer.OhmLusdPool"))
        ); // Real pool, deployed separately as it's a little more complicated
        auraBooster = MockAuraBooster(
            env.readAddress(string.concat(".", chain_, ".external.aura.AuraBooster"))
        ); // Requires DependencyDeployLido to be run first

        vm.startBroadcast();

        // Deploy the LUSD price feed
        lusdUsdPriceFeed = new MockPriceFeed();
        lusdUsdPriceFeed.setDecimals(8);
        lusdUsdPriceFeed.setLatestAnswer(1e8);
        lusdUsdPriceFeed.setRoundId(1);
        lusdUsdPriceFeed.setAnsweredInRound(1);
        lusdUsdPriceFeed.setTimestamp(block.timestamp); // Will be good for 1 year from now
        console2.log("LUSD-USD Price Feed deployed to:", address(lusdUsdPriceFeed));

        // Deploy the Aura Reward Pools for OHM-LUSD
        ohmLusdRewardPool = new MockAuraRewardPool(
            address(ohmLusdPool), // OHM-LUSD LP
            address(bal), // BAL
            address(aura) // AURA
        );
        console2.log("OHM-LUSD LP reward pool deployed to: ", address(ohmLusdRewardPool));

        // Add the pool to the aura booster
        auraBooster.addPool(address(ohmLusdRewardPool));
        console2.log("Added ohmLusdRewardPool to Aura Booster");

        vm.stopBroadcast();
    }
}<|MERGE_RESOLUTION|>--- conflicted
+++ resolved
@@ -285,30 +285,7 @@
         return env.readAddress(string.concat(".current.", chain, ".", key_));
     }
 
-<<<<<<< HEAD
-    function deploy(string calldata chain_) external {
-=======
-    /// @dev Installs, upgrades, activations, and deactivations as well as access control settings must be done via olymsig batches since DAO MS is multisig executor on mainnet
-    /// @dev If we can get multisig batch functionality in foundry, then we can add to these scripts
-    // function _installModule(Module module_) internal {
-    //     // Check if module is installed on the kernel and determine which type of install to use
-    //     vm.startBroadcast();
-    //     if (address(kernel.getModuleForKeycode(module_.KEYCODE())) != address(0)) {
-    //         kernel.executeAction(Actions.UpgradeModule, address(module_));
-    //     } else {
-    //         kernel.executeAction(Actions.InstallModule, address(module_));
-    //     }
-    //     vm.stopBroadcast();
-    // }
-
-    // function _activatePolicy(Policy policy_) internal {
-    //     // Check if policy is activated on the kernel and determine which type of activation to use
-    //     vm.broadcast();
-    //     kernel.executeAction(Actions.ActivatePolicy, address(policy_));
-    // }
-
     function deploy(string calldata chain_, string calldata deployFilePath) external {
->>>>>>> 67d0ba0e
         // Setup
         _setUp(chain_, deployFilePath);
 
