// SPDX-License-Identifier: AGPL-3.0-or-later
pragma solidity 0.8.15;

import {AggregatorV2V3Interface} from "interfaces/AggregatorV2V3Interface.sol";
import {Script, console2} from "forge-std/Script.sol";
import {stdJson} from "forge-std/StdJson.sol";
import {ERC20} from "solmate/tokens/ERC20.sol";
import {ERC4626} from "solmate/mixins/ERC4626.sol";

// Bond Protocol
import {IBondAggregator} from "interfaces/IBondAggregator.sol";
import {IBondSDA} from "interfaces/IBondSDA.sol";
import {IBondTeller} from "interfaces/IBondTeller.sol";

// Balancer
import {IVault, IBasePool, IBalancerHelper} from "policies/BoostedLiquidity/interfaces/IBalancer.sol";

// Aura
import {IAuraBooster, IAuraRewardPool, IAuraMiningLib} from "policies/BoostedLiquidity/interfaces/IAura.sol";

import "src/Kernel.sol";
import {OlympusPrice} from "modules/PRICE/OlympusPrice.sol";
import {OlympusRange} from "modules/RANGE/OlympusRange.sol";
import {OlympusTreasury} from "modules/TRSRY/OlympusTreasury.sol";
import {OlympusMinter} from "modules/MINTR/OlympusMinter.sol";
import {OlympusInstructions} from "modules/INSTR/OlympusInstructions.sol";
import {OlympusRoles} from "modules/ROLES/OlympusRoles.sol";
import {OlympusBoostedLiquidityRegistry} from "modules/BLREG/OlympusBoostedLiquidityRegistry.sol";

import {Operator} from "policies/Operator.sol";
import {OlympusHeart} from "policies/Heart.sol";
import {BondCallback} from "policies/BondCallback.sol";
import {OlympusPriceConfig} from "policies/PriceConfig.sol";
import {RolesAdmin} from "policies/RolesAdmin.sol";
import {TreasuryCustodian} from "policies/TreasuryCustodian.sol";
import {Distributor} from "policies/Distributor.sol";
import {Emergency} from "policies/Emergency.sol";
import {BondManager} from "policies/BondManager.sol";
import {Burner} from "policies/Burner.sol";
import {BLVaultManagerLido} from "policies/BoostedLiquidity/BLVaultManagerLido.sol";
import {BLVaultLido} from "policies/BoostedLiquidity/BLVaultLido.sol";
import {BLVaultManagerLusd} from "policies/BoostedLiquidity/BLVaultManagerLusd.sol";
import {BLVaultLusd} from "policies/BoostedLiquidity/BLVaultLusd.sol";
import {IBLVaultManagerLido} from "policies/BoostedLiquidity/interfaces/IBLVaultManagerLido.sol";
import {IBLVaultManager} from "policies/BoostedLiquidity/interfaces/IBLVaultManager.sol";
import {CrossChainBridge} from "policies/CrossChainBridge.sol";

import {MockPriceFeed} from "test/mocks/MockPriceFeed.sol";
import {MockAuraBooster, MockAuraRewardPool, MockAuraMiningLib, MockAuraVirtualRewardPool, MockAuraStashToken} from "test/mocks/AuraMocks.sol";
import {MockBalancerPool, MockVault} from "test/mocks/BalancerMocks.sol";
import {MockERC20} from "solmate/test/utils/mocks/MockERC20.sol";
import {Faucet} from "test/mocks/Faucet.sol";

import {TransferHelper} from "libraries/TransferHelper.sol";

/// @notice Script to deploy and initialize the Olympus system
/// @dev    The address that this script is broadcast from must have write access to the contracts being configured
contract OlympusDeploy is Script {
    using stdJson for string;
    using TransferHelper for ERC20;
    Kernel public kernel;

    /// Modules
    OlympusPrice public PRICE;
    OlympusRange public RANGE;
    OlympusTreasury public TRSRY;
    OlympusMinter public MINTR;
    OlympusInstructions public INSTR;
    OlympusRoles public ROLES;
    OlympusBoostedLiquidityRegistry public BLREG;

    /// Policies
    Operator public operator;
    OlympusHeart public heart;
    BondCallback public callback;
    OlympusPriceConfig public priceConfig;
    RolesAdmin public rolesAdmin;
    TreasuryCustodian public treasuryCustodian;
    Distributor public distributor;
    Emergency public emergency;
    BondManager public bondManager;
    Burner public burner;
    BLVaultManagerLido public lidoVaultManager;
    BLVaultLido public lidoVault;
    BLVaultManagerLusd public lusdVaultManager;
    BLVaultLusd public lusdVault;
    CrossChainBridge public bridge;

    /// Construction variables

    /// Token addresses
    ERC20 public ohm;
    ERC20 public reserve;
    ERC4626 public wrappedReserve;
    ERC20 public wsteth;
    ERC20 public lusd;
    ERC20 public aura;
    ERC20 public bal;

    /// Bond system addresses
    IBondSDA public bondAuctioneer;
    IBondSDA public bondFixedExpiryAuctioneer;
    IBondTeller public bondFixedExpiryTeller;
    IBondAggregator public bondAggregator;

    /// Chainlink price feed addresses
    AggregatorV2V3Interface public ohmEthPriceFeed;
    AggregatorV2V3Interface public reserveEthPriceFeed;
    AggregatorV2V3Interface public ethUsdPriceFeed;
    AggregatorV2V3Interface public stethUsdPriceFeed;
    AggregatorV2V3Interface public lusdUsdPriceFeed;

    /// External contracts
    address public staking;
    address public gnosisEasyAuction;

    /// Balancer Contracts
    IVault public balancerVault;
    IBalancerHelper public balancerHelper;
    IBasePool public ohmWstethPool;
    IBasePool public ohmLusdPool;

    /// Aura Contracts
    IAuraBooster public auraBooster;
    IAuraMiningLib public auraMiningLib;
    IAuraRewardPool public ohmWstethRewardsPool;
    IAuraRewardPool public ohmLusdRewardsPool;

    // Deploy system storage
    string public chain;
    string public env;
    mapping(string => bytes4) public selectorMap;
    mapping(string => bytes) public argsMap;
    string[] public deployments;
    mapping(string => address) public deployedTo;

    function _setUp(string calldata chain_, string calldata deployFilePath) internal {
        chain = chain_;

        // Setup contract -> selector mappings
        selectorMap["OlympusPrice"] = this._deployPrice.selector;
        selectorMap["OlympusRange"] = this._deployRange.selector;
        selectorMap["OlympusTreasury"] = this._deployTreasury.selector;
        selectorMap["OlympusMinter"] = this._deployMinter.selector;
        selectorMap["OlympusRoles"] = this._deployRoles.selector;
        selectorMap["OlympusBoostedLiquidityRegistry"] = this
            ._deployBoostedLiquidityRegistry
            .selector;
        selectorMap["Operator"] = this._deployOperator.selector;
        selectorMap["OlympusHeart"] = this._deployHeart.selector;
        selectorMap["BondCallback"] = this._deployBondCallback.selector;
        selectorMap["OlympusPriceConfig"] = this._deployPriceConfig.selector;
        selectorMap["RolesAdmin"] = this._deployRolesAdmin.selector;
        selectorMap["TreasuryCustodian"] = this._deployTreasuryCustodian.selector;
        selectorMap["Distributor"] = this._deployDistributor.selector;
        selectorMap["Emergency"] = this._deployEmergency.selector;
        selectorMap["BondManager"] = this._deployBondManager.selector;
        selectorMap["Burner"] = this._deployBurner.selector;
        selectorMap["BLVaultLido"] = this._deployBLVaultLido.selector;
        selectorMap["BLVaultManagerLido"] = this._deployBLVaultManagerLido.selector;
        selectorMap["CrossChainBridge"] = this._deployCrossChainBridge.selector;
        selectorMap["BLVaultLusd"] = this._deployBLVaultLusd.selector;
        selectorMap["BLVaultManagerLusd"] = this._deployBLVaultManagerLusd.selector;

        // Load environment addresses
        env = vm.readFile("./src/scripts/env.json");

        // Non-bophades contracts
        ohm = ERC20(envAddress("olympus.legacy.OHM"));
        reserve = ERC20(envAddress("external.tokens.DAI"));
        wrappedReserve = ERC4626(envAddress("external.tokens.sDAI"));
        wsteth = ERC20(envAddress("external.tokens.WSTETH"));
        aura = ERC20(envAddress("external.tokens.AURA"));
        bal = ERC20(envAddress("external.tokens.BAL"));
        bondAuctioneer = IBondSDA(envAddress("external.bond-protocol.BondFixedTermAuctioneer"));
        bondFixedExpiryAuctioneer = IBondSDA(
            envAddress("external.bond-protocol.BondFixedExpiryAuctioneer")
        );
        bondFixedExpiryTeller = IBondTeller(
            envAddress("external.bond-protocol.BondFixedExpiryTeller")
        );
        bondAggregator = IBondAggregator(envAddress("external.bond-protocol.BondAggregator"));
        ohmEthPriceFeed = AggregatorV2V3Interface(envAddress("external.chainlink.ohmEthPriceFeed"));
        reserveEthPriceFeed = AggregatorV2V3Interface(
            envAddress("external.chainlink.daiEthPriceFeed")
        );
        ethUsdPriceFeed = AggregatorV2V3Interface(envAddress("external.chainlink.ethUsdPriceFeed"));
        stethUsdPriceFeed = AggregatorV2V3Interface(
            envAddress("external.chainlink.stethUsdPriceFeed")
        );
        staking = envAddress("olympus.legacy.Staking");
        gnosisEasyAuction = envAddress("external.gnosis.EasyAuction");
        balancerVault = IVault(envAddress("external.balancer.BalancerVault"));
        balancerHelper = IBalancerHelper(envAddress("external.balancer.BalancerHelper"));
        ohmWstethPool = IBasePool(envAddress("external.balancer.OhmWstethPool"));
        ohmLusdPool = IBasePool(envAddress("external.balancer.OhmLusdPool"));
        auraBooster = IAuraBooster(envAddress("external.aura.AuraBooster"));
        auraMiningLib = IAuraMiningLib(envAddress("external.aura.AuraMiningLib"));
        ohmWstethRewardsPool = IAuraRewardPool(envAddress("external.aura.OhmWstethRewardsPool"));
        ohmLusdRewardsPool = IAuraRewardPool(envAddress("external.aura.OhmLusdRewardsPool"));

        // Bophades contracts
        kernel = Kernel(envAddress("olympus.Kernel"));
        PRICE = OlympusPrice(envAddress("olympus.modules.OlympusPrice"));
        RANGE = OlympusRange(envAddress("olympus.modules.OlympusRange"));
        TRSRY = OlympusTreasury(envAddress("olympus.modules.OlympusTreasury"));
        MINTR = OlympusMinter(envAddress("olympus.modules.OlympusMinter"));
        INSTR = OlympusInstructions(envAddress("olympus.modules.OlympusInstructions"));
        ROLES = OlympusRoles(envAddress("olympus.modules.OlympusRoles"));
        BLREG = OlympusBoostedLiquidityRegistry(
            envAddress("olympus.modules.OlympusBoostedLiquidityRegistry")
        );
        operator = Operator(envAddress("olympus.policies.Operator"));
        heart = OlympusHeart(envAddress("olympus.policies.OlympusHeart"));
        callback = BondCallback(envAddress("olympus.policies.BondCallback"));
        priceConfig = OlympusPriceConfig(envAddress("olympus.policies.OlympusPriceConfig"));
        rolesAdmin = RolesAdmin(envAddress("olympus.policies.RolesAdmin"));
        treasuryCustodian = TreasuryCustodian(envAddress("olympus.policies.TreasuryCustodian"));
        distributor = Distributor(envAddress("olympus.policies.Distributor"));
        emergency = Emergency(envAddress("olympus.policies.Emergency"));
        bondManager = BondManager(envAddress("olympus.policies.BondManager"));
        burner = Burner(envAddress("olympus.policies.Burner"));
        lidoVaultManager = BLVaultManagerLido(envAddress("olympus.policies.BLVaultManagerLido"));
        lidoVault = BLVaultLido(envAddress("olympus.policies.BLVaultLido"));
        bridge = CrossChainBridge(envAddress("olympus.policies.CrossChainBridge"));
        lusdVaultManager = BLVaultManagerLusd(envAddress("olympus.policies.BLVaultManagerLusd"));
        lusdVault = BLVaultLusd(envAddress("olympus.policies.BLVaultLusd"));

        // Load deployment data
        string memory data = vm.readFile(deployFilePath);

        // Parse deployment sequence and names
        string[] memory names = abi.decode(data.parseRaw(".sequence..name"), (string[]));
        uint256 len = names.length;

        // Iterate through deployment sequence and set deployment args
        for (uint256 i = 0; i < len; i++) {
            string memory name = names[i];
            deployments.push(name);
            console2.log("Deploying", name);

            // Parse and store args if not kernel
            // Note: constructor args need to be provided in alphabetical order
            // due to changes with forge-std or a struct needs to be used
            if (keccak256(bytes(name)) != keccak256(bytes("Kernel"))) {
                argsMap[name] = data.parseRaw(
                    string.concat(".sequence[?(@.name == '", name, "')].args")
                );
            }
        }
    }

    function envAddress(string memory key_) internal returns (address) {
        return env.readAddress(string.concat(".current.", chain, ".", key_));
    }

    /// @dev Installs, upgrades, activations, and deactivations as well as access control settings must be done via olymsig batches since DAO MS is multisig executor on mainnet
    /// @dev If we can get multisig batch functionality in foundry, then we can add to these scripts
    // function _installModule(Module module_) internal {
    //     // Check if module is installed on the kernel and determine which type of install to use
    //     vm.startBroadcast();
    //     if (address(kernel.getModuleForKeycode(module_.KEYCODE())) != address(0)) {
    //         kernel.executeAction(Actions.UpgradeModule, address(module_));
    //     } else {
    //         kernel.executeAction(Actions.InstallModule, address(module_));
    //     }
    //     vm.stopBroadcast();
    // }

    // function _activatePolicy(Policy policy_) internal {
    //     // Check if policy is activated on the kernel and determine which type of activation to use
    //     vm.broadcast();
    //     kernel.executeAction(Actions.ActivatePolicy, address(policy_));
    // }

    function deploy(string calldata chain_, string calldata deployFilePath) external {
        // Setup
        _setUp(chain_, deployFilePath);

        // Check that deployments is not empty
        uint256 len = deployments.length;
        require(len > 0, "No deployments");

        // If kernel to be deployed, then it should be first (not included in contract -> selector mappings so it will error out if not first)
        bool deployKernel = keccak256(bytes(deployments[0])) == keccak256(bytes("Kernel"));
        if (deployKernel) {
            vm.broadcast();
            kernel = new Kernel();
            console2.log("Kernel deployed at:", address(kernel));
        }

        // Iterate through deployments
        for (uint256 i = deployKernel ? 1 : 0; i < len; i++) {
            // Get deploy script selector and deploy args from contract name
            string memory name = deployments[i];
            bytes4 selector = selectorMap[name];
            bytes memory args = argsMap[name];

            // Call the deploy function for the contract
            (bool success, bytes memory data) = address(this).call(
                abi.encodeWithSelector(selector, args)
            );
            require(success, string.concat("Failed to deploy ", deployments[i]));

            // Store the deployed contract address for logging
            deployedTo[name] = abi.decode(data, (address));
        }

        // Save deployments to file
        _saveDeployment(chain_);
    }

    // ========== DEPLOYMENT FUNCTIONS ========== //

    // Module deployment functions
    function _deployPrice(bytes memory args) public returns (address) {
        // Decode arguments for Price module
        (
            uint48 ohmEthUpdateThreshold_,
            uint48 reserveEthUpdateThreshold_,
            uint48 observationFrequency_,
            uint48 movingAverageDuration_,
            uint256 minimumTargetPrice_
        ) = abi.decode(args, (uint48, uint48, uint48, uint48, uint256));

        // Deploy Price module
        vm.broadcast();
        PRICE = new OlympusPrice(
            kernel,
            ohmEthPriceFeed,
            ohmEthUpdateThreshold_,
            reserveEthPriceFeed,
            reserveEthUpdateThreshold_,
            observationFrequency_,
            movingAverageDuration_,
            minimumTargetPrice_
        );
        console2.log("Price deployed at:", address(PRICE));

        return address(PRICE);
    }

    function _deployRange(bytes memory args) public returns (address) {
        // Decode arguments for Range module
        (
            uint256 highCushionSpread,
            uint256 highWallSpread,
            uint256 lowCushionSpread,
            uint256 lowWallSpread,
            uint256 thresholdFactor
        ) = abi.decode(args, (uint256, uint256, uint256, uint256, uint256));

        console2.log("highCushionSpread", highCushionSpread);
        console2.log("highWallSpread", highWallSpread);
        console2.log("lowCushionSpread", lowCushionSpread);
        console2.log("lowWallSpread", lowWallSpread);
        console2.log("thresholdFactor", thresholdFactor);

        // Deploy Range module
        vm.broadcast();
        RANGE = new OlympusRange(
            kernel,
            ohm,
            reserve,
            thresholdFactor,
            [lowCushionSpread, lowWallSpread],
            [highCushionSpread, highWallSpread]
        );
        console2.log("Range deployed at:", address(RANGE));

        return address(RANGE);
    }

    function _deployTreasury(bytes memory args) public returns (address) {
        // No additional arguments for Treasury module

        // Deploy Treasury module
        vm.broadcast();
        TRSRY = new OlympusTreasury(kernel);
        console2.log("Treasury deployed at:", address(TRSRY));

        return address(TRSRY);
    }

    function _deployMinter(bytes memory args) public returns (address) {
        // Only args are contracts in the environment

        // Deploy Minter module
        vm.broadcast();
        MINTR = new OlympusMinter(kernel, address(ohm));
        console2.log("Minter deployed at:", address(MINTR));

        return address(MINTR);
    }

    function _deployRoles(bytes memory args) public returns (address) {
        // No additional arguments for Roles module

        // Deploy Roles module
        vm.broadcast();
        ROLES = new OlympusRoles(kernel);
        console2.log("Roles deployed at:", address(ROLES));

        return address(ROLES);
    }

    function _deployBoostedLiquidityRegistry(bytes memory args) public returns (address) {
        // No additional arguments for OlympusBoostedLiquidityRegistry module

        // Deploy OlympusBoostedLiquidityRegistry module
        vm.broadcast();
        BLREG = new OlympusBoostedLiquidityRegistry(kernel);
        console2.log("BLREG deployed at:", address(BLREG));

        return address(BLREG);
    }

    // Policy deployment functions
    function _deployOperator(bytes memory args) public returns (address) {
        // Decode arguments for Operator policy
        (
            uint256 cushionDebtBuffer,
            uint256 cushionDepositInterval,
            uint256 cushionDuration,
            uint256 cushionFactor,
            uint256 regenObserve,
            uint256 regenThreshold,
            uint256 regenWait,
            uint256 reserveFactor
        ) = abi.decode(
                args,
                (uint256, uint256, uint256, uint256, uint256, uint256, uint256, uint256)
            );

        // Create config params array
        // Order is not alphabetical. Copied from the constructor.
        uint32[8] memory configParams = [
            uint32(cushionFactor),
            uint32(cushionDuration),
            uint32(cushionDebtBuffer),
            uint32(cushionDepositInterval),
            uint32(reserveFactor),
            uint32(regenWait),
            uint32(regenThreshold),
            uint32(regenObserve)
        ];

        console2.log("kernel", address(kernel));
        console2.log("bondAuctioneer", address(bondAuctioneer));
        console2.log("callback", address(callback));
        console2.log("ohm", address(ohm));
        console2.log("reserve", address(reserve));
        console2.log("cushionDebtBuffer", cushionDebtBuffer);
        console2.log("cushionDepositInterval", cushionDepositInterval);
        console2.log("cushionDuration", cushionDuration);
        console2.log("cushionFactor", cushionFactor);
        console2.log("regenObserve", regenObserve);
        console2.log("regenThreshold", regenThreshold);
        console2.log("regenWait", regenWait);
        console2.log("reserveFactor", reserveFactor);

        // Deploy Operator policy
        vm.broadcast();
        operator = new Operator(
            kernel,
            bondAuctioneer,
            callback,
<<<<<<< HEAD
            [address(ohm), address(reserve), address(wrappedReserve)],
=======
            [address(ohm), address(reserve)],
>>>>>>> 8c032845
            configParams
        );
        console2.log("Operator deployed at:", address(operator));

        return address(operator);
    }

    function _deployBondCallback(bytes memory args) public returns (address) {
        // No additional arguments for BondCallback policy

        // Deploy BondCallback policy
        vm.broadcast();
        callback = new BondCallback(kernel, bondAggregator, ohm);
        console2.log("BondCallback deployed at:", address(callback));

        return address(callback);
    }

    function _deployHeart(bytes memory args) public returns (address) {
        // Decode arguments for OlympusHeart policy
        (uint48 auctionDuration, uint256 maxReward) = abi.decode(args, (uint48, uint256));

        // Deploy OlympusHeart policy
        vm.broadcast();
        heart = new OlympusHeart(kernel, operator, maxReward, auctionDuration);
        console2.log("OlympusHeart deployed at:", address(heart));

        return address(heart);
    }

    function _deployPriceConfig(bytes memory args) public returns (address) {
        // No additional arguments for PriceConfig policy

        // Deploy PriceConfig policy
        vm.broadcast();
        priceConfig = new OlympusPriceConfig(kernel);
        console2.log("PriceConfig deployed at:", address(priceConfig));

        return address(priceConfig);
    }

    function _deployRolesAdmin(bytes memory args) public returns (address) {
        // No additional arguments for RolesAdmin policy

        // Deploy RolesAdmin policy
        vm.broadcast();
        rolesAdmin = new RolesAdmin(kernel);
        console2.log("RolesAdmin deployed at:", address(rolesAdmin));

        return address(rolesAdmin);
    }

    function _deployTreasuryCustodian(bytes memory args) public returns (address) {
        // No additional arguments for TreasuryCustodian policy

        // Deploy TreasuryCustodian policy
        vm.broadcast();
        treasuryCustodian = new TreasuryCustodian(kernel);
        console2.log("TreasuryCustodian deployed at:", address(treasuryCustodian));

        return address(treasuryCustodian);
    }

    function _deployDistributor(bytes memory args) public returns (address) {
        // Decode arguments for Distributor policy
        uint256 initialRate = abi.decode(args, (uint256));

        // Deploy Distributor policy
        vm.broadcast();
        distributor = new Distributor(kernel, address(ohm), staking, initialRate);
        console2.log("Distributor deployed at:", address(distributor));

        return address(distributor);
    }

    function _deployEmergency(bytes memory args) public returns (address) {
        // No additional arguments for Emergency policy

        // Deploy Emergency policy
        vm.broadcast();
        emergency = new Emergency(kernel);
        console2.log("Emergency deployed at:", address(emergency));

        return address(emergency);
    }

    function _deployBondManager(bytes memory args) public returns (address) {
        // Deploy BondManager policy
        vm.broadcast();
        bondManager = new BondManager(
            kernel,
            address(bondFixedExpiryAuctioneer),
            address(bondFixedExpiryTeller),
            gnosisEasyAuction,
            address(ohm)
        );
        console2.log("BondManager deployed at:", address(bondManager));

        return address(bondManager);
    }

    function _deployBurner(bytes memory args) public returns (address) {
        // No additional arguments for Burner policy

        // Deploy Burner policy
        vm.broadcast();
        burner = new Burner(kernel, ohm);
        console2.log("Burner deployed at:", address(burner));

        return address(burner);
    }

    function _deployBLVaultLido(bytes memory args) public returns (address) {
        // No additional arguments for BLVaultLido policy

        // Deploy BLVaultLido policy
        vm.broadcast();
        lidoVault = new BLVaultLido();
        console2.log("BLVaultLido deployed at:", address(lidoVault));

        return address(lidoVault);
    }

    // deploy.json was not being parsed correctly, so I had to hardcode most of the deployment arguments
    function _deployBLVaultManagerLido(bytes memory args) public returns (address) {
        console2.log("ohm", address(ohm));
        console2.log("wsteth", address(wsteth));
        console2.log("aura", address(aura));
        console2.log("bal", address(bal));
        console2.log("balancerVault", address(balancerVault));
        console2.log("ohmWstethPool", address(ohmWstethPool));
        console2.log("balancerHelper", address(balancerHelper));
        console2.log("auraBooster", address(auraBooster));
        console2.log("ohmWstethRewardsPool", address(ohmWstethRewardsPool));
        console2.log("ohmEthPriceFeed", address(ohmEthPriceFeed));
        console2.log("ethUsdPriceFeed", address(ethUsdPriceFeed));
        console2.log("stethUsdPriceFeed", address(stethUsdPriceFeed));
        console2.log("implementation", address(lidoVault));

        // Create TokenData object
        IBLVaultManagerLido.TokenData memory tokenData = IBLVaultManagerLido.TokenData({
            ohm: address(ohm),
            pairToken: address(wsteth),
            aura: address(aura),
            bal: address(bal)
        });

        // Create BalancerData object
        IBLVaultManagerLido.BalancerData memory balancerData = IBLVaultManagerLido.BalancerData({
            vault: address(balancerVault),
            liquidityPool: address(ohmWstethPool),
            balancerHelper: address(balancerHelper)
        });

        // Create AuraData object
        IBLVaultManagerLido.AuraData memory auraData = IBLVaultManagerLido.AuraData({
            pid: uint256(73),
            auraBooster: address(auraBooster),
            auraRewardPool: address(ohmWstethRewardsPool)
        });

        // Create OracleFeed objects
        IBLVaultManagerLido.OracleFeed memory ohmEthPriceFeedData = IBLVaultManagerLido.OracleFeed({
            feed: ohmEthPriceFeed,
            updateThreshold: uint48(86400) // needs to be 1 day
        });

        IBLVaultManagerLido.OracleFeed memory ethUsdPriceFeedData = IBLVaultManagerLido.OracleFeed({
            feed: ethUsdPriceFeed,
            updateThreshold: uint48(3600) // needs to be 1 hour
        });

        IBLVaultManagerLido.OracleFeed memory stethUsdPriceFeedData = IBLVaultManagerLido
            .OracleFeed({
                feed: stethUsdPriceFeed,
                updateThreshold: uint48(3600) // needs to be 1 hour
            });

        console2.log("pid: ", auraData.pid);
        console2.log("OHM update threshold: ", ohmEthPriceFeedData.updateThreshold);
        console2.log("ETH update threshold: ", ethUsdPriceFeedData.updateThreshold);
        console2.log("stETH update threshold: ", stethUsdPriceFeedData.updateThreshold);

        // Deploy BLVaultManagerLido policy
        vm.broadcast();
        lidoVaultManager = new BLVaultManagerLido(
            kernel,
            tokenData,
            balancerData,
            auraData,
            address(auraMiningLib),
            ohmEthPriceFeedData,
            ethUsdPriceFeedData,
            stethUsdPriceFeedData,
            address(lidoVault),
            476_000e9, // 476_000e9
            uint64(0), // fee
            uint48(1 days) // withdrawal delay
        );
        console2.log("BLVaultManagerLido deployed at:", address(lidoVaultManager));

        return address(lidoVaultManager);
    }

    function _deployBLVaultLusd(bytes memory args) public returns (address) {
        // No additional arguments for BLVaultLusd policy

        // Deploy BLVaultLusd policy
        vm.broadcast();
        lusdVault = new BLVaultLusd();
        console2.log("BLVaultLusd deployed at:", address(lusdVault));

        return address(lusdVault);
    }

    function _deployBLVaultManagerLusd(bytes memory args) public returns (address) {
        // Decode arguments for BLVaultManagerLusd policy
        // The JSON is encoded by the properties in alphabetical order, so the output tuple must be in alphabetical order, irrespective of the order in the JSON file itself
        (
            uint256 auraPid,
            uint256 ethUsdFeedUpdateThreshold,
            uint256 lusdUsdFeedUpdateThreshold,
            uint256 ohmEthFeedUpdateThreshold
        ) = abi.decode(args, (uint256, uint256, uint256, uint256));

        console2.log("ohm", address(ohm));
        console2.log("lusd", address(lusd));
        console2.log("aura", address(aura));
        console2.log("bal", address(bal));
        console2.log("balancerVault", address(balancerVault));
        console2.log("ohmLusdPool", address(ohmLusdPool));
        console2.log("balancerHelper", address(balancerHelper));
        console2.log("auraBooster", address(auraBooster));
        console2.log("ohmLusdRewardsPool", address(ohmLusdRewardsPool));
        console2.log("ohmEthPriceFeed", address(ohmEthPriceFeed));
        console2.log("ethUsdPriceFeed", address(ethUsdPriceFeed));
        console2.log("lusdUsdPriceFeed", address(lusdUsdPriceFeed));
        console2.log("BLV LUSD implementation", address(lusdVault));

        // Create TokenData object
        IBLVaultManager.TokenData memory tokenData = IBLVaultManager.TokenData({
            ohm: address(ohm),
            pairToken: address(lusd),
            aura: address(aura),
            bal: address(bal)
        });

        // Create BalancerData object
        IBLVaultManager.BalancerData memory balancerData = IBLVaultManager.BalancerData({
            vault: address(balancerVault),
            liquidityPool: address(ohmLusdPool),
            balancerHelper: address(balancerHelper)
        });

        // Create AuraData object
        IBLVaultManager.AuraData memory auraData = IBLVaultManager.AuraData({
            pid: uint256(auraPid),
            auraBooster: address(auraBooster),
            auraRewardPool: address(ohmLusdRewardsPool) // determined by calling poolInfo(auraPid) on the booster contract
        });

        // Create OracleFeed objects
        IBLVaultManager.OracleFeed memory ohmEthPriceFeedData = IBLVaultManager.OracleFeed({
            feed: ohmEthPriceFeed,
            updateThreshold: uint48(ohmEthFeedUpdateThreshold)
        });

        IBLVaultManager.OracleFeed memory ethUsdPriceFeedData = IBLVaultManager.OracleFeed({
            feed: ethUsdPriceFeed,
            updateThreshold: uint48(ethUsdFeedUpdateThreshold)
        });

        IBLVaultManager.OracleFeed memory lusdUsdPriceFeedData = IBLVaultManager.OracleFeed({
            feed: lusdUsdPriceFeed,
            updateThreshold: uint48(lusdUsdFeedUpdateThreshold)
        });

        console2.log("pid: ", auraData.pid);
        console2.log("OHM update threshold: ", ohmEthPriceFeedData.updateThreshold);
        console2.log("ETH update threshold: ", ethUsdPriceFeedData.updateThreshold);
        console2.log("LUSD update threshold: ", lusdUsdPriceFeedData.updateThreshold);

        // Deploy BLVaultManagerLusd policy
        vm.broadcast();
        lusdVaultManager = new BLVaultManagerLusd(
            kernel,
            tokenData,
            balancerData,
            auraData,
            address(auraMiningLib),
            ohmEthPriceFeedData,
            ethUsdPriceFeedData,
            lusdUsdPriceFeedData,
            address(lusdVault),
            // 2500000 cap/$10.84 = 230,627.3062730627 OHM
            230_627e9, // max OHM minted
            uint64(500), // fee // 10_000 = 1 = 100%, 500 / 1e4 = 0.05 = 5%
            uint48(1 days) // withdrawal delay
        );
        console2.log("BLVaultManagerLusd deployed at:", address(lusdVaultManager));

        return address(lusdVaultManager);
    }

    function _deployCrossChainBridge(bytes memory args) public returns (address) {
        address lzEndpoint = abi.decode(args, (address));

        // Deploy CrossChainBridge policy
        vm.broadcast();
        bridge = new CrossChainBridge(kernel, lzEndpoint);
        console2.log("Bridge deployed at:", address(bridge));

        return address(bridge);
    }

    /// @dev Verifies that the environment variable addresses were set correctly following deployment
    /// @dev Should be called prior to verifyAndPushAuth()
    function verifyKernelInstallation() external {
        kernel = Kernel(vm.envAddress("KERNEL"));

        /// Modules
        PRICE = OlympusPrice(vm.envAddress("PRICE"));
        RANGE = OlympusRange(vm.envAddress("RANGE"));
        TRSRY = OlympusTreasury(vm.envAddress("TRSRY"));
        MINTR = OlympusMinter(vm.envAddress("MINTR"));
        ROLES = OlympusRoles(vm.envAddress("ROLES"));

        /// Policies
        operator = Operator(vm.envAddress("OPERATOR"));
        heart = OlympusHeart(vm.envAddress("HEART"));
        callback = BondCallback(vm.envAddress("CALLBACK"));
        priceConfig = OlympusPriceConfig(vm.envAddress("PRICECONFIG"));
        rolesAdmin = RolesAdmin(vm.envAddress("ROLESADMIN"));
        treasuryCustodian = TreasuryCustodian(vm.envAddress("TRSRYCUSTODIAN"));
        distributor = Distributor(vm.envAddress("DISTRIBUTOR"));
        emergency = Emergency(vm.envAddress("EMERGENCY"));

        /// Check that Modules are installed
        /// PRICE
        Module priceModule = kernel.getModuleForKeycode(toKeycode("PRICE"));
        Keycode priceKeycode = kernel.getKeycodeForModule(PRICE);
        require(priceModule == PRICE);
        require(fromKeycode(priceKeycode) == "PRICE");

        /// RANGE
        Module rangeModule = kernel.getModuleForKeycode(toKeycode("RANGE"));
        Keycode rangeKeycode = kernel.getKeycodeForModule(RANGE);
        require(rangeModule == RANGE);
        require(fromKeycode(rangeKeycode) == "RANGE");

        /// TRSRY
        Module trsryModule = kernel.getModuleForKeycode(toKeycode("TRSRY"));
        Keycode trsryKeycode = kernel.getKeycodeForModule(TRSRY);
        require(trsryModule == TRSRY);
        require(fromKeycode(trsryKeycode) == "TRSRY");

        /// MINTR
        Module mintrModule = kernel.getModuleForKeycode(toKeycode("MINTR"));
        Keycode mintrKeycode = kernel.getKeycodeForModule(MINTR);
        require(mintrModule == MINTR);
        require(fromKeycode(mintrKeycode) == "MINTR");

        /// ROLES
        Module rolesModule = kernel.getModuleForKeycode(toKeycode("ROLES"));
        Keycode rolesKeycode = kernel.getKeycodeForModule(ROLES);
        require(rolesModule == ROLES);
        require(fromKeycode(rolesKeycode) == "ROLES");

        /// Policies
        require(kernel.isPolicyActive(operator));
        require(kernel.isPolicyActive(heart));
        require(kernel.isPolicyActive(callback));
        require(kernel.isPolicyActive(priceConfig));
        require(kernel.isPolicyActive(rolesAdmin));
        require(kernel.isPolicyActive(treasuryCustodian));
        require(kernel.isPolicyActive(distributor));
        require(kernel.isPolicyActive(emergency));
    }

    /// @dev Should be called by the deployer address after deployment
    function verifyAndPushAuth(address guardian_, address policy_, address emergency_) external {
        ROLES = OlympusRoles(vm.envAddress("ROLES"));
        heart = OlympusHeart(vm.envAddress("HEART"));
        callback = BondCallback(vm.envAddress("CALLBACK"));
        operator = Operator(vm.envAddress("OPERATOR"));
        rolesAdmin = RolesAdmin(vm.envAddress("ROLESADMIN"));
        kernel = Kernel(vm.envAddress("KERNEL"));

        /// Operator Roles
        require(ROLES.hasRole(address(heart), "operator_operate"));
        require(ROLES.hasRole(guardian_, "operator_operate"));
        require(ROLES.hasRole(address(callback), "operator_reporter"));
        require(ROLES.hasRole(policy_, "operator_policy"));
        require(ROLES.hasRole(guardian_, "operator_admin"));

        /// Callback Roles
        require(ROLES.hasRole(address(operator), "callback_whitelist"));
        require(ROLES.hasRole(policy_, "callback_whitelist"));
        require(ROLES.hasRole(guardian_, "callback_admin"));

        /// Heart Roles
        require(ROLES.hasRole(policy_, "heart_admin"));

        /// PriceConfig Roles
        require(ROLES.hasRole(guardian_, "price_admin"));
        require(ROLES.hasRole(policy_, "price_admin"));

        /// TreasuryCustodian Roles
        require(ROLES.hasRole(guardian_, "custodian"));

        /// Distributor Roles
        require(ROLES.hasRole(policy_, "distributor_admin"));

        /// Emergency Roles
        require(ROLES.hasRole(emergency_, "emergency_shutdown"));
        require(ROLES.hasRole(guardian_, "emergency_restart"));

        /// Push rolesAdmin and Executor
        vm.startBroadcast();
        rolesAdmin.pushNewAdmin(guardian_);
        kernel.executeAction(Actions.ChangeExecutor, guardian_);
        vm.stopBroadcast();
    }

    /// @dev Should be called by the deployer address after deployment
    function verifyAuth(address guardian_, address policy_, address emergency_) external {
        ROLES = OlympusRoles(vm.envAddress("ROLES"));
        heart = OlympusHeart(vm.envAddress("HEART"));
        callback = BondCallback(vm.envAddress("CALLBACK"));
        operator = Operator(vm.envAddress("OPERATOR"));
        rolesAdmin = RolesAdmin(vm.envAddress("ROLESADMIN"));
        kernel = Kernel(vm.envAddress("KERNEL"));
        bondManager = BondManager(vm.envAddress("BONDMANAGER"));
        burner = Burner(vm.envAddress("BURNER"));

        /// Operator Roles
        require(ROLES.hasRole(address(heart), "operator_operate"));
        require(ROLES.hasRole(guardian_, "operator_operate"));
        require(ROLES.hasRole(address(callback), "operator_reporter"));
        require(ROLES.hasRole(policy_, "operator_policy"));
        require(ROLES.hasRole(guardian_, "operator_admin"));

        /// Callback Roles
        require(ROLES.hasRole(address(operator), "callback_whitelist"));
        require(ROLES.hasRole(policy_, "callback_whitelist"));
        require(ROLES.hasRole(guardian_, "callback_admin"));

        /// Heart Roles
        require(ROLES.hasRole(policy_, "heart_admin"));

        /// PriceConfig Roles
        require(ROLES.hasRole(guardian_, "price_admin"));
        require(ROLES.hasRole(policy_, "price_admin"));

        /// TreasuryCustodian Roles
        require(ROLES.hasRole(guardian_, "custodian"));

        /// Distributor Roles
        require(ROLES.hasRole(policy_, "distributor_admin"));

        /// Emergency Roles
        require(ROLES.hasRole(emergency_, "emergency_shutdown"));
        require(ROLES.hasRole(guardian_, "emergency_restart"));

        /// BondManager Roles
        require(ROLES.hasRole(policy_, "bondmanager_admin"));

        /// Burner Roles
        require(ROLES.hasRole(guardian_, "burner_admin"));
    }

    function _saveDeployment(string memory chain_) internal {
        // Create file path
        string memory file = string.concat(
            "./deployments/",
            ".",
            chain_,
            "-",
            vm.toString(block.timestamp),
            ".json"
        );

        // Write deployment info to file in JSON format
        vm.writeLine(file, "{");

        // Iterate through the contracts that were deployed and write their addresses to the file
        uint256 len = deployments.length;
        for (uint256 i; i < len; ++i) {
            vm.writeLine(
                file,
                string.concat(
                    '"',
                    deployments[i],
                    '": "',
                    vm.toString(deployedTo[deployments[i]]),
                    '",'
                )
            );
        }
        vm.writeLine(file, "}");
    }
}

/// @notice Deploys mock Balancer and Aura contracts for testing on Goerli
contract DependencyDeployLido is Script {
    using stdJson for string;

    // MockPriceFeed public ohmEthPriceFeed;
    // MockPriceFeed public reserveEthPriceFeed;
    ERC20 public bal;
    ERC20 public aura;
    ERC20 public ldo;
    MockAuraStashToken public ldoStash;

    IBasePool public ohmWstethPool;
    MockAuraBooster public auraBooster;
    MockAuraMiningLib public auraMiningLib;
    MockAuraRewardPool public ohmWstethRewardPool;
    MockAuraVirtualRewardPool public ohmWstethExtraRewardPool;

    function deploy(string calldata chain_) external {
        // Load environment addresses
        string memory env = vm.readFile("./src/scripts/env.json");
        bal = ERC20(env.readAddress(string.concat(".", chain_, ".external.tokens.BAL")));
        aura = ERC20(env.readAddress(string.concat(".", chain_, ".external.tokens.AURA")));
        ldo = ERC20(env.readAddress(string.concat(".", chain_, ".external.tokens.LDO")));
        ohmWstethPool = IBasePool(
            env.readAddress(string.concat(".", chain_, ".external.balancer.OhmWstethPool"))
        );

        vm.startBroadcast();

        // Deploy the mock tokens
        // bal = new MockERC20("Balancer", "BAL", 18);
        // console2.log("BAL deployed to:", address(bal));

        // aura = new MockERC20("Aura", "AURA", 18);
        // console2.log("AURA deployed to:", address(aura));

        // ldo = new MockERC20("Lido", "LDO", 18);
        // console2.log("LDO deployed to:", address(ldo));

        // Deploy the Aura Reward Pools for OHM-wstETH
        ohmWstethRewardPool = new MockAuraRewardPool(
            address(ohmWstethPool), // Goerli OHM-wstETH LP
            address(bal), // Goerli BAL
            address(aura) // Goerli AURA
        );
        console2.log("OHM-WSTETH Reward Pool deployed to:", address(ohmWstethRewardPool));

        // Deploy the extra rewards pool
        ldoStash = new MockAuraStashToken("Lido-Stash", "LDOSTASH", 18, address(ldo));
        console2.log("Lido Stash deployed to:", address(ldoStash));

        ohmWstethExtraRewardPool = new MockAuraVirtualRewardPool(
            address(ohmWstethPool), // Goerli OHM-wstETH LP
            address(ldoStash)
        );
        console2.log(
            "OHM-WSTETH Extra Reward Pool deployed to:",
            address(ohmWstethExtraRewardPool)
        );

        ohmWstethRewardPool.addExtraReward(address(ohmWstethExtraRewardPool));
        console2.log("Added OHM-WSTETH Extra Reward Pool to OHM-WSTETH Reward Pool");

        // Deploy Aura Booster
        auraBooster = new MockAuraBooster(address(ohmWstethRewardPool));
        console2.log("Aura Booster deployed to:", address(auraBooster));

        // Deploy the Aura Mining Library
        // auraMiningLib = new MockAuraMiningLib();
        // console2.log("Aura Mining Library deployed to:", address(auraMiningLib));

        // // Deploy the price feeds
        // ohmEthPriceFeed = new MockPriceFeed();
        // console2.log("OHM-ETH Price Feed deployed to:", address(ohmEthPriceFeed));
        // reserveEthPriceFeed = new MockPriceFeed();
        // console2.log("RESERVE-ETH Price Feed deployed to:", address(reserveEthPriceFeed));

        // // Set the decimals of the price feeds
        // ohmEthPriceFeed.setDecimals(18);
        // reserveEthPriceFeed.setDecimals(18);

        vm.stopBroadcast();
    }
}

contract DependencyDeployLusd is Script {
    using stdJson for string;

    ERC20 public bal;
    ERC20 public aura;
    ERC20 public ldo;
    ERC20 public lusd;

    MockAuraBooster public auraBooster;

    MockPriceFeed public lusdUsdPriceFeed;
    IBasePool public ohmLusdPool;
    MockAuraRewardPool public ohmLusdRewardPool;

    MockAuraMiningLib public auraMiningLib;

    function deploy(string calldata chain_) external {
        // Load environment addresses
        string memory env = vm.readFile("./src/scripts/env.json");
        bal = ERC20(env.readAddress(string.concat(".", chain_, ".external.tokens.BAL")));
        aura = ERC20(env.readAddress(string.concat(".", chain_, ".external.tokens.AURA")));
        ldo = ERC20(env.readAddress(string.concat(".", chain_, ".external.tokens.LDO")));
        lusd = ERC20(env.readAddress(string.concat(".", chain_, ".external.tokens.LUSD"))); // Requires the address of LUSD to be less than the address of OHM, in order to reflect the conditions on mainnet
        ohmLusdPool = IBasePool(
            env.readAddress(string.concat(".", chain_, ".external.balancer.OhmLusdPool"))
        ); // Real pool, deployed separately as it's a little more complicated
        auraBooster = MockAuraBooster(
            env.readAddress(string.concat(".", chain_, ".external.aura.AuraBooster"))
        ); // Requires DependencyDeployLido to be run first

        vm.startBroadcast();

        // Deploy the LUSD price feed
        lusdUsdPriceFeed = new MockPriceFeed();
        lusdUsdPriceFeed.setDecimals(8);
        lusdUsdPriceFeed.setLatestAnswer(1e8);
        lusdUsdPriceFeed.setRoundId(1);
        lusdUsdPriceFeed.setAnsweredInRound(1);
        lusdUsdPriceFeed.setTimestamp(block.timestamp); // Will be good for 1 year from now
        console2.log("LUSD-USD Price Feed deployed to:", address(lusdUsdPriceFeed));

        // Deploy the Aura Reward Pools for OHM-LUSD
        ohmLusdRewardPool = new MockAuraRewardPool(
            address(ohmLusdPool), // OHM-LUSD LP
            address(bal), // BAL
            address(aura) // AURA
        );
        console2.log("OHM-LUSD LP reward pool deployed to: ", address(ohmLusdRewardPool));

        // Add the pool to the aura booster
        auraBooster.addPool(address(ohmLusdRewardPool));
        console2.log("Added ohmLusdRewardPool to Aura Booster");

        vm.stopBroadcast();
    }
}<|MERGE_RESOLUTION|>--- conflicted
+++ resolved
@@ -465,11 +465,7 @@
             kernel,
             bondAuctioneer,
             callback,
-<<<<<<< HEAD
             [address(ohm), address(reserve), address(wrappedReserve)],
-=======
-            [address(ohm), address(reserve)],
->>>>>>> 8c032845
             configParams
         );
         console2.log("Operator deployed at:", address(operator));
