--- conflicted
+++ resolved
@@ -490,25 +490,10 @@
             uint32(regenObserve)
         ];
 
-<<<<<<< HEAD
         // TODO setup appraiser
 
-        console2.log("kernel", address(kernel));
-        console2.log("appraiser", address(appraiser));
-        console2.log("bondAuctioneer", address(bondAuctioneer));
-        console2.log("callback", address(callback));
-        console2.log("ohm", address(ohm));
-        console2.log("reserve", address(reserve));
-        console2.log("cushionDebtBuffer", cushionDebtBuffer);
-        console2.log("cushionDepositInterval", cushionDepositInterval);
-        console2.log("cushionDuration", cushionDuration);
-        console2.log("cushionFactor", cushionFactor);
-        console2.log("regenObserve", regenObserve);
-        console2.log("regenThreshold", regenThreshold);
-        console2.log("regenWait", regenWait);
-        console2.log("reserveFactor", reserveFactor);
-=======
         console2.log("   kernel", address(kernel));
+        console2.log("   appraiser", address(appraiser));
         console2.log("   bondAuctioneer", address(bondAuctioneer));
         console2.log("   callback", address(callback));
         console2.log("   ohm", address(ohm));
@@ -522,7 +507,6 @@
         console2.log("   regenThreshold", regenThreshold);
         console2.log("   regenWait", regenWait);
         console2.log("   reserveFactor", reserveFactor);
->>>>>>> 76b92561
 
         // Deploy Operator policy
         vm.broadcast();
