// SPDX-License-Identifier: AGPL-3.0-or-later
pragma solidity 0.8.15;

// Forge
import {Script, console2} from "forge-std/Script.sol";
import {stdJson} from "forge-std/StdJson.sol";

// Libraries
import {ERC20} from "solmate/tokens/ERC20.sol";
import {ERC4626} from "solmate/mixins/ERC4626.sol";
import {TransferHelper} from "libraries/TransferHelper.sol";

// Chainlink
import {AggregatorV2V3Interface} from "interfaces/AggregatorV2V3Interface.sol";

// Bond Protocol
import {IBondAggregator} from "interfaces/IBondAggregator.sol";
import {IBondSDA} from "interfaces/IBondSDA.sol";
import {IBondTeller} from "interfaces/IBondTeller.sol";

// Balancer
import {IVault, IBasePool, IBalancerHelper} from "policies/BoostedLiquidity/interfaces/IBalancer.sol";

// Aura
import {IAuraBooster, IAuraRewardPool, IAuraMiningLib} from "policies/BoostedLiquidity/interfaces/IAura.sol";

import {OlympusAuthority} from "src/external/OlympusAuthority.sol";

// Cooler Loans
import {CoolerFactory} from "src/external/cooler/CoolerFactory.sol";

// Governance
import {Timelock} from "src/external/governance/Timelock.sol";
import {GovernorBravoDelegator} from "src/external/governance/GovernorBravoDelegator.sol";
import {GovernorBravoDelegate} from "src/external/governance/GovernorBravoDelegate.sol";

// Bophades
import {Actions, fromKeycode, Kernel, Keycode, Module, toKeycode} from "src/Kernel.sol";

// Bophades Modules
import {OlympusPrice} from "modules/PRICE/OlympusPrice.sol";
import {OlympusRange} from "modules/RANGE/OlympusRange.sol";
import {OlympusTreasury} from "modules/TRSRY/OlympusTreasury.sol";
import {OlympusMinter} from "modules/MINTR/OlympusMinter.sol";
import {OlympusInstructions} from "modules/INSTR/OlympusInstructions.sol";
import {OlympusRoles} from "modules/ROLES/OlympusRoles.sol";
import {OlympusBoostedLiquidityRegistry} from "modules/BLREG/OlympusBoostedLiquidityRegistry.sol";
import {OlympusClearinghouseRegistry} from "modules/CHREG/OlympusClearinghouseRegistry.sol";
import {OlympusConvertibleDepository} from "modules/CDEPO/OlympusConvertibleDepository.sol";
import {OlympusConvertibleDepositPositionManager} from "modules/CDPOS/OlympusConvertibleDepositPositionManager.sol";

// Bophades Policies
import {Operator} from "policies/Operator.sol";
import {OlympusHeart} from "policies/Heart.sol";
import {BondCallback} from "policies/BondCallback.sol";
import {OlympusPriceConfig} from "policies/PriceConfig.sol";
import {RolesAdmin} from "policies/RolesAdmin.sol";
import {TreasuryCustodian} from "policies/TreasuryCustodian.sol";
import {Distributor} from "policies/Distributor/Distributor.sol";
import {ZeroDistributor} from "policies/Distributor/ZeroDistributor.sol";
import {Emergency} from "policies/Emergency.sol";
import {BondManager} from "policies/BondManager.sol";
import {Burner} from "policies/Burner.sol";
import {BLVaultManagerLido} from "policies/BoostedLiquidity/BLVaultManagerLido.sol";
import {BLVaultLido} from "policies/BoostedLiquidity/BLVaultLido.sol";
import {BLVaultManagerLusd} from "policies/BoostedLiquidity/BLVaultManagerLusd.sol";
import {BLVaultLusd} from "policies/BoostedLiquidity/BLVaultLusd.sol";
import {IBLVaultManagerLido} from "policies/BoostedLiquidity/interfaces/IBLVaultManagerLido.sol";
import {IBLVaultManager} from "policies/BoostedLiquidity/interfaces/IBLVaultManager.sol";
import {CrossChainBridge} from "policies/CrossChainBridge.sol";
import {LegacyBurner} from "policies/LegacyBurner.sol";
import {pOLY} from "policies/pOLY.sol";
import {ClaimTransfer} from "src/external/ClaimTransfer.sol";
import {Clearinghouse} from "policies/Clearinghouse.sol";
import {YieldRepurchaseFacility} from "policies/YieldRepurchaseFacility.sol";
import {OlympusContractRegistry} from "modules/RGSTY/OlympusContractRegistry.sol";
import {ContractRegistryAdmin} from "policies/ContractRegistryAdmin.sol";
import {ReserveMigrator} from "policies/ReserveMigrator.sol";
import {EmissionManager} from "policies/EmissionManager.sol";
<<<<<<< HEAD
import {CDTokenManager} from "policies/CDTokenManager.sol";
=======
import {OlympusGovDelegation} from "modules/DLGTE/OlympusGovDelegation.sol";
import {CoolerLtvOracle} from "policies/cooler/CoolerLtvOracle.sol";
import {CoolerTreasuryBorrower} from "policies/cooler/CoolerTreasuryBorrower.sol";
import {MonoCooler} from "policies/cooler/MonoCooler.sol";
import {DelegateEscrowFactory} from "src/external/cooler/DelegateEscrowFactory.sol";
import {CoolerComposites} from "src/periphery/CoolerComposites.sol";
import {CoolerV2Migrator} from "src/periphery/CoolerV2Migrator.sol";

import {MockPriceFeed} from "src/test/mocks/MockPriceFeed.sol";
import {MockAuraBooster, MockAuraRewardPool, MockAuraMiningLib, MockAuraVirtualRewardPool, MockAuraStashToken} from "src/test/mocks/AuraMocks.sol";
import {MockBalancerPool, MockVault} from "src/test/mocks/BalancerMocks.sol";
import {MockERC20} from "solmate/test/utils/mocks/MockERC20.sol";
import {Faucet} from "src/test/mocks/Faucet.sol";
import {LoanConsolidator} from "src/policies/LoanConsolidator.sol";

import {TransferHelper} from "libraries/TransferHelper.sol";
import {SafeCast} from "libraries/SafeCast.sol";

>>>>>>> 7092899e
import {CDAuctioneer} from "policies/CDAuctioneer.sol";
import {CDFacility} from "policies/CDFacility.sol";
import {LoanConsolidator} from "src/policies/LoanConsolidator.sol";

/// @notice Script to deploy and initialize the Olympus system
/// @dev    The address that this script is broadcast from must have write access to the contracts being configured
// solhint-disable max-states-count
// solhint-disable gas-custom-errors
contract OlympusDeploy is Script {
    using stdJson for string;
    using TransferHelper for ERC20;
    using SafeCast for uint256;
    Kernel public kernel;

    /// Modules
    OlympusPrice public PRICE;
    OlympusRange public RANGE;
    OlympusTreasury public TRSRY;
    OlympusMinter public MINTR;
    OlympusInstructions public INSTR;
    OlympusRoles public ROLES;
    OlympusBoostedLiquidityRegistry public BLREG;
    OlympusClearinghouseRegistry public CHREG;
    OlympusContractRegistry public RGSTY;
    OlympusConvertibleDepository public CDEPO;
    OlympusConvertibleDepositPositionManager public CDPOS;
    OlympusGovDelegation public DLGTE;

    /// Policies
    Operator public operator;
    OlympusHeart public heart;
    BondCallback public callback;
    OlympusPriceConfig public priceConfig;
    RolesAdmin public rolesAdmin;
    TreasuryCustodian public treasuryCustodian;
    Distributor public distributor;
    ZeroDistributor public zeroDistributor;
    Emergency public emergency;
    BondManager public bondManager;
    Burner public burner;
    BLVaultManagerLido public lidoVaultManager;
    BLVaultLido public lidoVault;
    BLVaultManagerLusd public lusdVaultManager;
    BLVaultLusd public lusdVault;
    CrossChainBridge public bridge;
    LegacyBurner public legacyBurner;
    ContractRegistryAdmin public contractRegistryAdmin;
    LoanConsolidator public loanConsolidator;
    YieldRepurchaseFacility public yieldRepo;
    ReserveMigrator public reserveMigrator;
    EmissionManager public emissionManager;
    CDAuctioneer public cdAuctioneer;
    CDFacility public cdFacility;
<<<<<<< HEAD
    CDTokenManager public cdTokenManager;
=======
    CoolerLtvOracle public coolerV2LtvOracle;
    CoolerTreasuryBorrower public coolerV2TreasuryBorrower;
    MonoCooler public coolerV2;
    CoolerComposites public coolerV2Composites;
    CoolerV2Migrator public coolerV2Migrator;
>>>>>>> 7092899e

    /// Other Olympus contracts
    OlympusAuthority public burnerReplacementAuthority;
    DelegateEscrowFactory public delegateEscrowFactory;

    /// Legacy Olympus contracts
    address public inverseBondDepository;
    pOLY public poly;
    Clearinghouse public clearinghouse;

    // Governance
    Timelock public timelock;
    GovernorBravoDelegate public governorBravoDelegate;
    GovernorBravoDelegator public governorBravoDelegator;

    /// Construction variables

    /// Token addresses
    ERC20 public ohm;
    ERC20 public gohm;
    ERC20 public oldReserve;
    ERC4626 public oldSReserve;
    ERC20 public reserve;
    ERC4626 public sReserve;
    ERC20 public wsteth;
    ERC20 public lusd;
    ERC20 public aura;
    ERC20 public bal;

    /// Bond system addresses
    IBondSDA public bondAuctioneer;
    IBondSDA public bondFixedExpiryAuctioneer;
    IBondTeller public bondFixedExpiryTeller;
    IBondTeller public bondFixedTermTeller;
    IBondAggregator public bondAggregator;

    /// Chainlink price feed addresses
    AggregatorV2V3Interface public ohmEthPriceFeed;
    AggregatorV2V3Interface public reserveEthPriceFeed;
    AggregatorV2V3Interface public ethUsdPriceFeed;
    AggregatorV2V3Interface public stethUsdPriceFeed;
    AggregatorV2V3Interface public lusdUsdPriceFeed;

    /// External contracts
    address public staking;
    address public gnosisEasyAuction;
    address public previousPoly;
    address public previousGenesis;
    ClaimTransfer public claimTransfer;
    address public externalMigrator;

    /// Balancer Contracts
    IVault public balancerVault;
    IBalancerHelper public balancerHelper;
    IBasePool public ohmWstethPool;
    IBasePool public ohmLusdPool;

    /// Aura Contracts
    IAuraBooster public auraBooster;
    IAuraMiningLib public auraMiningLib;
    IAuraRewardPool public ohmWstethRewardsPool;
    IAuraRewardPool public ohmLusdRewardsPool;

    // Cooler Loan contracts
    CoolerFactory public coolerFactory;

    // Deploy system storage
    string public chain;
    string public env;
    mapping(string => bytes4) public selectorMap;
    mapping(string => bytes) public argsMap;
    string[] public deployments;
    mapping(string => address) public deployedTo;

    /// @notice Stores the contents of the deployment JSON file as a string
    /// @dev    Individual deployment args can be accessed using the _readDeploymentArgString and _readDeploymentArgAddress functions
    string public deploymentFileJson;

    function _setUp(string calldata chain_, string calldata deployFilePath_) internal {
        chain = chain_;

        // Setup contract -> selector mappings
        // Modules
        selectorMap["OlympusPrice"] = this._deployPrice.selector;
        selectorMap["OlympusRange"] = this._deployRange.selector;
        selectorMap["OlympusTreasury"] = this._deployTreasury.selector;
        selectorMap["OlympusMinter"] = this._deployMinter.selector;
        selectorMap["OlympusRoles"] = this._deployRoles.selector;
        selectorMap["OlympusBoostedLiquidityRegistry"] = this
            ._deployBoostedLiquidityRegistry
            .selector;
        selectorMap["OlympusClearinghouseRegistry"] = this._deployClearinghouseRegistry.selector;
        selectorMap["OlympusContractRegistry"] = this._deployContractRegistry.selector;
        selectorMap["OlympusConvertibleDepository"] = this._deployConvertibleDepository.selector;
        selectorMap["OlympusConvertibleDepositPositionManager"] = this
            ._deployConvertibleDepositPositionManager
            .selector;
        selectorMap["OlympusGovDelegation"] = this._deployGovDelegation.selector;
        selectorMap["DelegateEscrowFactory"] = this._deployDelegateEscrowFactory.selector;
        // Policies
        selectorMap["Operator"] = this._deployOperator.selector;
        selectorMap["OlympusHeart"] = this._deployHeart.selector;
        selectorMap["BondCallback"] = this._deployBondCallback.selector;
        selectorMap["OlympusPriceConfig"] = this._deployPriceConfig.selector;
        selectorMap["RolesAdmin"] = this._deployRolesAdmin.selector;
        selectorMap["TreasuryCustodian"] = this._deployTreasuryCustodian.selector;
        selectorMap["Distributor"] = this._deployDistributor.selector;
        selectorMap["ZeroDistributor"] = this._deployZeroDistributor.selector;
        selectorMap["Emergency"] = this._deployEmergency.selector;
        selectorMap["BondManager"] = this._deployBondManager.selector;
        selectorMap["Burner"] = this._deployBurner.selector;
        selectorMap["BLVaultLido"] = this._deployBLVaultLido.selector;
        selectorMap["BLVaultManagerLido"] = this._deployBLVaultManagerLido.selector;
        selectorMap["CrossChainBridge"] = this._deployCrossChainBridge.selector;
        selectorMap["BLVaultLusd"] = this._deployBLVaultLusd.selector;
        selectorMap["BLVaultManagerLusd"] = this._deployBLVaultManagerLusd.selector;
        selectorMap["LegacyBurner"] = this._deployLegacyBurner.selector;
        selectorMap["ReplacementAuthority"] = this._deployReplacementAuthority.selector;
        selectorMap["pOLY"] = this._deployPoly.selector;
        selectorMap["ClaimTransfer"] = this._deployClaimTransfer.selector;
        selectorMap["Clearinghouse"] = this._deployClearinghouse.selector;
        selectorMap["LoanConsolidator"] = this._deployLoanConsolidator.selector;
        selectorMap["YieldRepurchaseFacility"] = this._deployYieldRepurchaseFacility.selector;
        selectorMap["ContractRegistryAdmin"] = this._deployContractRegistryAdmin.selector;
        selectorMap["ReserveMigrator"] = this._deployReserveMigrator.selector;
        selectorMap["EmissionManager"] = this._deployEmissionManager.selector;
        selectorMap["ConvertibleDepositAuctioneer"] = this
            ._deployConvertibleDepositAuctioneer
            .selector;
        selectorMap["ConvertibleDepositFacility"] = this._deployConvertibleDepositFacility.selector;
        selectorMap["ConvertibleDepositTokenManager"] = this
            ._deployConvertibleDepositTokenManager
            .selector;

        // Cooler Loans V2
        selectorMap["CoolerV2LtvOracle"] = this._deployCoolerV2LtvOracle.selector;
        selectorMap["CoolerV2TreasuryBorrower"] = this._deployCoolerV2TreasuryBorrower.selector;
        selectorMap["CoolerV2"] = this._deployCoolerV2.selector;
        selectorMap["CoolerV2Composites"] = this._deployCoolerV2Composites.selector;
        selectorMap["CoolerV2Migrator"] = this._deployCoolerV2Migrator.selector;

        // Governance
        selectorMap["Timelock"] = this._deployTimelock.selector;
        selectorMap["GovernorBravoDelegator"] = this._deployGovernorBravoDelegator.selector;
        selectorMap["GovernorBravoDelegate"] = this._deployGovernorBravoDelegate.selector;

        // Load environment addresses
        env = vm.readFile("./src/scripts/env.json");

        // Non-bophades contracts
        ohm = ERC20(envAddress("olympus.legacy.OHM"));
        gohm = ERC20(envAddress("olympus.legacy.gOHM"));
        reserve = ERC20(envAddress("external.tokens.USDS"));
        sReserve = ERC4626(envAddress("external.tokens.sUSDS"));
        oldReserve = ERC20(envAddress("external.tokens.DAI"));
        oldSReserve = ERC4626(envAddress("external.tokens.sDAI"));
        wsteth = ERC20(envAddress("external.tokens.WSTETH"));
        aura = ERC20(envAddress("external.tokens.AURA"));
        bal = ERC20(envAddress("external.tokens.BAL"));
        bondAuctioneer = IBondSDA(envAddress("external.bond-protocol.BondFixedTermAuctioneer"));
        bondFixedExpiryAuctioneer = IBondSDA(
            envAddress("external.bond-protocol.BondFixedExpiryAuctioneer")
        );
        bondFixedExpiryTeller = IBondTeller(
            envAddress("external.bond-protocol.BondFixedExpiryTeller")
        );
        bondFixedTermTeller = IBondTeller(envAddress("external.bond-protocol.BondFixedTermTeller"));
        bondAggregator = IBondAggregator(envAddress("external.bond-protocol.BondAggregator"));
        ohmEthPriceFeed = AggregatorV2V3Interface(envAddress("external.chainlink.ohmEthPriceFeed"));
        reserveEthPriceFeed = AggregatorV2V3Interface(
            envAddress("external.chainlink.daiEthPriceFeed")
        );
        ethUsdPriceFeed = AggregatorV2V3Interface(envAddress("external.chainlink.ethUsdPriceFeed"));
        stethUsdPriceFeed = AggregatorV2V3Interface(
            envAddress("external.chainlink.stethUsdPriceFeed")
        );
        staking = envAddress("olympus.legacy.Staking");
        gnosisEasyAuction = envAddress("external.gnosis.EasyAuction");
        previousPoly = envAddress("olympus.legacy.OldPOLY");
        previousGenesis = envAddress("olympus.legacy.GenesisClaim");
        balancerVault = IVault(envAddress("external.balancer.BalancerVault"));
        balancerHelper = IBalancerHelper(envAddress("external.balancer.BalancerHelper"));
        ohmWstethPool = IBasePool(envAddress("external.balancer.OhmWstethPool"));
        ohmLusdPool = IBasePool(envAddress("external.balancer.OhmLusdPool"));
        auraBooster = IAuraBooster(envAddress("external.aura.AuraBooster"));
        auraMiningLib = IAuraMiningLib(envAddress("external.aura.AuraMiningLib"));
        ohmWstethRewardsPool = IAuraRewardPool(envAddress("external.aura.OhmWstethRewardsPool"));
        ohmLusdRewardsPool = IAuraRewardPool(envAddress("external.aura.OhmLusdRewardsPool"));
        inverseBondDepository = envAddress("olympus.legacy.InverseBondDepository");
        burnerReplacementAuthority = OlympusAuthority(
            envAddress("olympus.legacy.LegacyBurnerReplacementAuthority")
        );
        coolerFactory = CoolerFactory(envAddress("external.cooler.CoolerFactory"));
        externalMigrator = envAddress("external.maker.daiUsdsMigrator");

        // Bophades contracts
        kernel = Kernel(envAddress("olympus.Kernel"));
        // Modules
        PRICE = OlympusPrice(envAddress("olympus.modules.OlympusPriceV2"));
        RANGE = OlympusRange(envAddress("olympus.modules.OlympusRangeV2"));
        TRSRY = OlympusTreasury(envAddress("olympus.modules.OlympusTreasury"));
        MINTR = OlympusMinter(envAddress("olympus.modules.OlympusMinter"));
        INSTR = OlympusInstructions(envAddress("olympus.modules.OlympusInstructions"));
        ROLES = OlympusRoles(envAddress("olympus.modules.OlympusRoles"));
        BLREG = OlympusBoostedLiquidityRegistry(
            envAddress("olympus.modules.OlympusBoostedLiquidityRegistry")
        );
        RGSTY = OlympusContractRegistry(envAddress("olympus.modules.OlympusContractRegistry"));
        DLGTE = OlympusGovDelegation(envAddress("olympus.modules.OlympusGovDelegation"));
        delegateEscrowFactory = DelegateEscrowFactory(
            envAddress("olympus.periphery.DelegateEscrowFactory")
        );
        // Policies
        operator = Operator(envAddress("olympus.policies.Operator"));
        heart = OlympusHeart(envAddress("olympus.policies.OlympusHeart"));
        callback = BondCallback(envAddress("olympus.policies.BondCallback"));
        priceConfig = OlympusPriceConfig(envAddress("olympus.policies.OlympusPriceConfig"));
        rolesAdmin = RolesAdmin(envAddress("olympus.policies.RolesAdmin"));
        treasuryCustodian = TreasuryCustodian(envAddress("olympus.policies.TreasuryCustodian"));
        distributor = Distributor(envAddress("olympus.policies.Distributor"));
        zeroDistributor = ZeroDistributor(envAddress("olympus.policies.ZeroDistributor"));
        emergency = Emergency(envAddress("olympus.policies.Emergency"));
        bondManager = BondManager(envAddress("olympus.policies.BondManager"));
        burner = Burner(envAddress("olympus.policies.Burner"));
        lidoVaultManager = BLVaultManagerLido(envAddress("olympus.policies.BLVaultManagerLido"));
        lidoVault = BLVaultLido(envAddress("olympus.policies.BLVaultLido"));
        bridge = CrossChainBridge(envAddress("olympus.policies.CrossChainBridge"));
        lusdVaultManager = BLVaultManagerLusd(envAddress("olympus.policies.BLVaultManagerLusd"));
        lusdVault = BLVaultLusd(envAddress("olympus.policies.BLVaultLusd"));
        legacyBurner = LegacyBurner(envAddress("olympus.policies.LegacyBurner"));
        poly = pOLY(envAddress("olympus.policies.pOLY"));
        claimTransfer = ClaimTransfer(envAddress("olympus.claim.ClaimTransfer"));
        clearinghouse = Clearinghouse(envAddress("olympus.policies.Clearinghouse"));
        yieldRepo = YieldRepurchaseFacility(envAddress("olympus.policies.YieldRepurchaseFacility"));
        contractRegistryAdmin = ContractRegistryAdmin(
            envAddress("olympus.policies.ContractRegistryAdmin")
        );
        loanConsolidator = LoanConsolidator(envAddress("olympus.policies.LoanConsolidator"));
        reserveMigrator = ReserveMigrator(envAddress("olympus.policies.ReserveMigrator"));
        emissionManager = EmissionManager(envAddress("olympus.policies.EmissionManager"));
        cdAuctioneer = CDAuctioneer(envAddress("olympus.policies.ConvertibleDepositAuctioneer"));
        cdFacility = CDFacility(envAddress("olympus.policies.ConvertibleDepositFacility"));
        cdTokenManager = CDTokenManager(
            envAddress("olympus.policies.ConvertibleDepositTokenManager")
        );

        // Cooler Loans V2
        coolerV2LtvOracle = CoolerLtvOracle(envAddress("olympus.policies.CoolerV2LtvOracle"));
        coolerV2TreasuryBorrower = CoolerTreasuryBorrower(
            envAddress("olympus.policies.CoolerV2TreasuryBorrower")
        );
        coolerV2 = MonoCooler(envAddress("olympus.policies.CoolerV2"));

        // Governance
        timelock = Timelock(payable(envAddress("olympus.governance.Timelock")));
        governorBravoDelegator = GovernorBravoDelegator(
            payable(envAddress("olympus.governance.GovernorBravoDelegator"))
        );
        governorBravoDelegate = GovernorBravoDelegate(
            envAddress("olympus.governance.GovernorBravoDelegate")
        );

        // Load deployment data
        deploymentFileJson = vm.readFile(deployFilePath_);

        // Parse deployment sequence and names
        bytes memory sequence = abi.decode(deploymentFileJson.parseRaw(".sequence"), (bytes));
        uint256 len = sequence.length;
        console2.log("Contracts to be deployed:", len);

        if (len == 0) {
            return;
        } else if (len == 1) {
            // Only one deployment
            string memory name = abi.decode(
                deploymentFileJson.parseRaw(".sequence..name"),
                (string)
            );
            deployments.push(name);
            console2.log("Deploying", name);
            // Parse and store args if not kernel
            // Note: constructor args need to be provided in alphabetical order
            // due to changes with forge-std or a struct needs to be used
            if (keccak256(bytes(name)) != keccak256(bytes("Kernel"))) {
                argsMap[name] = deploymentFileJson.parseRaw(
                    string.concat(".sequence[?(@.name == '", name, "')].args")
                );
            }
        } else {
            // More than one deployment
            string[] memory names = abi.decode(
                deploymentFileJson.parseRaw(".sequence..name"),
                (string[])
            );
            for (uint256 i = 0; i < len; i++) {
                string memory name = names[i];
                deployments.push(name);
                console2.log("Deploying", name);

                // Parse and store args if not kernel
                // Note: constructor args need to be provided in alphabetical order
                // due to changes with forge-std or a struct needs to be used
                if (keccak256(bytes(name)) != keccak256(bytes("Kernel"))) {
                    argsMap[name] = deploymentFileJson.parseRaw(
                        string.concat(".sequence[?(@.name == '", name, "')].args")
                    );
                }
            }
        }
    }

    function envAddress(string memory key_) internal view returns (address) {
        return env.readAddress(string.concat(".current.", chain, ".", key_));
    }

    function deploy(string calldata chain_, string calldata deployFilePath_) external {
        // Setup
        _setUp(chain_, deployFilePath_);

        // Check that deployments is not empty
        uint256 len = deployments.length;
        require(len > 0, "No deployments");

        // If kernel to be deployed, then it should be first (not included in contract -> selector mappings so it will error out if not first)
        bool deployKernel = keccak256(bytes(deployments[0])) == keccak256(bytes("Kernel"));
        if (deployKernel) {
            vm.broadcast();
            kernel = new Kernel();
            console2.log("Kernel deployed at:", address(kernel));
        }

        // Iterate through deployments
        for (uint256 i = deployKernel ? 1 : 0; i < len; i++) {
            // Get deploy script selector and deploy args from contract name
            string memory name = deployments[i];
            bytes4 selector = selectorMap[name];
            bytes memory args = argsMap[name];

            // Call the deploy function for the contract
            (bool success, bytes memory data) = address(this).call(
                abi.encodeWithSelector(selector, args)
            );
            require(success, string.concat("Failed to deploy ", deployments[i]));

            // Store the deployed contract address for logging
            deployedTo[name] = abi.decode(data, (address));
        }

        // Save deployments to file
        _saveDeployment(chain_);
    }

    // ========== DEPLOYMENT FUNCTIONS ========== //

    // Module deployment functions
    function _deployPrice(bytes memory args) public returns (address) {
        // Decode arguments for Price module
        (
            uint48 ohmEthUpdateThreshold_,
            uint48 reserveEthUpdateThreshold_,
            uint48 observationFrequency_,
            uint48 movingAverageDuration_,
            uint256 minimumTargetPrice_
        ) = abi.decode(args, (uint48, uint48, uint48, uint48, uint256));

        // Deploy Price module
        vm.broadcast();
        PRICE = new OlympusPrice(
            kernel,
            ohmEthPriceFeed,
            ohmEthUpdateThreshold_,
            reserveEthPriceFeed,
            reserveEthUpdateThreshold_,
            observationFrequency_,
            movingAverageDuration_,
            minimumTargetPrice_
        );
        console2.log("Price deployed at:", address(PRICE));

        return address(PRICE);
    }

    function _deployRange(bytes memory args) public returns (address) {
        // Decode arguments for Range module
        (
            uint256 highCushionSpread,
            uint256 highWallSpread,
            uint256 lowCushionSpread,
            uint256 lowWallSpread,
            uint256 thresholdFactor
        ) = abi.decode(args, (uint256, uint256, uint256, uint256, uint256));

        console2.log("   highCushionSpread", highCushionSpread);
        console2.log("   highWallSpread", highWallSpread);
        console2.log("   lowCushionSpread", lowCushionSpread);
        console2.log("   lowWallSpread", lowWallSpread);
        console2.log("   thresholdFactor", thresholdFactor);

        // Deploy Range module
        vm.broadcast();
        RANGE = new OlympusRange(
            kernel,
            ohm,
            reserve,
            thresholdFactor,
            [lowCushionSpread, lowWallSpread],
            [highCushionSpread, highWallSpread]
        );
        console2.log("Range deployed at:", address(RANGE));

        return address(RANGE);
    }

    function _deployTreasury(bytes memory) public returns (address) {
        // No additional arguments for Treasury module

        // Deploy Treasury module
        vm.broadcast();
        TRSRY = new OlympusTreasury(kernel);
        console2.log("Treasury deployed at:", address(TRSRY));

        return address(TRSRY);
    }

    function _deployMinter(bytes memory) public returns (address) {
        // Only args are contracts in the environment

        // Deploy Minter module
        vm.broadcast();
        MINTR = new OlympusMinter(kernel, address(ohm));
        console2.log("Minter deployed at:", address(MINTR));

        return address(MINTR);
    }

    function _deployRoles(bytes memory) public returns (address) {
        // No additional arguments for Roles module

        // Deploy Roles module
        vm.broadcast();
        ROLES = new OlympusRoles(kernel);
        console2.log("Roles deployed at:", address(ROLES));

        return address(ROLES);
    }

    function _deployBoostedLiquidityRegistry(bytes memory) public returns (address) {
        // No additional arguments for OlympusBoostedLiquidityRegistry module

        // Deploy OlympusBoostedLiquidityRegistry module
        vm.broadcast();
        BLREG = new OlympusBoostedLiquidityRegistry(kernel);
        console2.log("BLREG deployed at:", address(BLREG));

        return address(BLREG);
    }

    // Policy deployment functions
    function _deployOperator(bytes memory args) public returns (address) {
        // Decode arguments for Operator policy
        (
            uint256 cushionDebtBuffer,
            uint256 cushionDepositInterval,
            uint256 cushionDuration,
            uint256 cushionFactor,
            uint256 regenObserve,
            uint256 regenThreshold,
            uint256 regenWait,
            uint256 reserveFactor
        ) = abi.decode(
                args,
                (uint256, uint256, uint256, uint256, uint256, uint256, uint256, uint256)
            );

        // Create config params array
        // Order is not alphabetical. Copied from the constructor.
        uint32[8] memory configParams = [
            uint32(cushionFactor),
            uint32(cushionDuration),
            uint32(cushionDebtBuffer),
            uint32(cushionDepositInterval),
            uint32(reserveFactor),
            uint32(regenWait),
            uint32(regenThreshold),
            uint32(regenObserve)
        ];

        console2.log("   kernel", address(kernel));
        console2.log("   bondAuctioneer", address(bondAuctioneer));
        console2.log("   callback", address(callback));
        console2.log("   ohm", address(ohm));
        console2.log("   reserve", address(reserve));
        console2.log("   sReserve", address(sReserve));
        console2.log("   oldReserve", address(oldReserve));
        console2.log("   cushionDebtBuffer", cushionDebtBuffer);
        console2.log("   cushionDepositInterval", cushionDepositInterval);
        console2.log("   cushionDuration", cushionDuration);
        console2.log("   cushionFactor", cushionFactor);
        console2.log("   regenObserve", regenObserve);
        console2.log("   regenThreshold", regenThreshold);
        console2.log("   regenWait", regenWait);
        console2.log("   reserveFactor", reserveFactor);

        // Deploy Operator policy
        vm.broadcast();
        operator = new Operator(
            kernel,
            bondAuctioneer,
            callback,
            [address(ohm), address(reserve), address(sReserve), address(oldReserve)],
            configParams
        );
        console2.log("Operator deployed at:", address(operator));

        return address(operator);
    }

    function _deployBondCallback(bytes memory) public returns (address) {
        // No additional arguments for BondCallback policy

        // Deploy BondCallback policy
        vm.broadcast();
        callback = new BondCallback(kernel, bondAggregator, ohm);
        console2.log("BondCallback deployed at:", address(callback));

        return address(callback);
    }

    function _deployHeart(bytes memory args) public returns (address) {
        // Decode arguments for OlympusHeart policy
        (uint48 auctionDuration, uint256 maxReward) = abi.decode(args, (uint48, uint256));

        // Log heart parameters
        console2.log("OlympusHeart parameters:");
        console2.log("   kernel", address(kernel));
        console2.log("   operator", address(operator));
        console2.log("   zeroDistributor", address(zeroDistributor));
        console2.log("   yieldRepo", address(yieldRepo));
        console2.log("   reserveMigrator", address(reserveMigrator));
        console2.log("   emissionManager", address(emissionManager));
        console2.log("   maxReward", maxReward);
        console2.log("   auctionDuration", auctionDuration);

        // Deploy OlympusHeart policy
        vm.broadcast();
        heart = new OlympusHeart(
            kernel,
            operator,
            zeroDistributor,
            yieldRepo,
            reserveMigrator,
            emissionManager,
            maxReward,
            auctionDuration
        );
        console2.log("OlympusHeart deployed at:", address(heart));

        return address(heart);
    }

    function _deployPriceConfig(bytes memory) public returns (address) {
        // No additional arguments for PriceConfig policy

        // Deploy PriceConfig policy
        vm.broadcast();
        priceConfig = new OlympusPriceConfig(kernel);
        console2.log("PriceConfig deployed at:", address(priceConfig));

        return address(priceConfig);
    }

    function _deployRolesAdmin(bytes memory) public returns (address) {
        // No additional arguments for RolesAdmin policy

        // Deploy RolesAdmin policy
        vm.broadcast();
        rolesAdmin = new RolesAdmin(kernel);
        console2.log("RolesAdmin deployed at:", address(rolesAdmin));

        return address(rolesAdmin);
    }

    function _deployTreasuryCustodian(bytes memory) public returns (address) {
        // No additional arguments for TreasuryCustodian policy

        // Deploy TreasuryCustodian policy
        vm.broadcast();
        treasuryCustodian = new TreasuryCustodian(kernel);
        console2.log("TreasuryCustodian deployed at:", address(treasuryCustodian));

        return address(treasuryCustodian);
    }

    function _deployDistributor(bytes memory args) public returns (address) {
        // Decode arguments for Distributor policy
        uint256 initialRate = abi.decode(args, (uint256));

        // Deploy Distributor policy
        vm.broadcast();
        distributor = new Distributor(kernel, address(ohm), staking, initialRate);
        console2.log("Distributor deployed at:", address(distributor));

        return address(distributor);
    }

    function _deployZeroDistributor(bytes memory) public returns (address) {
        // Validate that staking is deployed
        require(address(staking) != address(0), "Staking not deployed");

        // Deploy ZeroDistributor policy
        vm.broadcast();
        zeroDistributor = new ZeroDistributor(staking);
        console2.log("ZeroDistributor deployed at:", address(zeroDistributor));

        return address(zeroDistributor);
    }

    function _deployEmergency(bytes memory) public returns (address) {
        // No additional arguments for Emergency policy

        // Deploy Emergency policy
        vm.broadcast();
        emergency = new Emergency(kernel);
        console2.log("Emergency deployed at:", address(emergency));

        return address(emergency);
    }

    function _deployBondManager(bytes memory) public returns (address) {
        // Deploy BondManager policy
        vm.broadcast();
        bondManager = new BondManager(
            kernel,
            address(bondFixedExpiryAuctioneer),
            address(bondFixedExpiryTeller),
            gnosisEasyAuction,
            address(ohm)
        );
        console2.log("BondManager deployed at:", address(bondManager));

        return address(bondManager);
    }

    function _deployBurner(bytes memory) public returns (address) {
        // No additional arguments for Burner policy

        // Deploy Burner policy
        vm.broadcast();
        burner = new Burner(kernel, ohm);
        console2.log("Burner deployed at:", address(burner));

        return address(burner);
    }

    function _deployBLVaultLido(bytes memory) public returns (address) {
        // No additional arguments for BLVaultLido policy

        // Deploy BLVaultLido policy
        vm.broadcast();
        lidoVault = new BLVaultLido();
        console2.log("BLVaultLido deployed at:", address(lidoVault));

        return address(lidoVault);
    }

    // deploy.json was not being parsed correctly, so I had to hardcode most of the deployment arguments
    function _deployBLVaultManagerLido(bytes memory) public returns (address) {
        console2.log("ohm", address(ohm));
        console2.log("wsteth", address(wsteth));
        console2.log("aura", address(aura));
        console2.log("bal", address(bal));
        console2.log("balancerVault", address(balancerVault));
        console2.log("ohmWstethPool", address(ohmWstethPool));
        console2.log("balancerHelper", address(balancerHelper));
        console2.log("auraBooster", address(auraBooster));
        console2.log("ohmWstethRewardsPool", address(ohmWstethRewardsPool));
        console2.log("ohmEthPriceFeed", address(ohmEthPriceFeed));
        console2.log("ethUsdPriceFeed", address(ethUsdPriceFeed));
        console2.log("stethUsdPriceFeed", address(stethUsdPriceFeed));
        console2.log("implementation", address(lidoVault));

        // Create TokenData object
        IBLVaultManagerLido.TokenData memory tokenData = IBLVaultManagerLido.TokenData({
            ohm: address(ohm),
            pairToken: address(wsteth),
            aura: address(aura),
            bal: address(bal)
        });

        // Create BalancerData object
        IBLVaultManagerLido.BalancerData memory balancerData = IBLVaultManagerLido.BalancerData({
            vault: address(balancerVault),
            liquidityPool: address(ohmWstethPool),
            balancerHelper: address(balancerHelper)
        });

        // Create AuraData object
        IBLVaultManagerLido.AuraData memory auraData = IBLVaultManagerLido.AuraData({
            pid: uint256(73),
            auraBooster: address(auraBooster),
            auraRewardPool: address(ohmWstethRewardsPool)
        });

        // Create OracleFeed objects
        IBLVaultManagerLido.OracleFeed memory ohmEthPriceFeedData = IBLVaultManagerLido.OracleFeed({
            feed: ohmEthPriceFeed,
            updateThreshold: uint48(86400) // needs to be 1 day
        });

        IBLVaultManagerLido.OracleFeed memory ethUsdPriceFeedData = IBLVaultManagerLido.OracleFeed({
            feed: ethUsdPriceFeed,
            updateThreshold: uint48(3600) // needs to be 1 hour
        });

        IBLVaultManagerLido.OracleFeed memory stethUsdPriceFeedData = IBLVaultManagerLido
            .OracleFeed({
                feed: stethUsdPriceFeed,
                updateThreshold: uint48(3600) // needs to be 1 hour
            });

        console2.log("pid: ", auraData.pid);
        console2.log("OHM update threshold: ", ohmEthPriceFeedData.updateThreshold);
        console2.log("ETH update threshold: ", ethUsdPriceFeedData.updateThreshold);
        console2.log("stETH update threshold: ", stethUsdPriceFeedData.updateThreshold);

        // Deploy BLVaultManagerLido policy
        vm.broadcast();
        lidoVaultManager = new BLVaultManagerLido(
            kernel,
            tokenData,
            balancerData,
            auraData,
            address(auraMiningLib),
            ohmEthPriceFeedData,
            ethUsdPriceFeedData,
            stethUsdPriceFeedData,
            address(lidoVault),
            476_000e9, // 476_000e9
            uint64(0), // fee
            uint48(1 days) // withdrawal delay
        );
        console2.log("BLVaultManagerLido deployed at:", address(lidoVaultManager));

        return address(lidoVaultManager);
    }

    function _deployBLVaultLusd(bytes memory) public returns (address) {
        // No additional arguments for BLVaultLusd policy

        // Deploy BLVaultLusd policy
        vm.broadcast();
        lusdVault = new BLVaultLusd();
        console2.log("BLVaultLusd deployed at:", address(lusdVault));

        return address(lusdVault);
    }

    function _deployBLVaultManagerLusd(bytes memory args) public returns (address) {
        // Decode arguments for BLVaultManagerLusd policy
        // The JSON is encoded by the properties in alphabetical order, so the output tuple must be in alphabetical order, irrespective of the order in the JSON file itself
        (
            uint256 auraPid,
            uint256 ethUsdFeedUpdateThreshold,
            uint256 lusdUsdFeedUpdateThreshold,
            uint256 ohmEthFeedUpdateThreshold
        ) = abi.decode(args, (uint256, uint256, uint256, uint256));

        console2.log("ohm", address(ohm));
        console2.log("lusd", address(lusd));
        console2.log("aura", address(aura));
        console2.log("bal", address(bal));
        console2.log("balancerVault", address(balancerVault));
        console2.log("ohmLusdPool", address(ohmLusdPool));
        console2.log("balancerHelper", address(balancerHelper));
        console2.log("auraBooster", address(auraBooster));
        console2.log("ohmLusdRewardsPool", address(ohmLusdRewardsPool));
        console2.log("ohmEthPriceFeed", address(ohmEthPriceFeed));
        console2.log("ethUsdPriceFeed", address(ethUsdPriceFeed));
        console2.log("lusdUsdPriceFeed", address(lusdUsdPriceFeed));
        console2.log("BLV LUSD implementation", address(lusdVault));

        // Create TokenData object
        IBLVaultManager.TokenData memory tokenData = IBLVaultManager.TokenData({
            ohm: address(ohm),
            pairToken: address(lusd),
            aura: address(aura),
            bal: address(bal)
        });

        // Create BalancerData object
        IBLVaultManager.BalancerData memory balancerData = IBLVaultManager.BalancerData({
            vault: address(balancerVault),
            liquidityPool: address(ohmLusdPool),
            balancerHelper: address(balancerHelper)
        });

        // Create AuraData object
        IBLVaultManager.AuraData memory auraData = IBLVaultManager.AuraData({
            pid: uint256(auraPid),
            auraBooster: address(auraBooster),
            auraRewardPool: address(ohmLusdRewardsPool) // determined by calling poolInfo(auraPid) on the booster contract
        });

        // Create OracleFeed objects
        IBLVaultManager.OracleFeed memory ohmEthPriceFeedData = IBLVaultManager.OracleFeed({
            feed: ohmEthPriceFeed,
            updateThreshold: uint48(ohmEthFeedUpdateThreshold)
        });

        IBLVaultManager.OracleFeed memory ethUsdPriceFeedData = IBLVaultManager.OracleFeed({
            feed: ethUsdPriceFeed,
            updateThreshold: uint48(ethUsdFeedUpdateThreshold)
        });

        IBLVaultManager.OracleFeed memory lusdUsdPriceFeedData = IBLVaultManager.OracleFeed({
            feed: lusdUsdPriceFeed,
            updateThreshold: uint48(lusdUsdFeedUpdateThreshold)
        });

        console2.log("pid: ", auraData.pid);
        console2.log("OHM update threshold: ", ohmEthPriceFeedData.updateThreshold);
        console2.log("ETH update threshold: ", ethUsdPriceFeedData.updateThreshold);
        console2.log("LUSD update threshold: ", lusdUsdPriceFeedData.updateThreshold);

        // Deploy BLVaultManagerLusd policy
        vm.broadcast();
        lusdVaultManager = new BLVaultManagerLusd(
            kernel,
            tokenData,
            balancerData,
            auraData,
            address(auraMiningLib),
            ohmEthPriceFeedData,
            ethUsdPriceFeedData,
            lusdUsdPriceFeedData,
            address(lusdVault),
            // 2500000 cap/$10.84 = 230,627.3062730627 OHM
            230_627e9, // max OHM minted
            uint64(500), // fee // 10_000 = 1 = 100%, 500 / 1e4 = 0.05 = 5%
            uint48(1 days) // withdrawal delay
        );
        console2.log("BLVaultManagerLusd deployed at:", address(lusdVaultManager));

        return address(lusdVaultManager);
    }

    function _deployCrossChainBridge(bytes memory args) public returns (address) {
        address lzEndpoint = abi.decode(args, (address));

        // Deploy CrossChainBridge policy
        vm.broadcast();
        bridge = new CrossChainBridge(kernel, lzEndpoint);
        console2.log("Bridge deployed at:", address(bridge));

        return address(bridge);
    }

    function _deployLegacyBurner(bytes memory args) public returns (address) {
        uint256 reward = abi.decode(args, (uint256));

        console2.log("kernel", address(kernel));
        console2.log("ohm", address(ohm));
        console2.log("bondManager", address(bondManager));
        console2.log("inverseBondDepository", inverseBondDepository);
        console2.log("reward", reward / 1e9);

        // Deploy LegacyBurner policy
        vm.broadcast();
        legacyBurner = new LegacyBurner(
            kernel,
            address(ohm),
            address(bondManager),
            inverseBondDepository,
            reward
        );
        console2.log("LegacyBurner deployed at:", address(legacyBurner));

        return address(legacyBurner);
    }

    function _deployReplacementAuthority(bytes memory) public returns (address) {
        // No additional arguments for ReplacementAuthority policy

        console2.log("legacyBurner", address(legacyBurner));
        console2.log("MINTR", address(MINTR));

        // Deploy ReplacementAuthority policy
        vm.broadcast();
        burnerReplacementAuthority = new OlympusAuthority(
            0x245cc372C84B3645Bf0Ffe6538620B04a217988B,
            0x245cc372C84B3645Bf0Ffe6538620B04a217988B,
            address(legacyBurner),
            address(MINTR)
        );
        console2.log("ReplacementAuthority deployed at:", address(burnerReplacementAuthority));

        return address(burnerReplacementAuthority);
    }

    function _deployPoly(bytes memory args) public returns (address) {
        // Decode arguments for pOLY policy
        (address dao, uint256 maximumAllocated) = abi.decode(args, (address, uint256));

        console2.log("kernel", address(kernel));
        console2.log("previousPoly", address(previousPoly));
        console2.log("previousGenesis", address(previousGenesis));
        console2.log("ohm", address(ohm));
        console2.log("gohm", address(gohm));
        console2.log("reserve", address(reserve));
        console2.log("dao", dao);
        console2.log("maximumAllocated", maximumAllocated);

        // Deploy pOLY policy
        vm.broadcast();
        poly = new pOLY(
            kernel,
            previousPoly,
            previousGenesis,
            address(ohm),
            address(gohm),
            address(reserve),
            dao,
            maximumAllocated
        );
        console2.log("pOLY deployed at:", address(poly));

        return address(poly);
    }

    function _deployClaimTransfer(bytes memory) public returns (address) {
        // Doesn't need extra args

        console2.log("poly", address(poly));
        console2.log("ohm", address(ohm));
        console2.log("reserve", address(reserve));
        console2.log("gohm", address(gohm));

        // Validate that the addresses are set
        require(address(poly) != address(0), "poly is not set");
        require(address(ohm) != address(0), "ohm is not set");
        require(address(reserve) != address(0), "reserve is not set");
        require(address(gohm) != address(0), "gohm is not set");

        // Deploy ClaimTransfer contract
        vm.broadcast();
        claimTransfer = new ClaimTransfer(
            address(poly),
            address(ohm),
            address(reserve),
            address(gohm)
        );
        console2.log("ClaimTransfer deployed at:", address(claimTransfer));

        return address(claimTransfer);
    }

    function _deployClearinghouse(bytes memory) public returns (address) {
        if (address(coolerFactory) == address(0)) {
            // Deploy a new Cooler Factory implementation
            vm.broadcast();
            coolerFactory = new CoolerFactory();
            console2.log("Cooler Factory deployed at:", address(coolerFactory));
        } else {
            // Use the input Cooler Factory implmentation
            console2.log("Input Factory Implementation:", address(coolerFactory));
        }

        // Deploy Clearinghouse policy
        vm.broadcast();
        clearinghouse = new Clearinghouse({
            ohm_: address(ohm),
            gohm_: address(gohm),
            staking_: address(staking),
            sReserve_: address(sReserve),
            coolerFactory_: address(coolerFactory),
            kernel_: address(kernel)
        });
        console2.log("Clearinghouse deployed at:", address(clearinghouse));

        return address(clearinghouse);
    }

    function _deployClearinghouseRegistry(bytes calldata args) public returns (address) {
        // Necessary to truncate the first word (32 bytes) of args due to a potential bug in the JSON parser.
        address[] memory inactive = abi.decode(args[32:], (address[]));

        // Deploy Clearinghouse Registry module
        vm.broadcast();
        CHREG = new OlympusClearinghouseRegistry(kernel, address(clearinghouse), inactive);
        console2.log("CHREG deployed at:", address(CHREG));

        return address(CHREG);
    }

    function _deployContractRegistry(bytes calldata) public returns (address) {
        // Decode arguments from the sequence file
        // None

        // Print the arguments
        console2.log("  Kernel:", address(kernel));

        // Deploy OlympusContractRegistry
        vm.broadcast();
        RGSTY = new OlympusContractRegistry(address(kernel));
        console2.log("ContractRegistry deployed at:", address(RGSTY));

        return address(RGSTY);
    }

    function _deployContractRegistryAdmin(bytes calldata) public returns (address) {
        // Decode arguments from the sequence file
        // None

        // Print the arguments
        console2.log("  Kernel:", address(kernel));

        // Deploy ContractRegistryAdmin
        vm.broadcast();
        contractRegistryAdmin = new ContractRegistryAdmin(address(kernel));
        console2.log("ContractRegistryAdmin deployed at:", address(contractRegistryAdmin));

        return address(contractRegistryAdmin);
    }

    function _deployLoanConsolidator(bytes calldata args_) public returns (address) {
        // Decode arguments from the sequence file
        uint256 feePercentage = abi.decode(args_, (uint256));

        // Print the arguments
        console2.log("  Fee Percentage:", feePercentage);
        console2.log("  Kernel:", address(kernel));

        // Deploy LoanConsolidator
        vm.broadcast();
        loanConsolidator = new LoanConsolidator(address(kernel), feePercentage);
        console2.log("  LoanConsolidator deployed at:", address(loanConsolidator));

        return address(loanConsolidator);
    }

    // ========== COOLER LOANS V2 ========== //

    function _deployDelegateEscrowFactory(bytes calldata) public returns (address) {
        // Decode arguments from the sequence file
        // None

        // Dependencies
        require(address(gohm) != address(0), "gohm is not set");

        // Print the arguments
        console2.log("  gOHM:", address(gohm));

        // Deploy DelegateEscrowFactory
        vm.broadcast();
        delegateEscrowFactory = new DelegateEscrowFactory(address(gohm));
        console2.log("DelegateEscrowFactory deployed at:", address(delegateEscrowFactory));

        return address(delegateEscrowFactory);
    }

    function _deployGovDelegation(bytes calldata) public returns (address) {
        // Decode arguments from the sequence file
        // None

        // Dependencies
        require(address(kernel) != address(0), "kernel is not set");
        require(address(gohm) != address(0), "gohm is not set");
        require(address(delegateEscrowFactory) != address(0), "delegateEscrowFactory is not set");

        // Print the arguments
        console2.log("  Kernel:", address(kernel));
        console2.log("  gOHM:", address(gohm));
        console2.log("  DelegateEscrowFactory:", address(delegateEscrowFactory));

        // Deploy OlympusGovDelegation
        vm.broadcast();
        DLGTE = new OlympusGovDelegation(kernel, address(gohm), delegateEscrowFactory);
        console2.log("OlympusGovDelegation deployed at:", address(DLGTE));

        return address(DLGTE);
    }

    function _deployCoolerV2LtvOracle(bytes calldata) public returns (address) {
        // Decode arguments from the sequence file
        uint96 initialOriginationLtv = _readDeploymentArgUint256(
            "CoolerV2LtvOracle",
            "initialOriginationLtv"
        ).encodeUInt96();
        uint96 maxOriginationLtvDelta = _readDeploymentArgUint256(
            "CoolerV2LtvOracle",
            "maxOriginationLtvDelta"
        ).encodeUInt96();
        uint32 minOriginationLtvTargetTimeDelta = _readDeploymentArgUint256(
            "CoolerV2LtvOracle",
            "minOriginationLtvTargetTimeDelta"
        ).encodeUInt32();
        uint96 maxOriginationLtvRateOfChange = _readDeploymentArgUint256(
            "CoolerV2LtvOracle",
            "maxOriginationLtvRateOfChange"
        ).encodeUInt96();
        uint16 maxLiquidationLtvPremiumBps = _readDeploymentArgUint256(
            "CoolerV2LtvOracle",
            "maxLiquidationLtvPremiumBps"
        ).encodeUInt16();
        uint16 liquidationLtvPremiumBps = _readDeploymentArgUint256(
            "CoolerV2LtvOracle",
            "liquidationLtvPremiumBps"
        ).encodeUInt16();

        // Dependencies
        require(address(kernel) != address(0), "kernel is not set");
        require(address(gohm) != address(0), "gohm is not set");
        require(address(reserve) != address(0), "reserve is not set");
        require(initialOriginationLtv > 0, "initialOriginationLtv is not set");
        require(maxOriginationLtvDelta > 0, "maxOriginationLtvDelta is not set");
        require(
            minOriginationLtvTargetTimeDelta > 0,
            "minOriginationLtvTargetTimeDelta is not set"
        );
        require(maxOriginationLtvRateOfChange > 0, "maxOriginationLtvRateOfChange is not set");
        require(maxLiquidationLtvPremiumBps > 0, "maxLiquidationLtvPremiumBps is not set");
        require(liquidationLtvPremiumBps > 0, "liquidationLtvPremiumBps is not set");

        // Print the arguments
        console2.log("  Kernel:", address(kernel));
        console2.log("  gOHM:", address(gohm));
        console2.log("  Reserve:", address(reserve));
        console2.log("  Initial Origination LTV:", initialOriginationLtv);
        console2.log("  Max Origination LTV Delta:", maxOriginationLtvDelta);
        console2.log("  Min Origination LTV Target Time Delta:", minOriginationLtvTargetTimeDelta);
        console2.log("  Max Origination LTV Rate Of Change:", maxOriginationLtvRateOfChange);
        console2.log("  Max Liquidation LTV Premium Bps:", maxLiquidationLtvPremiumBps);
        console2.log("  Liquidation LTV Premium Bps:", liquidationLtvPremiumBps);

        // Deploy CoolerLtvOracle
        vm.broadcast();
        coolerV2LtvOracle = new CoolerLtvOracle(
            address(kernel),
            address(gohm),
            address(reserve),
            initialOriginationLtv,
            maxOriginationLtvDelta,
            minOriginationLtvTargetTimeDelta,
            maxOriginationLtvRateOfChange,
            maxLiquidationLtvPremiumBps,
            liquidationLtvPremiumBps
        );
        console2.log("CoolerLtvOracle deployed at:", address(coolerV2LtvOracle));

        return address(coolerV2LtvOracle);
    }

    function _deployCoolerV2TreasuryBorrower(bytes calldata) public returns (address) {
        // Decode arguments from the sequence file
        // None

        // Dependencies
        require(address(kernel) != address(0), "kernel is not set");
        require(address(sReserve) != address(0), "sReserve is not set");

        // Print the arguments
        console2.log("  Kernel:", address(kernel));
        console2.log("  sReserve:", address(sReserve));

        // Deploy CoolerV2TreasuryBorrower
        vm.broadcast();
        coolerV2TreasuryBorrower = new CoolerTreasuryBorrower(address(kernel), address(sReserve));
        console2.log("CoolerV2TreasuryBorrower deployed at:", address(coolerV2TreasuryBorrower));

        return address(coolerV2TreasuryBorrower);
    }

    function _deployCoolerV2(bytes calldata) public returns (address) {
        // Decode arguments from the sequence file
        uint96 interestRateWad = _readDeploymentArgUint256("CoolerV2", "interestRateWad")
            .encodeUInt96();
        uint256 minDebtRequired = _readDeploymentArgUint256("CoolerV2", "minDebtRequired");

        // Dependencies
        require(address(ohm) != address(0), "ohm is not set");
        require(address(gohm) != address(0), "gohm is not set");
        require(address(staking) != address(0), "staking is not set");
        require(address(kernel) != address(0), "kernel is not set");
        require(address(coolerV2LtvOracle) != address(0), "coolerV2LtvOracle is not set");
        require(interestRateWad > 0, "interestRateWad is not set");
        require(minDebtRequired > 0, "minDebtRequired is not set");

        // Print the arguments
        console2.log("  OHM:", address(ohm));
        console2.log("  gOHM:", address(gohm));
        console2.log("  Staking:", address(staking));
        console2.log("  Kernel:", address(kernel));
        console2.log("  CoolerV2LtvOracle:", address(coolerV2LtvOracle));
        console2.log("  Interest Rate Wad:", interestRateWad);
        console2.log("  Min Debt Required:", minDebtRequired);

        // Deploy CoolerV2
        vm.broadcast();
        coolerV2 = new MonoCooler(
            address(ohm),
            address(gohm),
            address(staking),
            address(kernel),
            address(coolerV2LtvOracle),
            interestRateWad,
            minDebtRequired
        );
        console2.log("CoolerV2 deployed at:", address(coolerV2));

        // Next steps:
        // - Execute the governance proposal to activate the Cooler V2 contracts. This should also set the treasury borrower.

        return address(coolerV2);
    }

    function _deployCoolerV2Composites(bytes calldata) public returns (address) {
        // Decode arguments from the sequence file
        // None

        // Dependencies
        require(address(coolerV2) != address(0), "coolerV2 is not set");
        address owner = envAddress("olympus.multisig.dao");

        // Print the arguments
        console2.log("  CoolerV2:", address(coolerV2));
        console2.log("  Owner:", owner);

        // Deploy CoolerV2Composites
        vm.broadcast();
        coolerV2Composites = new CoolerComposites(coolerV2, owner);
        console2.log("CoolerV2Composites deployed at:", address(coolerV2Composites));

        return address(coolerV2Composites);
    }

    function _deployCoolerV2Migrator(bytes calldata) public returns (address) {
        // Decode arguments from the sequence file
        // None

        address daoMS = envAddress("olympus.multisig.dao");
        address flashLender = envAddress("external.maker.flash");
        CHREG = OlympusClearinghouseRegistry(
            envAddress("olympus.modules.OlympusClearinghouseRegistry")
        );

        // Dependencies
        require(address(daoMS) != address(0), "daoMS is not set");
        require(address(coolerV2) != address(0), "coolerV2 is not set");
        require(address(reserve) != address(0), "reserve is not set");
        require(address(sReserve) != address(0), "sReserve is not set");
        require(address(gohm) != address(0), "gohm is not set");
        require(address(externalMigrator) != address(0), "externalMigrator is not set");
        require(address(flashLender) != address(0), "flashLender is not set");
        require(address(CHREG) != address(0), "CHREG is not set");
        require(address(coolerFactory) != address(0), "coolerFactory is not set");

        // Print the arguments
        console2.log("  DAO MS:", address(daoMS));
        console2.log("  CoolerV2:", address(coolerV2));
        console2.log("  Reserve:", address(reserve));
        console2.log("  sReserve:", address(sReserve));
        console2.log("  gOHM:", address(gohm));
        console2.log("  DAI-USDS Migrator:", address(externalMigrator));
        console2.log("  Flash:", address(flashLender));
        console2.log("  CHREG:", address(CHREG));
        console2.log("  CoolerFactory:", address(coolerFactory));

        // Deploy CoolerV2Migrator
        address[] memory coolerFactories = new address[](1);
        coolerFactories[0] = address(coolerFactory);

        vm.broadcast();
        coolerV2Migrator = new CoolerV2Migrator(
            address(daoMS),
            address(coolerV2),
            address(oldReserve),
            address(reserve),
            address(gohm),
            address(externalMigrator),
            address(flashLender),
            address(CHREG),
            coolerFactories
        );
        console2.log("CoolerV2Migrator deployed at:", address(coolerV2Migrator));

        return address(coolerV2Migrator);
    }

    // ========== GOVERNANCE ========== //

    function _deployTimelock(bytes calldata args) public returns (address) {
        (address admin, uint256 delay) = abi.decode(args, (address, uint256));

        console2.log("Timelock admin:", admin);
        console2.log("Timelock delay:", delay);

        // Deploy Timelock
        vm.broadcast();
        timelock = new Timelock(admin, delay);
        console2.log("Timelock deployed at:", address(timelock));

        return address(timelock);
    }

    function _deployGovernorBravoDelegate(bytes calldata) public returns (address) {
        // No additional arguments for Governor Bravo Delegate

        // Deploy Governor Bravo Delegate
        vm.broadcast();
        governorBravoDelegate = new GovernorBravoDelegate();
        console2.log("Governor Bravo Delegate deployed at:", address(governorBravoDelegate));

        return address(governorBravoDelegate);
    }

    function _deployGovernorBravoDelegator(bytes calldata args) public returns (address) {
        (
            uint256 activationGracePeriod,
            uint256 proposalThreshold,
            address vetoGuardian,
            uint256 votingDelay,
            uint256 votingPeriod
        ) = abi.decode(args, (uint256, uint256, address, uint256, uint256));

        console2.log("Governor Bravo Delegator vetoGuardian:", vetoGuardian);
        console2.log("Governor Bravo Delegator votingPeriod:", votingPeriod);
        console2.log("Governor Bravo Delegator votingDelay:", votingDelay);
        console2.log("Governor Bravo Delegator activationGracePeriod:", activationGracePeriod);
        console2.log("Governor Bravo Delegator proposalThreshold:", proposalThreshold);

        // Deploy Governor Bravo Delegator
        vm.broadcast();
        governorBravoDelegator = new GovernorBravoDelegator(
            address(timelock),
            address(gohm),
            address(kernel),
            vetoGuardian,
            address(governorBravoDelegate),
            votingPeriod,
            votingDelay,
            activationGracePeriod,
            proposalThreshold
        );
        console2.log("Governor Bravo Delegator deployed at:", address(governorBravoDelegator));

        return address(governorBravoDelegator);
    }

    // ========== YIELD REPURCHASE FACILITY ========== //

    function _deployYieldRepurchaseFacility(bytes calldata) public returns (address) {
        // No additional arguments for YieldRepurchaseFacility

        // Log dependencies
        console2.log("YieldRepurchaseFacility parameters:");
        console2.log("   kernel", address(kernel));
        console2.log("   ohm", address(ohm));
        console2.log("   sReserve", address(sReserve));
        console2.log("   teller", address(bondFixedTermTeller));
        console2.log("   auctioneer", address(bondAuctioneer));

        // Deploy YieldRepurchaseFacility
        vm.broadcast();
        yieldRepo = new YieldRepurchaseFacility(
            kernel,
            address(ohm),
            address(sReserve),
            address(bondFixedTermTeller),
            address(bondAuctioneer)
        );

        console2.log("YieldRepurchaseFacility deployed at:", address(yieldRepo));

        return address(yieldRepo);
    }

    // ========== RESERVE MIGRATION ========== //

    function _deployReserveMigrator(bytes calldata) public returns (address) {
        // No additional arguments for ReserveMigrator

        // Log dependencies
        console2.log("ReserveMigrator parameters:");
        console2.log("   kernel", address(kernel));
        console2.log("   sFrom", address(oldSReserve));
        console2.log("   sTo", address(sReserve));
        console2.log("   migrator", address(externalMigrator));

        // Deploy ReserveMigrator
        vm.broadcast();
        reserveMigrator = new ReserveMigrator(
            kernel,
            address(oldSReserve),
            address(sReserve),
            address(externalMigrator)
        );

        console2.log("ReserveMigrator deployed at:", address(reserveMigrator));

        return address(reserveMigrator);
    }

    // ========== EMISSION MANAGER ========== //

    function _deployEmissionManager(bytes calldata) public returns (address) {
        // No additional arguments for EmissionManager

        // Log dependencies
        console2.log("EmissionManager parameters:");
        console2.log("   kernel", address(kernel));
        console2.log("   ohm", address(ohm));
        console2.log("   gohm", address(gohm));
        console2.log("   reserve", address(reserve));
        console2.log("   sReserve", address(sReserve));
        console2.log("   bondAuctioneer", address(bondAuctioneer));
        console2.log("   cdAuctioneer", address(cdAuctioneer));
        console2.log("   teller", address(bondFixedTermTeller));

        // Deploy EmissionManager
        vm.broadcast();
        emissionManager = new EmissionManager(
            kernel,
            address(ohm),
            address(gohm),
            address(reserve),
            address(sReserve),
            address(bondAuctioneer),
            address(cdAuctioneer),
            address(bondFixedTermTeller)
        );

        console2.log("EmissionManager deployed at:", address(emissionManager));

        return address(emissionManager);
    }

    // ========== CONVERTIBLE DEPOSIT ========== //

    function _deployConvertibleDepository(bytes calldata) public returns (address) {
        // No additional arguments for ConvertibleDepository

        // Log dependencies
        console2.log("ConvertibleDepository parameters:");
        console2.log("   kernel", address(kernel));

        // Deploy ConvertibleDepository
        vm.broadcast();
        CDEPO = new OlympusConvertibleDepository(kernel);
        console2.log("ConvertibleDepository deployed at:", address(CDEPO));

        return address(CDEPO);
    }

    function _deployConvertibleDepositPositionManager(bytes calldata) public returns (address) {
        // No additional arguments for ConvertibleDepositPositionManager

        // Log dependencies
        console2.log("ConvertibleDepositPositionManager parameters:");
        console2.log("   kernel", address(kernel));

        // Deploy ConvertibleDepositPositionManager
        vm.broadcast();
        CDPOS = new OlympusConvertibleDepositPositionManager(address(kernel));
        console2.log("ConvertibleDepositPositionManager deployed at:", address(CDPOS));

        return address(CDPOS);
    }

    function _deployConvertibleDepositTokenManager(bytes calldata) public returns (address) {
        // No additional arguments for ConvertibleDepositTokenManager

        // Log dependencies
        console2.log("ConvertibleDepositTokenManager parameters:");
        console2.log("   kernel", address(kernel));

        // Deploy ConvertibleDepositTokenManager
        vm.broadcast();
        cdTokenManager = new CDTokenManager(address(kernel));
        console2.log("ConvertibleDepositTokenManager deployed at:", address(cdTokenManager));

        return address(cdTokenManager);
    }

    function _deployConvertibleDepositAuctioneer(bytes calldata args_) public returns (address) {
        // No additional arguments for ConvertibleDepositAuctioneer
        uint8 depositPeriodMonths = abi.decode(args_, (uint8));

        // Log dependencies
        console2.log("ConvertibleDepositAuctioneer parameters:");
        console2.log("   kernel", address(kernel));
        console2.log("   cdFacility", address(cdFacility));
        console2.log("   reserveToken", address(reserve));
        console2.log("   depositPeriodMonths", depositPeriodMonths);

        // Deploy ConvertibleDepositAuctioneer
        vm.broadcast();
        cdAuctioneer = new CDAuctioneer(
            address(kernel),
            address(cdFacility),
            address(reserve),
            depositPeriodMonths
        );
        console2.log("ConvertibleDepositAuctioneer deployed at:", address(cdAuctioneer));

        return address(cdAuctioneer);
    }

    function _deployConvertibleDepositFacility(bytes calldata) public returns (address) {
        // No additional arguments for ConvertibleDepositFacility

        // Log dependencies
        console2.log("ConvertibleDepositFacility parameters:");
        console2.log("   kernel", address(kernel));
        console2.log("   cdTokenManager", address(cdTokenManager));

        // Deploy ConvertibleDepositFacility
        vm.broadcast();
        cdFacility = new CDFacility(address(kernel), address(cdTokenManager));
        console2.log("ConvertibleDepositFacility deployed at:", address(cdFacility));

        return address(cdFacility);
    }

    // ========== VERIFICATION ========== //

    /// @dev Verifies that the environment variable addresses were set correctly following deployment
    /// @dev Should be called prior to verifyAndPushAuth()
    function verifyKernelInstallation() external {
        kernel = Kernel(vm.envAddress("KERNEL"));

        /// Modules
        PRICE = OlympusPrice(vm.envAddress("PRICE"));
        RANGE = OlympusRange(vm.envAddress("RANGE"));
        TRSRY = OlympusTreasury(vm.envAddress("TRSRY"));
        MINTR = OlympusMinter(vm.envAddress("MINTR"));
        ROLES = OlympusRoles(vm.envAddress("ROLES"));

        /// Policies
        operator = Operator(vm.envAddress("OPERATOR"));
        heart = OlympusHeart(vm.envAddress("HEART"));
        callback = BondCallback(vm.envAddress("CALLBACK"));
        priceConfig = OlympusPriceConfig(vm.envAddress("PRICECONFIG"));
        rolesAdmin = RolesAdmin(vm.envAddress("ROLESADMIN"));
        treasuryCustodian = TreasuryCustodian(vm.envAddress("TRSRYCUSTODIAN"));
        distributor = Distributor(vm.envAddress("DISTRIBUTOR"));
        emergency = Emergency(vm.envAddress("EMERGENCY"));

        /// Check that Modules are installed
        /// PRICE
        Module priceModule = kernel.getModuleForKeycode(toKeycode("PRICE"));
        Keycode priceKeycode = kernel.getKeycodeForModule(PRICE);
        require(priceModule == PRICE);
        require(fromKeycode(priceKeycode) == "PRICE");

        /// RANGE
        Module rangeModule = kernel.getModuleForKeycode(toKeycode("RANGE"));
        Keycode rangeKeycode = kernel.getKeycodeForModule(RANGE);
        require(rangeModule == RANGE);
        require(fromKeycode(rangeKeycode) == "RANGE");

        /// TRSRY
        Module trsryModule = kernel.getModuleForKeycode(toKeycode("TRSRY"));
        Keycode trsryKeycode = kernel.getKeycodeForModule(TRSRY);
        require(trsryModule == TRSRY);
        require(fromKeycode(trsryKeycode) == "TRSRY");

        /// MINTR
        Module mintrModule = kernel.getModuleForKeycode(toKeycode("MINTR"));
        Keycode mintrKeycode = kernel.getKeycodeForModule(MINTR);
        require(mintrModule == MINTR);
        require(fromKeycode(mintrKeycode) == "MINTR");

        /// ROLES
        Module rolesModule = kernel.getModuleForKeycode(toKeycode("ROLES"));
        Keycode rolesKeycode = kernel.getKeycodeForModule(ROLES);
        require(rolesModule == ROLES);
        require(fromKeycode(rolesKeycode) == "ROLES");

        /// Policies
        require(kernel.isPolicyActive(operator));
        require(kernel.isPolicyActive(heart));
        require(kernel.isPolicyActive(callback));
        require(kernel.isPolicyActive(priceConfig));
        require(kernel.isPolicyActive(rolesAdmin));
        require(kernel.isPolicyActive(treasuryCustodian));
        require(kernel.isPolicyActive(distributor));
        require(kernel.isPolicyActive(emergency));
    }

    /// @dev Should be called by the deployer address after deployment
    function verifyAndPushAuth(address guardian_, address policy_, address emergency_) external {
        ROLES = OlympusRoles(vm.envAddress("ROLES"));
        heart = OlympusHeart(vm.envAddress("HEART"));
        callback = BondCallback(vm.envAddress("CALLBACK"));
        operator = Operator(vm.envAddress("OPERATOR"));
        rolesAdmin = RolesAdmin(vm.envAddress("ROLESADMIN"));
        kernel = Kernel(vm.envAddress("KERNEL"));

        /// Operator Roles
        require(ROLES.hasRole(address(heart), "heart"));
        require(ROLES.hasRole(guardian_, "heart"));
        require(ROLES.hasRole(address(callback), "operator_reporter"));
        require(ROLES.hasRole(policy_, "operator_policy"));
        require(ROLES.hasRole(guardian_, "operator_admin"));

        /// Callback Roles
        require(ROLES.hasRole(address(operator), "callback_whitelist"));
        require(ROLES.hasRole(policy_, "callback_whitelist"));
        require(ROLES.hasRole(guardian_, "callback_admin"));

        /// Heart Roles
        require(ROLES.hasRole(policy_, "heart_admin"));

        /// PriceConfig Roles
        require(ROLES.hasRole(guardian_, "price_admin"));
        require(ROLES.hasRole(policy_, "price_admin"));

        /// TreasuryCustodian Roles
        require(ROLES.hasRole(guardian_, "custodian"));

        /// Distributor Roles
        require(ROLES.hasRole(policy_, "distributor_admin"));

        /// Emergency Roles
        require(ROLES.hasRole(emergency_, "emergency_shutdown"));
        require(ROLES.hasRole(guardian_, "emergency_restart"));

        /// Push rolesAdmin and Executor
        vm.startBroadcast();
        rolesAdmin.pushNewAdmin(guardian_);
        kernel.executeAction(Actions.ChangeExecutor, guardian_);
        vm.stopBroadcast();
    }

    /// @dev Should be called by the deployer address after deployment
    function verifyAuth(address guardian_, address policy_, address emergency_) external {
        ROLES = OlympusRoles(vm.envAddress("ROLES"));
        heart = OlympusHeart(vm.envAddress("HEART"));
        callback = BondCallback(vm.envAddress("CALLBACK"));
        operator = Operator(vm.envAddress("OPERATOR"));
        rolesAdmin = RolesAdmin(vm.envAddress("ROLESADMIN"));
        kernel = Kernel(vm.envAddress("KERNEL"));
        bondManager = BondManager(vm.envAddress("BONDMANAGER"));
        burner = Burner(vm.envAddress("BURNER"));

        /// Operator Roles
        require(ROLES.hasRole(address(heart), "heart"));
        require(ROLES.hasRole(guardian_, "heart"));
        require(ROLES.hasRole(address(callback), "operator_reporter"));
        require(ROLES.hasRole(policy_, "operator_policy"));
        require(ROLES.hasRole(guardian_, "operator_admin"));

        /// Callback Roles
        require(ROLES.hasRole(address(operator), "callback_whitelist"));
        require(ROLES.hasRole(policy_, "callback_whitelist"));
        require(ROLES.hasRole(guardian_, "callback_admin"));

        /// Heart Roles
        require(ROLES.hasRole(policy_, "heart_admin"));

        /// PriceConfig Roles
        require(ROLES.hasRole(guardian_, "price_admin"));
        require(ROLES.hasRole(policy_, "price_admin"));

        /// TreasuryCustodian Roles
        require(ROLES.hasRole(guardian_, "custodian"));

        /// Distributor Roles
        require(ROLES.hasRole(policy_, "distributor_admin"));

        /// Emergency Roles
        require(ROLES.hasRole(emergency_, "emergency_shutdown"));
        require(ROLES.hasRole(guardian_, "emergency_restart"));

        /// BondManager Roles
        require(ROLES.hasRole(policy_, "bondmanager_admin"));

        /// Burner Roles
        require(ROLES.hasRole(guardian_, "burner_admin"));
    }

    function _saveDeployment(string memory chain_) internal {
        // Create file path
        string memory file = string.concat(
            "./deployments/",
            ".",
            chain_,
            "-",
            vm.toString(block.timestamp),
            ".json"
        );

        // Write deployment info to file in JSON format
        vm.writeLine(file, "{");

        // Iterate through the contracts that were deployed and write their addresses to the file
        uint256 len = deployments.length;
        // solhint-disable quotes
        for (uint256 i; i < len; ++i) {
            vm.writeLine(
                file,
                string.concat(
                    '"',
                    deployments[i],
                    '": "',
                    vm.toString(deployedTo[deployments[i]]),
                    '",'
                )
            );
        }
        // solhint-enable quotes
        vm.writeLine(file, "}");
    }

    function _readDeploymentArgString(
        string memory deploymentName_,
        string memory key_
    ) internal view returns (string memory) {
        return
            deploymentFileJson.readString(
                string.concat(".sequence[?(@.name == '", deploymentName_, "')].args.", key_)
            );
    }

    function _readDeploymentArgBytes32(
        string memory deploymentName_,
        string memory key_
    ) internal view returns (bytes32) {
        return
            deploymentFileJson.readBytes32(
                string.concat(".sequence[?(@.name == '", deploymentName_, "')].args.", key_)
            );
    }

    function _readDeploymentArgAddress(
        string memory deploymentName_,
        string memory key_
    ) internal view returns (address) {
        return
            deploymentFileJson.readAddress(
                string.concat(".sequence[?(@.name == '", deploymentName_, "')].args.", key_)
            );
    }

    function _readDeploymentArgUint256(
        string memory deploymentName_,
        string memory key_
    ) internal view returns (uint256) {
        return
            deploymentFileJson.readUint(
                string.concat(".sequence[?(@.name == '", deploymentName_, "')].args.", key_)
            );
    }
}

/// @notice Deploys mock Balancer and Aura contracts for testing on Goerli
// contract DependencyDeployLido is Script {
//     using stdJson for string;

//     // MockPriceFeed public ohmEthPriceFeed;
//     // MockPriceFeed public reserveEthPriceFeed;
//     ERC20 public bal;
//     ERC20 public aura;
//     ERC20 public ldo;
//     MockAuraStashToken public ldoStash;

//     IBasePool public ohmWstethPool;
//     MockAuraBooster public auraBooster;
//     MockAuraMiningLib public auraMiningLib;
//     MockAuraRewardPool public ohmWstethRewardPool;
//     MockAuraVirtualRewardPool public ohmWstethExtraRewardPool;

//     function deploy(string calldata chain_) external {
//         // Load environment addresses
//         string memory env = vm.readFile("./src/scripts/env.json");
//         bal = ERC20(env.readAddress(string.concat(".", chain_, ".external.tokens.BAL")));
//         aura = ERC20(env.readAddress(string.concat(".", chain_, ".external.tokens.AURA")));
//         ldo = ERC20(env.readAddress(string.concat(".", chain_, ".external.tokens.LDO")));
//         ohmWstethPool = IBasePool(
//             env.readAddress(string.concat(".", chain_, ".external.balancer.OhmWstethPool"))
//         );

//         vm.startBroadcast();

//         // Deploy the mock tokens
//         // bal = new MockERC20("Balancer", "BAL", 18);
//         // console2.log("BAL deployed to:", address(bal));

//         // aura = new MockERC20("Aura", "AURA", 18);
//         // console2.log("AURA deployed to:", address(aura));

//         // ldo = new MockERC20("Lido", "LDO", 18);
//         // console2.log("LDO deployed to:", address(ldo));

//         // Deploy the Aura Reward Pools for OHM-wstETH
//         ohmWstethRewardPool = new MockAuraRewardPool(
//             address(ohmWstethPool), // Goerli OHM-wstETH LP
//             address(bal), // Goerli BAL
//             address(aura) // Goerli AURA
//         );
//         console2.log("OHM-WSTETH Reward Pool deployed to:", address(ohmWstethRewardPool));

//         // Deploy the extra rewards pool
//         ldoStash = new MockAuraStashToken("Lido-Stash", "LDOSTASH", 18, address(ldo));
//         console2.log("Lido Stash deployed to:", address(ldoStash));

//         ohmWstethExtraRewardPool = new MockAuraVirtualRewardPool(
//             address(ohmWstethPool), // Goerli OHM-wstETH LP
//             address(ldoStash)
//         );
//         console2.log(
//             "OHM-WSTETH Extra Reward Pool deployed to:",
//             address(ohmWstethExtraRewardPool)
//         );

//         ohmWstethRewardPool.addExtraReward(address(ohmWstethExtraRewardPool));
//         console2.log("Added OHM-WSTETH Extra Reward Pool to OHM-WSTETH Reward Pool");

//         // Deploy Aura Booster
//         auraBooster = new MockAuraBooster(address(ohmWstethRewardPool));
//         console2.log("Aura Booster deployed to:", address(auraBooster));

//         // Deploy the Aura Mining Library
//         // auraMiningLib = new MockAuraMiningLib();
//         // console2.log("Aura Mining Library deployed to:", address(auraMiningLib));

//         // // Deploy the price feeds
//         // ohmEthPriceFeed = new MockPriceFeed();
//         // console2.log("OHM-ETH Price Feed deployed to:", address(ohmEthPriceFeed));
//         // reserveEthPriceFeed = new MockPriceFeed();
//         // console2.log("RESERVE-ETH Price Feed deployed to:", address(reserveEthPriceFeed));

//         // // Set the decimals of the price feeds
//         // ohmEthPriceFeed.setDecimals(18);
//         // reserveEthPriceFeed.setDecimals(18);

//         vm.stopBroadcast();
//     }
// }

// contract DependencyDeployLusd is Script {
//     using stdJson for string;

//     ERC20 public bal;
//     ERC20 public aura;
//     ERC20 public ldo;
//     ERC20 public lusd;

//     MockAuraBooster public auraBooster;

//     MockPriceFeed public lusdUsdPriceFeed;
//     IBasePool public ohmLusdPool;
//     MockAuraRewardPool public ohmLusdRewardPool;

//     MockAuraMiningLib public auraMiningLib;

//     function deploy(string calldata chain_) external {
//         // Load environment addresses
//         string memory env = vm.readFile("./src/scripts/env.json");
//         bal = ERC20(env.readAddress(string.concat(".", chain_, ".external.tokens.BAL")));
//         aura = ERC20(env.readAddress(string.concat(".", chain_, ".external.tokens.AURA")));
//         ldo = ERC20(env.readAddress(string.concat(".", chain_, ".external.tokens.LDO")));
//         lusd = ERC20(env.readAddress(string.concat(".", chain_, ".external.tokens.LUSD"))); // Requires the address of LUSD to be less than the address of OHM, in order to reflect the conditions on mainnet
//         ohmLusdPool = IBasePool(
//             env.readAddress(string.concat(".", chain_, ".external.balancer.OhmLusdPool"))
//         ); // Real pool, deployed separately as it's a little more complicated
//         auraBooster = MockAuraBooster(
//             env.readAddress(string.concat(".", chain_, ".external.aura.AuraBooster"))
//         ); // Requires DependencyDeployLido to be run first

//         vm.startBroadcast();

//         // Deploy the LUSD price feed
//         lusdUsdPriceFeed = new MockPriceFeed();
//         lusdUsdPriceFeed.setDecimals(8);
//         lusdUsdPriceFeed.setLatestAnswer(1e8);
//         lusdUsdPriceFeed.setRoundId(1);
//         lusdUsdPriceFeed.setAnsweredInRound(1);
//         lusdUsdPriceFeed.setTimestamp(block.timestamp); // Will be good for 1 year from now
//         console2.log("LUSD-USD Price Feed deployed to:", address(lusdUsdPriceFeed));

//         // Deploy the Aura Reward Pools for OHM-LUSD
//         ohmLusdRewardPool = new MockAuraRewardPool(
//             address(ohmLusdPool), // OHM-LUSD LP
//             address(bal), // BAL
//             address(aura) // AURA
//         );
//         console2.log("OHM-LUSD LP reward pool deployed to: ", address(ohmLusdRewardPool));

//         // Add the pool to the aura booster
//         auraBooster.addPool(address(ohmLusdRewardPool));
//         console2.log("Added ohmLusdRewardPool to Aura Booster");

//         vm.stopBroadcast();
//     }
// }<|MERGE_RESOLUTION|>--- conflicted
+++ resolved
@@ -77,10 +77,6 @@
 import {ContractRegistryAdmin} from "policies/ContractRegistryAdmin.sol";
 import {ReserveMigrator} from "policies/ReserveMigrator.sol";
 import {EmissionManager} from "policies/EmissionManager.sol";
-<<<<<<< HEAD
-import {CDTokenManager} from "policies/CDTokenManager.sol";
-=======
-import {OlympusGovDelegation} from "modules/DLGTE/OlympusGovDelegation.sol";
 import {CoolerLtvOracle} from "policies/cooler/CoolerLtvOracle.sol";
 import {CoolerTreasuryBorrower} from "policies/cooler/CoolerTreasuryBorrower.sol";
 import {MonoCooler} from "policies/cooler/MonoCooler.sol";
@@ -98,10 +94,9 @@
 import {TransferHelper} from "libraries/TransferHelper.sol";
 import {SafeCast} from "libraries/SafeCast.sol";
 
->>>>>>> 7092899e
-import {CDAuctioneer} from "policies/CDAuctioneer.sol";
 import {CDFacility} from "policies/CDFacility.sol";
 import {LoanConsolidator} from "src/policies/LoanConsolidator.sol";
+import {CDTokenManager} from "policies/CDTokenManager.sol";
 
 /// @notice Script to deploy and initialize the Olympus system
 /// @dev    The address that this script is broadcast from must have write access to the contracts being configured
@@ -152,15 +147,12 @@
     EmissionManager public emissionManager;
     CDAuctioneer public cdAuctioneer;
     CDFacility public cdFacility;
-<<<<<<< HEAD
     CDTokenManager public cdTokenManager;
-=======
     CoolerLtvOracle public coolerV2LtvOracle;
     CoolerTreasuryBorrower public coolerV2TreasuryBorrower;
     MonoCooler public coolerV2;
     CoolerComposites public coolerV2Composites;
     CoolerV2Migrator public coolerV2Migrator;
->>>>>>> 7092899e
 
     /// Other Olympus contracts
     OlympusAuthority public burnerReplacementAuthority;
