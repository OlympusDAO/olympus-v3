--- conflicted
+++ resolved
@@ -1,4 +1,3 @@
-<<<<<<< HEAD
 // // SPDX-License-Identifier: AGPL-3.0-or-later
 // pragma solidity 0.8.15;
 
@@ -150,7 +149,7 @@
 //     string[] public deployments;
 //     mapping(string => address) public deployedTo;
 
-//     function _setUp(string calldata chain_) internal {
+//     function _setUp(string calldata chain_, string calldata deployFilePath) internal {
 //         chain = chain_;
 
 //         // Setup contract -> selector mappings
@@ -264,7 +263,7 @@
 //         lusdVault = BLVaultLusd(envAddress("olympus.policies.BLVaultLusd"));
 
 //         // Load deployment data
-//         string memory data = vm.readFile("./src/scripts/deploy/deploy.json");
+//         string memory data = vm.readFile(deployFilePath);
 
 //         // Parse deployment sequence and names
 //         string[] memory names = abi.decode(data.parseRaw(".sequence..name"), (string[]));
@@ -310,9 +309,9 @@
 //     //     kernel.executeAction(Actions.ActivatePolicy, address(policy_));
 //     // }
 
-//     function deploy(string calldata chain_) external {
+//     function deploy(string calldata chain_, string calldata deployFilePath) external {
 //         // Setup
-//         _setUp(chain_);
+//         _setUp(chain_, deployFilePath);
 
 //         // Check that deployments is not empty
 //         uint256 len = deployments.length;
@@ -1177,1185 +1176,4 @@
 
 //         vm.stopBroadcast();
 //     }
-// }
-=======
-// SPDX-License-Identifier: AGPL-3.0-or-later
-pragma solidity 0.8.15;
-
-import {AggregatorV2V3Interface} from "interfaces/AggregatorV2V3Interface.sol";
-import {Script, console2} from "forge-std/Script.sol";
-import {stdJson} from "forge-std/StdJson.sol";
-import {ERC20} from "solmate/tokens/ERC20.sol";
-
-// Bond Protocol
-import {IBondAggregator} from "interfaces/IBondAggregator.sol";
-import {IBondSDA} from "interfaces/IBondSDA.sol";
-import {IBondTeller} from "interfaces/IBondTeller.sol";
-
-// Balancer
-import {IVault, IBasePool, IBalancerHelper} from "policies/BoostedLiquidity/interfaces/IBalancer.sol";
-
-// Aura
-import {IAuraBooster, IAuraRewardPool, IAuraMiningLib} from "policies/BoostedLiquidity/interfaces/IAura.sol";
-
-import "src/Kernel.sol";
-import {OlympusPrice} from "modules/PRICE/OlympusPrice.sol";
-import {OlympusPricev2} from "modules/PRICE/OlympusPrice.v2.sol";
-import {OlympusRange} from "modules/RANGE/OlympusRange.sol";
-import {OlympusTreasury} from "modules/TRSRY/OlympusTreasury.sol";
-import {OlympusMinter} from "modules/MINTR/OlympusMinter.sol";
-import {OlympusInstructions} from "modules/INSTR/OlympusInstructions.sol";
-import {OlympusRoles} from "modules/ROLES/OlympusRoles.sol";
-import {OlympusBoostedLiquidityRegistry} from "modules/BLREG/OlympusBoostedLiquidityRegistry.sol";
-
-import {SimplePriceFeedStrategy} from "modules/PRICE/submodules/strategies/SimplePriceFeedStrategy.sol";
-import {BalancerPoolTokenPrice, IVault as IBalancerVault} from "modules/PRICE/submodules/feeds/BalancerPoolTokenPrice.sol";
-import {ChainlinkPriceFeeds} from "modules/PRICE/submodules/feeds/ChainlinkPriceFeeds.sol";
-import {UniswapV2PoolTokenPrice} from "modules/PRICE/submodules/feeds/UniswapV2PoolTokenPrice.sol";
-import {UniswapV3Price} from "modules/PRICE/submodules/feeds/UniswapV3Price.sol";
-
-import {Operator} from "policies/RBS/Operator.sol";
-import {OlympusHeart} from "policies/RBS/Heart.sol";
-import {BondCallback} from "policies/Bonds/BondCallback.sol";
-import {OlympusPriceConfig} from "policies/RBS/PriceConfig.sol";
-import {RolesAdmin} from "policies/RolesAdmin.sol";
-import {TreasuryCustodian} from "policies/TreasuryCustodian.sol";
-import {Distributor} from "policies/OHM/Distributor.sol";
-import {Emergency} from "policies/Emergency.sol";
-import {BondManager} from "policies/Bonds/BondManager.sol";
-import {Burner} from "policies/OHM/Burner.sol";
-import {BLVaultManagerLido} from "policies/BoostedLiquidity/BLVaultManagerLido.sol";
-import {BLVaultLido} from "policies/BoostedLiquidity/BLVaultLido.sol";
-import {BLVaultManagerLusd} from "policies/BoostedLiquidity/BLVaultManagerLusd.sol";
-import {BLVaultLusd} from "policies/BoostedLiquidity/BLVaultLusd.sol";
-import {IBLVaultManagerLido} from "policies/BoostedLiquidity/interfaces/IBLVaultManagerLido.sol";
-import {Bookkeeper} from "policies/OCA/Bookkeeper.sol";
-import {IBLVaultManager} from "policies/BoostedLiquidity/interfaces/IBLVaultManager.sol";
-import {CrossChainBridge} from "policies/CrossChainBridge.sol";
-
-import {MockPriceFeed} from "test/mocks/MockPriceFeed.sol";
-import {MockAuraBooster, MockAuraRewardPool, MockAuraMiningLib, MockAuraVirtualRewardPool, MockAuraStashToken} from "test/mocks/AuraMocks.sol";
-import {MockBalancerPool, MockVault} from "test/mocks/BalancerMocks.sol";
-import {MockERC20} from "solmate/test/utils/mocks/MockERC20.sol";
-import {Faucet} from "test/mocks/Faucet.sol";
-
-import {TransferHelper} from "libraries/TransferHelper.sol";
-
-/// @notice Script to deploy and initialize the Olympus system
-/// @dev    The address that this script is broadcast from must have write access to the contracts being configured
-contract OlympusDeploy is Script {
-    using stdJson for string;
-    using TransferHelper for ERC20;
-    Kernel public kernel;
-
-    // Modules
-    OlympusPrice public PRICE;
-    OlympusPricev2 public PRICEv2;
-    OlympusRange public RANGE;
-    OlympusTreasury public TRSRY;
-    OlympusMinter public MINTR;
-    OlympusInstructions public INSTR;
-    OlympusRoles public ROLES;
-    OlympusBoostedLiquidityRegistry public BLREG;
-
-    // PRICEv2 Submodules
-    SimplePriceFeedStrategy public simplePriceFeedStrategy;
-    BalancerPoolTokenPrice public balancerPoolTokenPrice;
-    ChainlinkPriceFeeds public chainlinkPriceFeeds;
-    UniswapV2PoolTokenPrice public uniswapV2PoolTokenPrice;
-    UniswapV3Price public uniswapV3Price;
-
-    // Policies
-    Operator public operator;
-    OlympusHeart public heart;
-    BondCallback public callback;
-    OlympusPriceConfig public priceConfig;
-    RolesAdmin public rolesAdmin;
-    TreasuryCustodian public treasuryCustodian;
-    Distributor public distributor;
-    Emergency public emergency;
-    BondManager public bondManager;
-    Burner public burner;
-    BLVaultManagerLido public lidoVaultManager;
-    BLVaultLido public lidoVault;
-    BLVaultManagerLusd public lusdVaultManager;
-    BLVaultLusd public lusdVault;
-    CrossChainBridge public bridge;
-    Bookkeeper public bookkeeper;
-
-    // Construction variables
-
-    // Token addresses
-    ERC20 public ohm;
-    ERC20 public reserve;
-    ERC20 public wsteth;
-    ERC20 public lusd;
-    ERC20 public aura;
-    ERC20 public bal;
-
-    // Bond system addresses
-    IBondSDA public bondAuctioneer;
-    IBondSDA public bondFixedExpiryAuctioneer;
-    IBondTeller public bondFixedExpiryTeller;
-    IBondAggregator public bondAggregator;
-
-    // Chainlink price feed addresses
-    AggregatorV2V3Interface public ohmEthPriceFeed;
-    AggregatorV2V3Interface public reserveEthPriceFeed;
-    AggregatorV2V3Interface public ethUsdPriceFeed;
-    AggregatorV2V3Interface public stethUsdPriceFeed;
-    AggregatorV2V3Interface public lusdUsdPriceFeed;
-
-    // External contracts
-    address public staking;
-    address public gnosisEasyAuction;
-
-    // Balancer Contracts
-    IVault public balancerVault;
-    IBalancerHelper public balancerHelper;
-    IBasePool public ohmWstethPool;
-    IBasePool public ohmLusdPool;
-
-    // Aura Contracts
-    IAuraBooster public auraBooster;
-    IAuraMiningLib public auraMiningLib;
-    IAuraRewardPool public ohmWstethRewardsPool;
-    IAuraRewardPool public ohmLusdRewardsPool;
-
-    // Deploy system storage
-    string public chain;
-    string public env;
-    mapping(string => bytes4) public selectorMap;
-    mapping(string => bytes) public argsMap;
-    string[] public deployments;
-    mapping(string => address) public deployedTo;
-
-    function _setUp(string calldata chain_, string calldata deployFilePath) internal {
-        chain = chain_;
-
-        // Setup contract -> selector mappings
-        selectorMap["OlympusPrice"] = this._deployPrice.selector;
-        selectorMap["OlympusPricev2"] = this._deployPricev2.selector;
-        selectorMap["OlympusRange"] = this._deployRange.selector;
-        selectorMap["OlympusTreasury"] = this._deployTreasury.selector;
-        selectorMap["OlympusMinter"] = this._deployMinter.selector;
-        selectorMap["OlympusRoles"] = this._deployRoles.selector;
-        selectorMap["OlympusBoostedLiquidityRegistry"] = this
-            ._deployBoostedLiquidityRegistry
-            .selector;
-        selectorMap["Operator"] = this._deployOperator.selector;
-        selectorMap["OlympusHeart"] = this._deployHeart.selector;
-        selectorMap["BondCallback"] = this._deployBondCallback.selector;
-        selectorMap["OlympusPriceConfig"] = this._deployPriceConfig.selector;
-        selectorMap["RolesAdmin"] = this._deployRolesAdmin.selector;
-        selectorMap["TreasuryCustodian"] = this._deployTreasuryCustodian.selector;
-        selectorMap["Distributor"] = this._deployDistributor.selector;
-        selectorMap["Emergency"] = this._deployEmergency.selector;
-        selectorMap["BondManager"] = this._deployBondManager.selector;
-        selectorMap["Burner"] = this._deployBurner.selector;
-        selectorMap["BLVaultLido"] = this._deployBLVaultLido.selector;
-        selectorMap["BLVaultManagerLido"] = this._deployBLVaultManagerLido.selector;
-        selectorMap["CrossChainBridge"] = this._deployCrossChainBridge.selector;
-        selectorMap["BLVaultLusd"] = this._deployBLVaultLusd.selector;
-        selectorMap["BLVaultManagerLusd"] = this._deployBLVaultManagerLusd.selector;
-        selectorMap["Bookkeeper"] = this._deployBookkeeper.selector;
-        selectorMap["SimplePriceFeedStrategy"] = this._deploySimplePriceFeedStrategy.selector;
-        selectorMap["BalancerPoolTokenPrice"] = this._deployBalancerPoolTokenPrice.selector;
-        selectorMap["ChainlinkPriceFeeds"] = this._deployChainlinkPriceFeeds.selector;
-        selectorMap["UniswapV2PoolTokenPrice"] = this._deployUniswapV2PoolTokenPrice.selector;
-        selectorMap["UniswapV3Price"] = this._deployUniswapV3Price.selector;
-
-        // Load environment addresses
-        env = vm.readFile("./src/scripts/env.json");
-
-        // Non-bophades contracts
-        ohm = ERC20(envAddress("olympus.legacy.OHM"));
-        reserve = ERC20(envAddress("external.tokens.DAI"));
-        wsteth = ERC20(envAddress("external.tokens.WSTETH"));
-        aura = ERC20(envAddress("external.tokens.AURA"));
-        bal = ERC20(envAddress("external.tokens.BAL"));
-        bondAuctioneer = IBondSDA(envAddress("external.bond-protocol.BondFixedTermAuctioneer"));
-        bondFixedExpiryAuctioneer = IBondSDA(
-            envAddress("external.bond-protocol.BondFixedExpiryAuctioneer")
-        );
-        bondFixedExpiryTeller = IBondTeller(
-            envAddress("external.bond-protocol.BondFixedExpiryTeller")
-        );
-        bondAggregator = IBondAggregator(envAddress("external.bond-protocol.BondAggregator"));
-        ohmEthPriceFeed = AggregatorV2V3Interface(envAddress("external.chainlink.ohmEthPriceFeed"));
-        reserveEthPriceFeed = AggregatorV2V3Interface(
-            envAddress("external.chainlink.daiEthPriceFeed")
-        );
-        ethUsdPriceFeed = AggregatorV2V3Interface(envAddress("external.chainlink.ethUsdPriceFeed"));
-        stethUsdPriceFeed = AggregatorV2V3Interface(
-            envAddress("external.chainlink.stethUsdPriceFeed")
-        );
-        staking = envAddress("olympus.legacy.Staking");
-        gnosisEasyAuction = envAddress("external.gnosis.EasyAuction");
-        balancerVault = IVault(envAddress("external.balancer.BalancerVault"));
-        balancerHelper = IBalancerHelper(envAddress("external.balancer.BalancerHelper"));
-        ohmWstethPool = IBasePool(envAddress("external.balancer.OhmWstethPool"));
-        ohmLusdPool = IBasePool(envAddress("external.balancer.OhmLusdPool"));
-        auraBooster = IAuraBooster(envAddress("external.aura.AuraBooster"));
-        auraMiningLib = IAuraMiningLib(envAddress("external.aura.AuraMiningLib"));
-        ohmWstethRewardsPool = IAuraRewardPool(envAddress("external.aura.OhmWstethRewardsPool"));
-        ohmLusdRewardsPool = IAuraRewardPool(envAddress("external.aura.OhmLusdRewardsPool"));
-
-        // Bophades contracts
-        kernel = Kernel(envAddress("olympus.Kernel"));
-        PRICE = OlympusPrice(envAddress("olympus.modules.OlympusPrice"));
-        PRICEv2 = OlympusPricev2(envAddress("olympus.modules.OlympusPricev2"));
-        RANGE = OlympusRange(envAddress("olympus.modules.OlympusRange"));
-        TRSRY = OlympusTreasury(envAddress("olympus.modules.OlympusTreasury"));
-        MINTR = OlympusMinter(envAddress("olympus.modules.OlympusMinter"));
-        INSTR = OlympusInstructions(envAddress("olympus.modules.OlympusInstructions"));
-        ROLES = OlympusRoles(envAddress("olympus.modules.OlympusRoles"));
-        BLREG = OlympusBoostedLiquidityRegistry(
-            envAddress("olympus.modules.OlympusBoostedLiquidityRegistry")
-        );
-        operator = Operator(envAddress("olympus.policies.Operator"));
-        heart = OlympusHeart(envAddress("olympus.policies.OlympusHeart"));
-        callback = BondCallback(envAddress("olympus.policies.BondCallback"));
-        priceConfig = OlympusPriceConfig(envAddress("olympus.policies.OlympusPriceConfig"));
-        rolesAdmin = RolesAdmin(envAddress("olympus.policies.RolesAdmin"));
-        treasuryCustodian = TreasuryCustodian(envAddress("olympus.policies.TreasuryCustodian"));
-        distributor = Distributor(envAddress("olympus.policies.Distributor"));
-        emergency = Emergency(envAddress("olympus.policies.Emergency"));
-        bondManager = BondManager(envAddress("olympus.policies.BondManager"));
-        burner = Burner(envAddress("olympus.policies.Burner"));
-        lidoVaultManager = BLVaultManagerLido(envAddress("olympus.policies.BLVaultManagerLido"));
-        lidoVault = BLVaultLido(envAddress("olympus.policies.BLVaultLido"));
-        bookkeeper = Bookkeeper(envAddress("olympus.policies.Bookkeeper"));
-        simplePriceFeedStrategy = SimplePriceFeedStrategy(
-            envAddress("olympus.submodules.PRICE.SimplePriceFeedStrategy")
-        );
-        balancerPoolTokenPrice = BalancerPoolTokenPrice(
-            envAddress("olympus.submodules.PRICE.BalancerPoolTokenPrice")
-        );
-        chainlinkPriceFeeds = ChainlinkPriceFeeds(
-            envAddress("olympus.submodules.PRICE.ChainlinkPriceFeeds")
-        );
-        uniswapV2PoolTokenPrice = UniswapV2PoolTokenPrice(
-            envAddress("olympus.submodules.PRICE.UniswapV2PoolTokenPrice")
-        );
-        uniswapV3Price = UniswapV3Price(envAddress("olympus.submodules.PRICE.UniswapV3Price"));
-        bridge = CrossChainBridge(envAddress("olympus.policies.CrossChainBridge"));
-        lusdVaultManager = BLVaultManagerLusd(envAddress("olympus.policies.BLVaultManagerLusd"));
-        lusdVault = BLVaultLusd(envAddress("olympus.policies.BLVaultLusd"));
-
-        // Load deployment data
-        string memory data = vm.readFile(deployFilePath);
-
-        // Parse deployment sequence and names
-        string[] memory names = abi.decode(data.parseRaw(".sequence..name"), (string[]));
-        uint256 len = names.length;
-
-        // Iterate through deployment sequence and set deployment args
-        for (uint256 i = 0; i < len; i++) {
-            string memory name = names[i];
-            deployments.push(name);
-            console2.log("Deploying", name);
-
-            // Parse and store args if not kernel
-            // Note: constructor args need to be provided in alphabetical order
-            // due to changes with forge-std or a struct needs to be used
-            if (keccak256(bytes(name)) != keccak256(bytes("Kernel"))) {
-                argsMap[name] = data.parseRaw(
-                    string.concat(".sequence[?(@.name == '", name, "')].args")
-                );
-            }
-        }
-    }
-
-    function envAddress(string memory key_) internal returns (address) {
-        return env.readAddress(string.concat(".current.", chain, ".", key_));
-    }
-
-    /// @dev Installs, upgrades, activations, and deactivations as well as access control settings must be done via olymsig batches since DAO MS is multisig executor on mainnet
-    /// @dev If we can get multisig batch functionality in foundry, then we can add to these scripts
-    // function _installModule(Module module_) internal {
-    //     // Check if module is installed on the kernel and determine which type of install to use
-    //     vm.startBroadcast();
-    //     if (address(kernel.getModuleForKeycode(module_.KEYCODE())) != address(0)) {
-    //         kernel.executeAction(Actions.UpgradeModule, address(module_));
-    //     } else {
-    //         kernel.executeAction(Actions.InstallModule, address(module_));
-    //     }
-    //     vm.stopBroadcast();
-    // }
-
-    // function _activatePolicy(Policy policy_) internal {
-    //     // Check if policy is activated on the kernel and determine which type of activation to use
-    //     vm.broadcast();
-    //     kernel.executeAction(Actions.ActivatePolicy, address(policy_));
-    // }
-
-    function deploy(string calldata chain_, string calldata deployFilePath) external {
-        // Setup
-        _setUp(chain_, deployFilePath);
-
-        // Check that deployments is not empty
-        uint256 len = deployments.length;
-        require(len > 0, "No deployments");
-
-        // If kernel to be deployed, then it should be first (not included in contract -> selector mappings so it will error out if not first)
-        bool deployKernel = keccak256(bytes(deployments[0])) == keccak256(bytes("Kernel"));
-        if (deployKernel) {
-            vm.broadcast();
-            kernel = new Kernel();
-            console2.log("Kernel deployed at:", address(kernel));
-        }
-
-        // Iterate through deployments
-        for (uint256 i = deployKernel ? 1 : 0; i < len; i++) {
-            // Get deploy script selector and deploy args from contract name
-            string memory name = deployments[i];
-            bytes4 selector = selectorMap[name];
-            bytes memory args = argsMap[name];
-
-            // Call the deploy function for the contract
-            (bool success, bytes memory data) = address(this).call(
-                abi.encodeWithSelector(selector, args)
-            );
-            require(success, string.concat("Failed to deploy ", deployments[i]));
-
-            // Store the deployed contract address for logging
-            deployedTo[name] = abi.decode(data, (address));
-        }
-
-        // Save deployments to file
-        _saveDeployment(chain_);
-    }
-
-    // ========== DEPLOYMENT FUNCTIONS ========== //
-
-    // Module deployment functions
-    function _deployPrice(bytes memory args) public returns (address) {
-        // Decode arguments for Price module
-        (
-            uint48 ohmEthUpdateThreshold_,
-            uint48 reserveEthUpdateThreshold_,
-            uint48 observationFrequency_,
-            uint48 movingAverageDuration_,
-            uint256 minimumTargetPrice_
-        ) = abi.decode(args, (uint48, uint48, uint48, uint48, uint256));
-
-        // Deploy Price module
-        vm.broadcast();
-        PRICE = new OlympusPrice(
-            kernel,
-            ohmEthPriceFeed,
-            ohmEthUpdateThreshold_,
-            reserveEthPriceFeed,
-            reserveEthUpdateThreshold_,
-            observationFrequency_,
-            movingAverageDuration_,
-            minimumTargetPrice_
-        );
-        console2.log("Price deployed at:", address(PRICE));
-
-        return address(PRICE);
-    }
-
-    function _deployRange(bytes memory args) public returns (address) {
-        // Decode arguments for Range module
-        (uint256 thresholdFactor, uint256 cushionSpread, uint256 wallSpread) = abi.decode(
-            args,
-            (uint256, uint256, uint256)
-        );
-
-        // Deploy Range module
-        vm.broadcast();
-        RANGE = new OlympusRange(kernel, ohm, reserve, thresholdFactor, cushionSpread, wallSpread);
-        console2.log("Range deployed at:", address(RANGE));
-
-        return address(RANGE);
-    }
-
-    function _deployTreasury(bytes memory args) public returns (address) {
-        // No additional arguments for Treasury module
-
-        // Deploy Treasury module
-        vm.broadcast();
-        TRSRY = new OlympusTreasury(kernel);
-        console2.log("Treasury deployed at:", address(TRSRY));
-
-        return address(TRSRY);
-    }
-
-    function _deployMinter(bytes memory args) public returns (address) {
-        // Only args are contracts in the environment
-
-        // Deploy Minter module
-        vm.broadcast();
-        MINTR = new OlympusMinter(kernel, address(ohm));
-        console2.log("Minter deployed at:", address(MINTR));
-
-        return address(MINTR);
-    }
-
-    function _deployRoles(bytes memory args) public returns (address) {
-        // No additional arguments for Roles module
-
-        // Deploy Roles module
-        vm.broadcast();
-        ROLES = new OlympusRoles(kernel);
-        console2.log("Roles deployed at:", address(ROLES));
-
-        return address(ROLES);
-    }
-
-    function _deployBoostedLiquidityRegistry(bytes memory args) public returns (address) {
-        // No additional arguments for OlympusBoostedLiquidityRegistry module
-
-        // Deploy OlympusBoostedLiquidityRegistry module
-        vm.broadcast();
-        BLREG = new OlympusBoostedLiquidityRegistry(kernel);
-        console2.log("BLREG deployed at:", address(BLREG));
-
-        return address(BLREG);
-    }
-
-    // Policy deployment functions
-    function _deployOperator(bytes memory args) public returns (address) {
-        // Decode arguments for Operator policy
-        // JSON encoding for this one is weird. We have to omit certain "bytes" position arguments because one of the arguments is a fixed length array
-        (, , uint256 minTargetPrice_, , uint32[8] memory configParams_) = abi.decode(
-            args,
-            (bytes32, bytes32, uint256, bytes32, uint32[8])
-        );
-
-        // Deploy Operator policy
-        vm.broadcast();
-        operator = new Operator(
-            kernel,
-            bondAuctioneer,
-            callback,
-            [ohm, reserve],
-            configParams_,
-            minTargetPrice_
-        );
-        console2.log("Operator deployed at:", address(operator));
-
-        return address(operator);
-    }
-
-    function _deployBondCallback(bytes memory args) public returns (address) {
-        // No additional arguments for BondCallback policy
-
-        // Deploy BondCallback policy
-        vm.broadcast();
-        callback = new BondCallback(kernel, bondAggregator, ohm);
-        console2.log("BondCallback deployed at:", address(callback));
-
-        return address(callback);
-    }
-
-    function _deployHeart(bytes memory args) public returns (address) {
-        // Decode arguments for OlympusHeart policy
-        (uint48 auctionDuration, uint256 maxReward) = abi.decode(args, (uint48, uint256));
-
-        // Deploy OlympusHeart policy
-        vm.broadcast();
-        heart = new OlympusHeart(kernel, operator, ohm, maxReward, auctionDuration);
-        console2.log("OlympusHeart deployed at:", address(heart));
-
-        return address(heart);
-    }
-
-    function _deployPriceConfig(bytes memory args) public returns (address) {
-        // No additional arguments for PriceConfig policy
-
-        // Deploy PriceConfig policy
-        vm.broadcast();
-        priceConfig = new OlympusPriceConfig(kernel);
-        console2.log("PriceConfig deployed at:", address(priceConfig));
-
-        return address(priceConfig);
-    }
-
-    function _deployRolesAdmin(bytes memory args) public returns (address) {
-        // No additional arguments for RolesAdmin policy
-
-        // Deploy RolesAdmin policy
-        vm.broadcast();
-        rolesAdmin = new RolesAdmin(kernel);
-        console2.log("RolesAdmin deployed at:", address(rolesAdmin));
-
-        return address(rolesAdmin);
-    }
-
-    function _deployTreasuryCustodian(bytes memory args) public returns (address) {
-        // No additional arguments for TreasuryCustodian policy
-
-        // Deploy TreasuryCustodian policy
-        vm.broadcast();
-        treasuryCustodian = new TreasuryCustodian(kernel);
-        console2.log("TreasuryCustodian deployed at:", address(treasuryCustodian));
-
-        return address(treasuryCustodian);
-    }
-
-    function _deployDistributor(bytes memory args) public returns (address) {
-        // Decode arguments for Distributor policy
-        uint256 initialRate = abi.decode(args, (uint256));
-
-        // Deploy Distributor policy
-        vm.broadcast();
-        distributor = new Distributor(kernel, address(ohm), staking, initialRate);
-        console2.log("Distributor deployed at:", address(distributor));
-
-        return address(distributor);
-    }
-
-    function _deployEmergency(bytes memory args) public returns (address) {
-        // No additional arguments for Emergency policy
-
-        // Deploy Emergency policy
-        vm.broadcast();
-        emergency = new Emergency(kernel);
-        console2.log("Emergency deployed at:", address(emergency));
-
-        return address(emergency);
-    }
-
-    function _deployBondManager(bytes memory args) public returns (address) {
-        // Deploy BondManager policy
-        vm.broadcast();
-        bondManager = new BondManager(
-            kernel,
-            address(bondFixedExpiryAuctioneer),
-            address(bondFixedExpiryTeller),
-            gnosisEasyAuction,
-            address(ohm)
-        );
-        console2.log("BondManager deployed at:", address(bondManager));
-
-        return address(bondManager);
-    }
-
-    function _deployBurner(bytes memory args) public returns (address) {
-        // No additional arguments for Burner policy
-
-        // Deploy Burner policy
-        vm.broadcast();
-        burner = new Burner(kernel, ohm);
-        console2.log("Burner deployed at:", address(burner));
-
-        return address(burner);
-    }
-
-    function _deployBLVaultLido(bytes memory args) public returns (address) {
-        // No additional arguments for BLVaultLido policy
-
-        // Deploy BLVaultLido policy
-        vm.broadcast();
-        lidoVault = new BLVaultLido();
-        console2.log("BLVaultLido deployed at:", address(lidoVault));
-
-        return address(lidoVault);
-    }
-
-    // deploy.json was not being parsed correctly, so I had to hardcode most of the deployment arguments
-    function _deployBLVaultManagerLido(bytes memory args) public returns (address) {
-        console2.log("ohm", address(ohm));
-        console2.log("wsteth", address(wsteth));
-        console2.log("aura", address(aura));
-        console2.log("bal", address(bal));
-        console2.log("balancerVault", address(balancerVault));
-        console2.log("ohmWstethPool", address(ohmWstethPool));
-        console2.log("balancerHelper", address(balancerHelper));
-        console2.log("auraBooster", address(auraBooster));
-        console2.log("ohmWstethRewardsPool", address(ohmWstethRewardsPool));
-        console2.log("ohmEthPriceFeed", address(ohmEthPriceFeed));
-        console2.log("ethUsdPriceFeed", address(ethUsdPriceFeed));
-        console2.log("stethUsdPriceFeed", address(stethUsdPriceFeed));
-        console2.log("implementation", address(lidoVault));
-
-        // Create TokenData object
-        IBLVaultManagerLido.TokenData memory tokenData = IBLVaultManagerLido.TokenData({
-            ohm: address(ohm),
-            pairToken: address(wsteth),
-            aura: address(aura),
-            bal: address(bal)
-        });
-
-        // Create BalancerData object
-        IBLVaultManagerLido.BalancerData memory balancerData = IBLVaultManagerLido.BalancerData({
-            vault: address(balancerVault),
-            liquidityPool: address(ohmWstethPool),
-            balancerHelper: address(balancerHelper)
-        });
-
-        // Create AuraData object
-        IBLVaultManagerLido.AuraData memory auraData = IBLVaultManagerLido.AuraData({
-            pid: uint256(73),
-            auraBooster: address(auraBooster),
-            auraRewardPool: address(ohmWstethRewardsPool)
-        });
-
-        // Create OracleFeed objects
-        IBLVaultManagerLido.OracleFeed memory ohmEthPriceFeedData = IBLVaultManagerLido.OracleFeed({
-            feed: ohmEthPriceFeed,
-            updateThreshold: uint48(86400) // needs to be 1 day
-        });
-
-        IBLVaultManagerLido.OracleFeed memory ethUsdPriceFeedData = IBLVaultManagerLido.OracleFeed({
-            feed: ethUsdPriceFeed,
-            updateThreshold: uint48(3600) // needs to be 1 hour
-        });
-
-        IBLVaultManagerLido.OracleFeed memory stethUsdPriceFeedData = IBLVaultManagerLido
-            .OracleFeed({
-                feed: stethUsdPriceFeed,
-                updateThreshold: uint48(3600) // needs to be 1 hour
-            });
-
-        console2.log("pid: ", auraData.pid);
-        console2.log("OHM update threshold: ", ohmEthPriceFeedData.updateThreshold);
-        console2.log("ETH update threshold: ", ethUsdPriceFeedData.updateThreshold);
-        console2.log("stETH update threshold: ", stethUsdPriceFeedData.updateThreshold);
-
-        // Deploy BLVaultManagerLido policy
-        vm.broadcast();
-        lidoVaultManager = new BLVaultManagerLido(
-            kernel,
-            tokenData,
-            balancerData,
-            auraData,
-            address(auraMiningLib),
-            ohmEthPriceFeedData,
-            ethUsdPriceFeedData,
-            stethUsdPriceFeedData,
-            address(lidoVault),
-            476_000e9, // 476_000e9
-            uint64(0), // fee
-            uint48(1 days) // withdrawal delay
-        );
-        console2.log("BLVaultManagerLido deployed at:", address(lidoVaultManager));
-
-        return address(lidoVaultManager);
-    }
-
-    function _deployBLVaultLusd(bytes memory args) public returns (address) {
-        // No additional arguments for BLVaultLusd policy
-
-        // Deploy BLVaultLusd policy
-        vm.broadcast();
-        lusdVault = new BLVaultLusd();
-        console2.log("BLVaultLusd deployed at:", address(lusdVault));
-
-        return address(lusdVault);
-    }
-
-    function _deployBLVaultManagerLusd(bytes memory args) public returns (address) {
-        // Decode arguments for BLVaultManagerLusd policy
-        // The JSON is encoded by the properties in alphabetical order, so the output tuple must be in alphabetical order, irrespective of the order in the JSON file itself
-        (
-            uint256 auraPid,
-            uint256 ethUsdFeedUpdateThreshold,
-            uint256 lusdUsdFeedUpdateThreshold,
-            uint256 ohmEthFeedUpdateThreshold
-        ) = abi.decode(args, (uint256, uint256, uint256, uint256));
-
-        console2.log("ohm", address(ohm));
-        console2.log("lusd", address(lusd));
-        console2.log("aura", address(aura));
-        console2.log("bal", address(bal));
-        console2.log("balancerVault", address(balancerVault));
-        console2.log("ohmLusdPool", address(ohmLusdPool));
-        console2.log("balancerHelper", address(balancerHelper));
-        console2.log("auraBooster", address(auraBooster));
-        console2.log("ohmLusdRewardsPool", address(ohmLusdRewardsPool));
-        console2.log("ohmEthPriceFeed", address(ohmEthPriceFeed));
-        console2.log("ethUsdPriceFeed", address(ethUsdPriceFeed));
-        console2.log("lusdUsdPriceFeed", address(lusdUsdPriceFeed));
-        console2.log("BLV LUSD implementation", address(lusdVault));
-
-        // Create TokenData object
-        IBLVaultManager.TokenData memory tokenData = IBLVaultManager.TokenData({
-            ohm: address(ohm),
-            pairToken: address(lusd),
-            aura: address(aura),
-            bal: address(bal)
-        });
-
-        // Create BalancerData object
-        IBLVaultManager.BalancerData memory balancerData = IBLVaultManager.BalancerData({
-            vault: address(balancerVault),
-            liquidityPool: address(ohmLusdPool),
-            balancerHelper: address(balancerHelper)
-        });
-
-        // Create AuraData object
-        IBLVaultManager.AuraData memory auraData = IBLVaultManager.AuraData({
-            pid: uint256(auraPid),
-            auraBooster: address(auraBooster),
-            auraRewardPool: address(ohmLusdRewardsPool) // determined by calling poolInfo(auraPid) on the booster contract
-        });
-
-        // Create OracleFeed objects
-        IBLVaultManager.OracleFeed memory ohmEthPriceFeedData = IBLVaultManager.OracleFeed({
-            feed: ohmEthPriceFeed,
-            updateThreshold: uint48(ohmEthFeedUpdateThreshold)
-        });
-
-        IBLVaultManager.OracleFeed memory ethUsdPriceFeedData = IBLVaultManager.OracleFeed({
-            feed: ethUsdPriceFeed,
-            updateThreshold: uint48(ethUsdFeedUpdateThreshold)
-        });
-
-        IBLVaultManager.OracleFeed memory lusdUsdPriceFeedData = IBLVaultManager.OracleFeed({
-            feed: lusdUsdPriceFeed,
-            updateThreshold: uint48(lusdUsdFeedUpdateThreshold)
-        });
-
-        console2.log("pid: ", auraData.pid);
-        console2.log("OHM update threshold: ", ohmEthPriceFeedData.updateThreshold);
-        console2.log("ETH update threshold: ", ethUsdPriceFeedData.updateThreshold);
-        console2.log("LUSD update threshold: ", lusdUsdPriceFeedData.updateThreshold);
-
-        // Deploy BLVaultManagerLusd policy
-        vm.broadcast();
-        lusdVaultManager = new BLVaultManagerLusd(
-            kernel,
-            tokenData,
-            balancerData,
-            auraData,
-            address(auraMiningLib),
-            ohmEthPriceFeedData,
-            ethUsdPriceFeedData,
-            lusdUsdPriceFeedData,
-            address(lusdVault),
-            // 2500000 cap/$10.84 = 230,627.3062730627 OHM
-            230_627e9, // max OHM minted
-            uint64(500), // fee // 10_000 = 1 = 100%, 500 / 1e4 = 0.05 = 5%
-            uint48(1 days) // withdrawal delay
-        );
-        console2.log("BLVaultManagerLusd deployed at:", address(lusdVaultManager));
-
-        return address(lusdVaultManager);
-    }
-
-    function _deployCrossChainBridge(bytes memory args) public returns (address) {
-        address lzEndpoint = abi.decode(args, (address));
-
-        // Deploy CrossChainBridge policy
-        vm.broadcast();
-        bridge = new CrossChainBridge(kernel, lzEndpoint);
-        console2.log("Bridge deployed at:", address(bridge));
-
-        return address(bridge);
-    }
-
-    function _deployBookkeeper(bytes memory args) public returns (address) {
-        // No additional arguments for Bookkeeper policy
-
-        // Deploy Bookkeeper policy
-        vm.broadcast();
-        bookkeeper = new Bookkeeper(kernel);
-        console2.log("Bookkeeper deployed at:", address(bookkeeper));
-
-        return address(bookkeeper);
-    }
-
-    function _deployPricev2(bytes memory args) public returns (address) {
-        // Decode arguments for PRICEv2 module
-        (uint8 decimals, uint32 observationFrequency) = abi.decode(args, (uint8, uint32));
-
-        // Deploy V2 Price module
-        vm.broadcast();
-        PRICEv2 = new OlympusPricev2(kernel, decimals, observationFrequency);
-        console2.log("OlympusPricev2 deployed at:", address(PRICEv2));
-
-        return address(PRICEv2);
-    }
-
-    function _deploySimplePriceFeedStrategy(bytes memory args) public returns (address) {
-        // No additional arguments for SimplePriceFeedStrategy submodule
-
-        // Deploy SimplePriceFeedStrategy submodule
-        vm.broadcast();
-        simplePriceFeedStrategy = new SimplePriceFeedStrategy(PRICEv2);
-        console2.log("SimplePriceFeedStrategy deployed at:", address(simplePriceFeedStrategy));
-
-        return address(simplePriceFeedStrategy);
-    }
-
-    function _deployBalancerPoolTokenPrice(bytes memory args) public returns (address) {
-        // No additional arguments for BalancerPoolTokenPrice submodule
-
-        // Deploy BalancerPoolTokenPrice submodule
-        vm.broadcast();
-        balancerPoolTokenPrice = new BalancerPoolTokenPrice(
-            PRICEv2,
-            IBalancerVault(address(balancerVault))
-        );
-        console2.log("BalancerPoolTokenPrice deployed at:", address(balancerPoolTokenPrice));
-
-        return address(balancerPoolTokenPrice);
-    }
-
-    function _deployChainlinkPriceFeeds(bytes memory args) public returns (address) {
-        // No additional arguments for ChainlinkPriceFeeds submodule
-
-        // Deploy ChainlinkPriceFeeds submodule
-        vm.broadcast();
-        chainlinkPriceFeeds = new ChainlinkPriceFeeds(PRICEv2);
-        console2.log("ChainlinkPriceFeeds deployed at:", address(chainlinkPriceFeeds));
-
-        return address(chainlinkPriceFeeds);
-    }
-
-    function _deployUniswapV2PoolTokenPrice(bytes memory args) public returns (address) {
-        // No additional arguments for UniswapV2PoolTokenPrice submodule
-
-        // Deploy UniswapV2PoolTokenPrice submodule
-        vm.broadcast();
-        uniswapV2PoolTokenPrice = new UniswapV2PoolTokenPrice(PRICEv2);
-        console2.log("UniswapV2PoolTokenPrice deployed at:", address(uniswapV2PoolTokenPrice));
-
-        return address(uniswapV2PoolTokenPrice);
-    }
-
-    function _deployUniswapV3Price(bytes memory args) public returns (address) {
-        // No additional arguments for UniswapV3Price submodule
-
-        // Deploy UniswapV3Price submodule
-        vm.broadcast();
-        uniswapV3Price = new UniswapV3Price(PRICEv2);
-        console2.log("UniswapV3Price deployed at:", address(uniswapV3Price));
-
-        return address(uniswapV3Price);
-    }
-
-    /// @dev Verifies that the environment variable addresses were set correctly following deployment
-    /// @dev Should be called prior to verifyAndPushAuth()
-    function verifyKernelInstallation() external {
-        kernel = Kernel(vm.envAddress("KERNEL"));
-
-        /// Modules
-        PRICE = OlympusPrice(vm.envAddress("PRICE"));
-        RANGE = OlympusRange(vm.envAddress("RANGE"));
-        TRSRY = OlympusTreasury(vm.envAddress("TRSRY"));
-        MINTR = OlympusMinter(vm.envAddress("MINTR"));
-        ROLES = OlympusRoles(vm.envAddress("ROLES"));
-
-        /// Policies
-        operator = Operator(vm.envAddress("OPERATOR"));
-        heart = OlympusHeart(vm.envAddress("HEART"));
-        callback = BondCallback(vm.envAddress("CALLBACK"));
-        priceConfig = OlympusPriceConfig(vm.envAddress("PRICECONFIG"));
-        rolesAdmin = RolesAdmin(vm.envAddress("ROLESADMIN"));
-        treasuryCustodian = TreasuryCustodian(vm.envAddress("TRSRYCUSTODIAN"));
-        distributor = Distributor(vm.envAddress("DISTRIBUTOR"));
-        emergency = Emergency(vm.envAddress("EMERGENCY"));
-
-        /// Check that Modules are installed
-        /// PRICE
-        Module priceModule = kernel.getModuleForKeycode(toKeycode("PRICE"));
-        Keycode priceKeycode = kernel.getKeycodeForModule(PRICE);
-        require(priceModule == PRICE);
-        require(fromKeycode(priceKeycode) == "PRICE");
-
-        /// RANGE
-        Module rangeModule = kernel.getModuleForKeycode(toKeycode("RANGE"));
-        Keycode rangeKeycode = kernel.getKeycodeForModule(RANGE);
-        require(rangeModule == RANGE);
-        require(fromKeycode(rangeKeycode) == "RANGE");
-
-        /// TRSRY
-        Module trsryModule = kernel.getModuleForKeycode(toKeycode("TRSRY"));
-        Keycode trsryKeycode = kernel.getKeycodeForModule(TRSRY);
-        require(trsryModule == TRSRY);
-        require(fromKeycode(trsryKeycode) == "TRSRY");
-
-        /// MINTR
-        Module mintrModule = kernel.getModuleForKeycode(toKeycode("MINTR"));
-        Keycode mintrKeycode = kernel.getKeycodeForModule(MINTR);
-        require(mintrModule == MINTR);
-        require(fromKeycode(mintrKeycode) == "MINTR");
-
-        /// ROLES
-        Module rolesModule = kernel.getModuleForKeycode(toKeycode("ROLES"));
-        Keycode rolesKeycode = kernel.getKeycodeForModule(ROLES);
-        require(rolesModule == ROLES);
-        require(fromKeycode(rolesKeycode) == "ROLES");
-
-        /// Policies
-        require(kernel.isPolicyActive(operator));
-        require(kernel.isPolicyActive(heart));
-        require(kernel.isPolicyActive(callback));
-        require(kernel.isPolicyActive(priceConfig));
-        require(kernel.isPolicyActive(rolesAdmin));
-        require(kernel.isPolicyActive(treasuryCustodian));
-        require(kernel.isPolicyActive(distributor));
-        require(kernel.isPolicyActive(emergency));
-    }
-
-    /// @dev Should be called by the deployer address after deployment
-    function verifyAndPushAuth(address guardian_, address policy_, address emergency_) external {
-        ROLES = OlympusRoles(vm.envAddress("ROLES"));
-        heart = OlympusHeart(vm.envAddress("HEART"));
-        callback = BondCallback(vm.envAddress("CALLBACK"));
-        operator = Operator(vm.envAddress("OPERATOR"));
-        rolesAdmin = RolesAdmin(vm.envAddress("ROLESADMIN"));
-        kernel = Kernel(vm.envAddress("KERNEL"));
-
-        /// Operator Roles
-        require(ROLES.hasRole(address(heart), "operator_operate"));
-        require(ROLES.hasRole(guardian_, "operator_operate"));
-        require(ROLES.hasRole(address(callback), "operator_reporter"));
-        require(ROLES.hasRole(policy_, "operator_policy"));
-        require(ROLES.hasRole(guardian_, "operator_admin"));
-
-        /// Callback Roles
-        require(ROLES.hasRole(address(operator), "callback_whitelist"));
-        require(ROLES.hasRole(policy_, "callback_whitelist"));
-        require(ROLES.hasRole(guardian_, "callback_admin"));
-
-        /// Heart Roles
-        require(ROLES.hasRole(policy_, "heart_admin"));
-
-        /// PriceConfig Roles
-        require(ROLES.hasRole(guardian_, "price_admin"));
-        require(ROLES.hasRole(policy_, "price_admin"));
-
-        /// TreasuryCustodian Roles
-        require(ROLES.hasRole(guardian_, "custodian"));
-
-        /// Distributor Roles
-        require(ROLES.hasRole(policy_, "distributor_admin"));
-
-        /// Emergency Roles
-        require(ROLES.hasRole(emergency_, "emergency_shutdown"));
-        require(ROLES.hasRole(guardian_, "emergency_restart"));
-
-        /// Push rolesAdmin and Executor
-        vm.startBroadcast();
-        rolesAdmin.pushNewAdmin(guardian_);
-        kernel.executeAction(Actions.ChangeExecutor, guardian_);
-        vm.stopBroadcast();
-    }
-
-    /// @dev Should be called by the deployer address after deployment
-    function verifyAuth(address guardian_, address policy_, address emergency_) external {
-        ROLES = OlympusRoles(vm.envAddress("ROLES"));
-        heart = OlympusHeart(vm.envAddress("HEART"));
-        callback = BondCallback(vm.envAddress("CALLBACK"));
-        operator = Operator(vm.envAddress("OPERATOR"));
-        rolesAdmin = RolesAdmin(vm.envAddress("ROLESADMIN"));
-        kernel = Kernel(vm.envAddress("KERNEL"));
-        bondManager = BondManager(vm.envAddress("BONDMANAGER"));
-        burner = Burner(vm.envAddress("BURNER"));
-
-        /// Operator Roles
-        require(ROLES.hasRole(address(heart), "operator_operate"));
-        require(ROLES.hasRole(guardian_, "operator_operate"));
-        require(ROLES.hasRole(address(callback), "operator_reporter"));
-        require(ROLES.hasRole(policy_, "operator_policy"));
-        require(ROLES.hasRole(guardian_, "operator_admin"));
-
-        /// Callback Roles
-        require(ROLES.hasRole(address(operator), "callback_whitelist"));
-        require(ROLES.hasRole(policy_, "callback_whitelist"));
-        require(ROLES.hasRole(guardian_, "callback_admin"));
-
-        /// Heart Roles
-        require(ROLES.hasRole(policy_, "heart_admin"));
-
-        /// PriceConfig Roles
-        require(ROLES.hasRole(guardian_, "price_admin"));
-        require(ROLES.hasRole(policy_, "price_admin"));
-
-        /// TreasuryCustodian Roles
-        require(ROLES.hasRole(guardian_, "custodian"));
-
-        /// Distributor Roles
-        require(ROLES.hasRole(policy_, "distributor_admin"));
-
-        /// Emergency Roles
-        require(ROLES.hasRole(emergency_, "emergency_shutdown"));
-        require(ROLES.hasRole(guardian_, "emergency_restart"));
-
-        /// BondManager Roles
-        require(ROLES.hasRole(policy_, "bondmanager_admin"));
-
-        /// Burner Roles
-        require(ROLES.hasRole(guardian_, "burner_admin"));
-    }
-
-    function _saveDeployment(string memory chain_) internal {
-        // Create file path
-        string memory file = string.concat(
-            "./deployments/",
-            ".",
-            chain_,
-            "-",
-            vm.toString(block.timestamp),
-            ".json"
-        );
-
-        // Write deployment info to file in JSON format
-        vm.writeLine(file, "{");
-
-        // Iterate through the contracts that were deployed and write their addresses to the file
-        uint256 len = deployments.length;
-        for (uint256 i; i < len; ++i) {
-            vm.writeLine(
-                file,
-                string.concat(
-                    '"',
-                    deployments[i],
-                    '": "',
-                    vm.toString(deployedTo[deployments[i]]),
-                    '",'
-                )
-            );
-        }
-        vm.writeLine(file, "}");
-    }
-}
-
-/// @notice Deploys mock Balancer and Aura contracts for testing on Goerli
-contract DependencyDeployLido is Script {
-    using stdJson for string;
-
-    // MockPriceFeed public ohmEthPriceFeed;
-    // MockPriceFeed public reserveEthPriceFeed;
-    ERC20 public bal;
-    ERC20 public aura;
-    ERC20 public ldo;
-    MockAuraStashToken public ldoStash;
-
-    IBasePool public ohmWstethPool;
-    MockAuraBooster public auraBooster;
-    MockAuraMiningLib public auraMiningLib;
-    MockAuraRewardPool public ohmWstethRewardPool;
-    MockAuraVirtualRewardPool public ohmWstethExtraRewardPool;
-
-    function deploy(string calldata chain_) external {
-        // Load environment addresses
-        string memory env = vm.readFile("./src/scripts/env.json");
-        bal = ERC20(env.readAddress(string.concat(".", chain_, ".external.tokens.BAL")));
-        aura = ERC20(env.readAddress(string.concat(".", chain_, ".external.tokens.AURA")));
-        ldo = ERC20(env.readAddress(string.concat(".", chain_, ".external.tokens.LDO")));
-        ohmWstethPool = IBasePool(
-            env.readAddress(string.concat(".", chain_, ".external.balancer.OhmWstethPool"))
-        );
-
-        vm.startBroadcast();
-
-        // Deploy the mock tokens
-        // bal = new MockERC20("Balancer", "BAL", 18);
-        // console2.log("BAL deployed to:", address(bal));
-
-        // aura = new MockERC20("Aura", "AURA", 18);
-        // console2.log("AURA deployed to:", address(aura));
-
-        // ldo = new MockERC20("Lido", "LDO", 18);
-        // console2.log("LDO deployed to:", address(ldo));
-
-        // Deploy the Aura Reward Pools for OHM-wstETH
-        ohmWstethRewardPool = new MockAuraRewardPool(
-            address(ohmWstethPool), // Goerli OHM-wstETH LP
-            address(bal), // Goerli BAL
-            address(aura) // Goerli AURA
-        );
-        console2.log("OHM-WSTETH Reward Pool deployed to:", address(ohmWstethRewardPool));
-
-        // Deploy the extra rewards pool
-        ldoStash = new MockAuraStashToken("Lido-Stash", "LDOSTASH", 18, address(ldo));
-        console2.log("Lido Stash deployed to:", address(ldoStash));
-
-        ohmWstethExtraRewardPool = new MockAuraVirtualRewardPool(
-            address(ohmWstethPool), // Goerli OHM-wstETH LP
-            address(ldoStash)
-        );
-        console2.log(
-            "OHM-WSTETH Extra Reward Pool deployed to:",
-            address(ohmWstethExtraRewardPool)
-        );
-
-        ohmWstethRewardPool.addExtraReward(address(ohmWstethExtraRewardPool));
-        console2.log("Added OHM-WSTETH Extra Reward Pool to OHM-WSTETH Reward Pool");
-
-        // Deploy Aura Booster
-        auraBooster = new MockAuraBooster(address(ohmWstethRewardPool));
-        console2.log("Aura Booster deployed to:", address(auraBooster));
-
-        // Deploy the Aura Mining Library
-        // auraMiningLib = new MockAuraMiningLib();
-        // console2.log("Aura Mining Library deployed to:", address(auraMiningLib));
-
-        // // Deploy the price feeds
-        // ohmEthPriceFeed = new MockPriceFeed();
-        // console2.log("OHM-ETH Price Feed deployed to:", address(ohmEthPriceFeed));
-        // reserveEthPriceFeed = new MockPriceFeed();
-        // console2.log("RESERVE-ETH Price Feed deployed to:", address(reserveEthPriceFeed));
-
-        // // Set the decimals of the price feeds
-        // ohmEthPriceFeed.setDecimals(18);
-        // reserveEthPriceFeed.setDecimals(18);
-
-        vm.stopBroadcast();
-    }
-}
-
-contract DependencyDeployLusd is Script {
-    using stdJson for string;
-
-    ERC20 public bal;
-    ERC20 public aura;
-    ERC20 public ldo;
-    ERC20 public lusd;
-
-    MockAuraBooster public auraBooster;
-
-    MockPriceFeed public lusdUsdPriceFeed;
-    IBasePool public ohmLusdPool;
-    MockAuraRewardPool public ohmLusdRewardPool;
-
-    MockAuraMiningLib public auraMiningLib;
-
-    function deploy(string calldata chain_) external {
-        // Load environment addresses
-        string memory env = vm.readFile("./src/scripts/env.json");
-        bal = ERC20(env.readAddress(string.concat(".", chain_, ".external.tokens.BAL")));
-        aura = ERC20(env.readAddress(string.concat(".", chain_, ".external.tokens.AURA")));
-        ldo = ERC20(env.readAddress(string.concat(".", chain_, ".external.tokens.LDO")));
-        lusd = ERC20(env.readAddress(string.concat(".", chain_, ".external.tokens.LUSD"))); // Requires the address of LUSD to be less than the address of OHM, in order to reflect the conditions on mainnet
-        ohmLusdPool = IBasePool(
-            env.readAddress(string.concat(".", chain_, ".external.balancer.OhmLusdPool"))
-        ); // Real pool, deployed separately as it's a little more complicated
-        auraBooster = MockAuraBooster(
-            env.readAddress(string.concat(".", chain_, ".external.aura.AuraBooster"))
-        ); // Requires DependencyDeployLido to be run first
-
-        vm.startBroadcast();
-
-        // Deploy the LUSD price feed
-        lusdUsdPriceFeed = new MockPriceFeed();
-        lusdUsdPriceFeed.setDecimals(8);
-        lusdUsdPriceFeed.setLatestAnswer(1e8);
-        lusdUsdPriceFeed.setRoundId(1);
-        lusdUsdPriceFeed.setAnsweredInRound(1);
-        lusdUsdPriceFeed.setTimestamp(block.timestamp); // Will be good for 1 year from now
-        console2.log("LUSD-USD Price Feed deployed to:", address(lusdUsdPriceFeed));
-
-        // Deploy the Aura Reward Pools for OHM-LUSD
-        ohmLusdRewardPool = new MockAuraRewardPool(
-            address(ohmLusdPool), // OHM-LUSD LP
-            address(bal), // BAL
-            address(aura) // AURA
-        );
-        console2.log("OHM-LUSD LP reward pool deployed to: ", address(ohmLusdRewardPool));
-
-        // Add the pool to the aura booster
-        auraBooster.addPool(address(ohmLusdRewardPool));
-        console2.log("Added ohmLusdRewardPool to Aura Booster");
-
-        vm.stopBroadcast();
-    }
-}
->>>>>>> bbcbc00f
+// }