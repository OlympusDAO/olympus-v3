// SPDX-License-Identifier: AGPL-3.0-or-later
pragma solidity 0.8.15;

// Forge
import {Script, console2} from "forge-std/Script.sol";
import {stdJson} from "forge-std/StdJson.sol";

// Libraries
import {ERC20} from "solmate/tokens/ERC20.sol";
import {ERC4626} from "solmate/mixins/ERC4626.sol";
import {TransferHelper} from "libraries/TransferHelper.sol";

// Chainlink
import {AggregatorV2V3Interface} from "interfaces/AggregatorV2V3Interface.sol";

// Bond Protocol
import {IBondAggregator} from "interfaces/IBondAggregator.sol";
import {IBondSDA} from "interfaces/IBondSDA.sol";
import {IBondTeller} from "interfaces/IBondTeller.sol";

// Balancer
import {IVault, IBasePool, IBalancerHelper} from "policies/BoostedLiquidity/interfaces/IBalancer.sol";

// Aura
import {IAuraBooster, IAuraRewardPool, IAuraMiningLib} from "policies/BoostedLiquidity/interfaces/IAura.sol";

import {OlympusAuthority} from "src/external/OlympusAuthority.sol";

// Cooler Loans
import {CoolerFactory} from "src/external/cooler/CoolerFactory.sol";

// Governance
import {Timelock} from "src/external/governance/Timelock.sol";
import {GovernorBravoDelegator} from "src/external/governance/GovernorBravoDelegator.sol";
import {GovernorBravoDelegate} from "src/external/governance/GovernorBravoDelegate.sol";

// Bophades
import {Actions, fromKeycode, Kernel, Keycode, Module, toKeycode} from "src/Kernel.sol";

// Bophades Modules
import {OlympusPrice} from "modules/PRICE/OlympusPrice.sol";
import {OlympusRange} from "modules/RANGE/OlympusRange.sol";
import {OlympusTreasury} from "modules/TRSRY/OlympusTreasury.sol";
import {OlympusMinter} from "modules/MINTR/OlympusMinter.sol";
import {OlympusInstructions} from "modules/INSTR/OlympusInstructions.sol";
import {OlympusRoles} from "modules/ROLES/OlympusRoles.sol";
import {OlympusBoostedLiquidityRegistry} from "modules/BLREG/OlympusBoostedLiquidityRegistry.sol";
import {OlympusClearinghouseRegistry} from "modules/CHREG/OlympusClearinghouseRegistry.sol";
import {OlympusConvertibleDepository} from "modules/CDEPO/OlympusConvertibleDepository.sol";
import {OlympusConvertibleDepositPositionManager} from "modules/CDPOS/OlympusConvertibleDepositPositionManager.sol";

// Bophades Policies
import {Operator} from "policies/Operator.sol";
import {OlympusHeart} from "policies/Heart.sol";
import {BondCallback} from "policies/BondCallback.sol";
import {OlympusPriceConfig} from "policies/PriceConfig.sol";
import {RolesAdmin} from "policies/RolesAdmin.sol";
import {TreasuryCustodian} from "policies/TreasuryCustodian.sol";
import {Distributor} from "policies/Distributor/Distributor.sol";
import {ZeroDistributor} from "policies/Distributor/ZeroDistributor.sol";
import {Emergency} from "policies/Emergency.sol";
import {BondManager} from "policies/BondManager.sol";
import {Burner} from "policies/Burner.sol";
import {BLVaultManagerLido} from "policies/BoostedLiquidity/BLVaultManagerLido.sol";
import {BLVaultLido} from "policies/BoostedLiquidity/BLVaultLido.sol";
import {BLVaultManagerLusd} from "policies/BoostedLiquidity/BLVaultManagerLusd.sol";
import {BLVaultLusd} from "policies/BoostedLiquidity/BLVaultLusd.sol";
import {IBLVaultManagerLido} from "policies/BoostedLiquidity/interfaces/IBLVaultManagerLido.sol";
import {IBLVaultManager} from "policies/BoostedLiquidity/interfaces/IBLVaultManager.sol";
import {CrossChainBridge} from "policies/CrossChainBridge.sol";
import {LegacyBurner} from "policies/LegacyBurner.sol";
import {pOLY} from "policies/pOLY.sol";
import {ClaimTransfer} from "src/external/ClaimTransfer.sol";
import {Clearinghouse} from "policies/Clearinghouse.sol";
import {YieldRepurchaseFacility} from "policies/YieldRepurchaseFacility.sol";
import {OlympusContractRegistry} from "modules/RGSTY/OlympusContractRegistry.sol";
import {ContractRegistryAdmin} from "policies/ContractRegistryAdmin.sol";
import {ReserveMigrator} from "policies/ReserveMigrator.sol";
import {EmissionManager} from "policies/EmissionManager.sol";
import {OlympusGovDelegation} from "modules/DLGTE/OlympusGovDelegation.sol";
import {CoolerLtvOracle} from "policies/cooler/CoolerLtvOracle.sol";
import {CoolerTreasuryBorrower} from "policies/cooler/CoolerTreasuryBorrower.sol";
import {MonoCooler} from "policies/cooler/MonoCooler.sol";
import {DelegateEscrowFactory} from "src/external/cooler/DelegateEscrowFactory.sol";
import {CoolerComposites} from "src/periphery/CoolerComposites.sol";
import {CoolerV2Migrator} from "src/periphery/CoolerV2Migrator.sol";

import {MockPriceFeed} from "src/test/mocks/MockPriceFeed.sol";
import {MockAuraBooster, MockAuraRewardPool, MockAuraMiningLib, MockAuraVirtualRewardPool, MockAuraStashToken} from "src/test/mocks/AuraMocks.sol";
import {MockBalancerPool, MockVault} from "src/test/mocks/BalancerMocks.sol";
import {MockERC20} from "solmate/test/utils/mocks/MockERC20.sol";
import {Faucet} from "src/test/mocks/Faucet.sol";
import {LoanConsolidator} from "src/policies/LoanConsolidator.sol";

import {TransferHelper} from "libraries/TransferHelper.sol";
import {SafeCast} from "libraries/SafeCast.sol";

import {CDAuctioneer} from "policies/CDAuctioneer.sol";
import {CDFacility} from "policies/CDFacility.sol";
import {LoanConsolidator} from "src/policies/LoanConsolidator.sol";

/// @notice Script to deploy and initialize the Olympus system
/// @dev    The address that this script is broadcast from must have write access to the contracts being configured
// solhint-disable max-states-count
// solhint-disable gas-custom-errors
contract OlympusDeploy is Script {
    using stdJson for string;
    using TransferHelper for ERC20;
    using SafeCast for uint256;
    Kernel public kernel;

    /// Modules
    OlympusPrice public PRICE;
    OlympusRange public RANGE;
    OlympusTreasury public TRSRY;
    OlympusMinter public MINTR;
    OlympusInstructions public INSTR;
    OlympusRoles public ROLES;
    OlympusBoostedLiquidityRegistry public BLREG;
    OlympusClearinghouseRegistry public CHREG;
    OlympusContractRegistry public RGSTY;
    OlympusConvertibleDepository public CDEPO;
<<<<<<< HEAD
    OlympusConvertibleDepositPositionManager public CDPOS;
=======
    OlympusConvertibleDepositPositions public CDPOS;
    OlympusGovDelegation public DLGTE;
>>>>>>> 618bfa44

    /// Policies
    Operator public operator;
    OlympusHeart public heart;
    BondCallback public callback;
    OlympusPriceConfig public priceConfig;
    RolesAdmin public rolesAdmin;
    TreasuryCustodian public treasuryCustodian;
    Distributor public distributor;
    ZeroDistributor public zeroDistributor;
    Emergency public emergency;
    BondManager public bondManager;
    Burner public burner;
    BLVaultManagerLido public lidoVaultManager;
    BLVaultLido public lidoVault;
    BLVaultManagerLusd public lusdVaultManager;
    BLVaultLusd public lusdVault;
    CrossChainBridge public bridge;
    LegacyBurner public legacyBurner;
    ContractRegistryAdmin public contractRegistryAdmin;
    LoanConsolidator public loanConsolidator;
    YieldRepurchaseFacility public yieldRepo;
    ReserveMigrator public reserveMigrator;
    EmissionManager public emissionManager;
    CDAuctioneer public cdAuctioneer;
    CDFacility public cdFacility;
    CoolerLtvOracle public coolerV2LtvOracle;
    CoolerTreasuryBorrower public coolerV2TreasuryBorrower;
    MonoCooler public coolerV2;
    CoolerComposites public coolerV2Composites;
    CoolerV2Migrator public coolerV2Migrator;

    /// Other Olympus contracts
    OlympusAuthority public burnerReplacementAuthority;
    DelegateEscrowFactory public delegateEscrowFactory;

    /// Legacy Olympus contracts
    address public inverseBondDepository;
    pOLY public poly;
    Clearinghouse public clearinghouse;

    // Governance
    Timelock public timelock;
    GovernorBravoDelegate public governorBravoDelegate;
    GovernorBravoDelegator public governorBravoDelegator;

    /// Construction variables

    /// Token addresses
    ERC20 public ohm;
    ERC20 public gohm;
    ERC20 public oldReserve;
    ERC4626 public oldSReserve;
    ERC20 public reserve;
    ERC4626 public sReserve;
    ERC20 public wsteth;
    ERC20 public lusd;
    ERC20 public aura;
    ERC20 public bal;

    /// Bond system addresses
    IBondSDA public bondAuctioneer;
    IBondSDA public bondFixedExpiryAuctioneer;
    IBondTeller public bondFixedExpiryTeller;
    IBondTeller public bondFixedTermTeller;
    IBondAggregator public bondAggregator;

    /// Chainlink price feed addresses
    AggregatorV2V3Interface public ohmEthPriceFeed;
    AggregatorV2V3Interface public reserveEthPriceFeed;
    AggregatorV2V3Interface public ethUsdPriceFeed;
    AggregatorV2V3Interface public stethUsdPriceFeed;
    AggregatorV2V3Interface public lusdUsdPriceFeed;

    /// External contracts
    address public staking;
    address public gnosisEasyAuction;
    address public previousPoly;
    address public previousGenesis;
    ClaimTransfer public claimTransfer;
    address public externalMigrator;

    /// Balancer Contracts
    IVault public balancerVault;
    IBalancerHelper public balancerHelper;
    IBasePool public ohmWstethPool;
    IBasePool public ohmLusdPool;

    /// Aura Contracts
    IAuraBooster public auraBooster;
    IAuraMiningLib public auraMiningLib;
    IAuraRewardPool public ohmWstethRewardsPool;
    IAuraRewardPool public ohmLusdRewardsPool;

    // Cooler Loan contracts
    CoolerFactory public coolerFactory;

    // Deploy system storage
    string public chain;
    string public env;
    mapping(string => bytes4) public selectorMap;
    mapping(string => bytes) public argsMap;
    string[] public deployments;
    mapping(string => address) public deployedTo;

    /// @notice Stores the contents of the deployment JSON file as a string
    /// @dev    Individual deployment args can be accessed using the _readDeploymentArgString and _readDeploymentArgAddress functions
    string public deploymentFileJson;

    function _setUp(string calldata chain_, string calldata deployFilePath_) internal {
        chain = chain_;

        // Setup contract -> selector mappings
        // Modules
        selectorMap["OlympusPrice"] = this._deployPrice.selector;
        selectorMap["OlympusRange"] = this._deployRange.selector;
        selectorMap["OlympusTreasury"] = this._deployTreasury.selector;
        selectorMap["OlympusMinter"] = this._deployMinter.selector;
        selectorMap["OlympusRoles"] = this._deployRoles.selector;
        selectorMap["OlympusBoostedLiquidityRegistry"] = this
            ._deployBoostedLiquidityRegistry
            .selector;
        selectorMap["OlympusClearinghouseRegistry"] = this._deployClearinghouseRegistry.selector;
        selectorMap["OlympusContractRegistry"] = this._deployContractRegistry.selector;
        selectorMap["OlympusConvertibleDepository"] = this._deployConvertibleDepository.selector;
        selectorMap["OlympusConvertibleDepositPositionManager"] = this
            ._deployConvertibleDepositPositionManager
            .selector;
        selectorMap["OlympusGovDelegation"] = this._deployGovDelegation.selector;
        selectorMap["DelegateEscrowFactory"] = this._deployDelegateEscrowFactory.selector;
        // Policies
        selectorMap["Operator"] = this._deployOperator.selector;
        selectorMap["OlympusHeart"] = this._deployHeart.selector;
        selectorMap["BondCallback"] = this._deployBondCallback.selector;
        selectorMap["OlympusPriceConfig"] = this._deployPriceConfig.selector;
        selectorMap["RolesAdmin"] = this._deployRolesAdmin.selector;
        selectorMap["TreasuryCustodian"] = this._deployTreasuryCustodian.selector;
        selectorMap["Distributor"] = this._deployDistributor.selector;
        selectorMap["ZeroDistributor"] = this._deployZeroDistributor.selector;
        selectorMap["Emergency"] = this._deployEmergency.selector;
        selectorMap["BondManager"] = this._deployBondManager.selector;
        selectorMap["Burner"] = this._deployBurner.selector;
        selectorMap["BLVaultLido"] = this._deployBLVaultLido.selector;
        selectorMap["BLVaultManagerLido"] = this._deployBLVaultManagerLido.selector;
        selectorMap["CrossChainBridge"] = this._deployCrossChainBridge.selector;
        selectorMap["BLVaultLusd"] = this._deployBLVaultLusd.selector;
        selectorMap["BLVaultManagerLusd"] = this._deployBLVaultManagerLusd.selector;
        selectorMap["LegacyBurner"] = this._deployLegacyBurner.selector;
        selectorMap["ReplacementAuthority"] = this._deployReplacementAuthority.selector;
        selectorMap["pOLY"] = this._deployPoly.selector;
        selectorMap["ClaimTransfer"] = this._deployClaimTransfer.selector;
        selectorMap["Clearinghouse"] = this._deployClearinghouse.selector;
        selectorMap["LoanConsolidator"] = this._deployLoanConsolidator.selector;
        selectorMap["YieldRepurchaseFacility"] = this._deployYieldRepurchaseFacility.selector;
        selectorMap["ContractRegistryAdmin"] = this._deployContractRegistryAdmin.selector;
        selectorMap["ReserveMigrator"] = this._deployReserveMigrator.selector;
        selectorMap["EmissionManager"] = this._deployEmissionManager.selector;
        selectorMap["ConvertibleDepositAuctioneer"] = this
            ._deployConvertibleDepositAuctioneer
            .selector;
        selectorMap["ConvertibleDepositFacility"] = this._deployConvertibleDepositFacility.selector;

        // Cooler Loans V2
        selectorMap["CoolerV2LtvOracle"] = this._deployCoolerV2LtvOracle.selector;
        selectorMap["CoolerV2TreasuryBorrower"] = this._deployCoolerV2TreasuryBorrower.selector;
        selectorMap["CoolerV2"] = this._deployCoolerV2.selector;
        selectorMap["CoolerV2Composites"] = this._deployCoolerV2Composites.selector;
        selectorMap["CoolerV2Migrator"] = this._deployCoolerV2Migrator.selector;

        // Governance
        selectorMap["Timelock"] = this._deployTimelock.selector;
        selectorMap["GovernorBravoDelegator"] = this._deployGovernorBravoDelegator.selector;
        selectorMap["GovernorBravoDelegate"] = this._deployGovernorBravoDelegate.selector;

        // Load environment addresses
        env = vm.readFile("./src/scripts/env.json");

        // Non-bophades contracts
        ohm = ERC20(envAddress("olympus.legacy.OHM"));
        gohm = ERC20(envAddress("olympus.legacy.gOHM"));
        reserve = ERC20(envAddress("external.tokens.USDS"));
        sReserve = ERC4626(envAddress("external.tokens.sUSDS"));
        oldReserve = ERC20(envAddress("external.tokens.DAI"));
        oldSReserve = ERC4626(envAddress("external.tokens.sDAI"));
        wsteth = ERC20(envAddress("external.tokens.WSTETH"));
        aura = ERC20(envAddress("external.tokens.AURA"));
        bal = ERC20(envAddress("external.tokens.BAL"));
        bondAuctioneer = IBondSDA(envAddress("external.bond-protocol.BondFixedTermAuctioneer"));
        bondFixedExpiryAuctioneer = IBondSDA(
            envAddress("external.bond-protocol.BondFixedExpiryAuctioneer")
        );
        bondFixedExpiryTeller = IBondTeller(
            envAddress("external.bond-protocol.BondFixedExpiryTeller")
        );
        bondFixedTermTeller = IBondTeller(envAddress("external.bond-protocol.BondFixedTermTeller"));
        bondAggregator = IBondAggregator(envAddress("external.bond-protocol.BondAggregator"));
        ohmEthPriceFeed = AggregatorV2V3Interface(envAddress("external.chainlink.ohmEthPriceFeed"));
        reserveEthPriceFeed = AggregatorV2V3Interface(
            envAddress("external.chainlink.daiEthPriceFeed")
        );
        ethUsdPriceFeed = AggregatorV2V3Interface(envAddress("external.chainlink.ethUsdPriceFeed"));
        stethUsdPriceFeed = AggregatorV2V3Interface(
            envAddress("external.chainlink.stethUsdPriceFeed")
        );
        staking = envAddress("olympus.legacy.Staking");
        gnosisEasyAuction = envAddress("external.gnosis.EasyAuction");
        previousPoly = envAddress("olympus.legacy.OldPOLY");
        previousGenesis = envAddress("olympus.legacy.GenesisClaim");
        balancerVault = IVault(envAddress("external.balancer.BalancerVault"));
        balancerHelper = IBalancerHelper(envAddress("external.balancer.BalancerHelper"));
        ohmWstethPool = IBasePool(envAddress("external.balancer.OhmWstethPool"));
        ohmLusdPool = IBasePool(envAddress("external.balancer.OhmLusdPool"));
        auraBooster = IAuraBooster(envAddress("external.aura.AuraBooster"));
        auraMiningLib = IAuraMiningLib(envAddress("external.aura.AuraMiningLib"));
        ohmWstethRewardsPool = IAuraRewardPool(envAddress("external.aura.OhmWstethRewardsPool"));
        ohmLusdRewardsPool = IAuraRewardPool(envAddress("external.aura.OhmLusdRewardsPool"));
        inverseBondDepository = envAddress("olympus.legacy.InverseBondDepository");
        burnerReplacementAuthority = OlympusAuthority(
            envAddress("olympus.legacy.LegacyBurnerReplacementAuthority")
        );
        coolerFactory = CoolerFactory(envAddress("external.cooler.CoolerFactory"));
        externalMigrator = envAddress("external.maker.daiUsdsMigrator");

        // Bophades contracts
        kernel = Kernel(envAddress("olympus.Kernel"));
        // Modules
        PRICE = OlympusPrice(envAddress("olympus.modules.OlympusPriceV2"));
        RANGE = OlympusRange(envAddress("olympus.modules.OlympusRangeV2"));
        TRSRY = OlympusTreasury(envAddress("olympus.modules.OlympusTreasury"));
        MINTR = OlympusMinter(envAddress("olympus.modules.OlympusMinter"));
        INSTR = OlympusInstructions(envAddress("olympus.modules.OlympusInstructions"));
        ROLES = OlympusRoles(envAddress("olympus.modules.OlympusRoles"));
        BLREG = OlympusBoostedLiquidityRegistry(
            envAddress("olympus.modules.OlympusBoostedLiquidityRegistry")
        );
        RGSTY = OlympusContractRegistry(envAddress("olympus.modules.OlympusContractRegistry"));
        DLGTE = OlympusGovDelegation(envAddress("olympus.modules.OlympusGovDelegation"));
        delegateEscrowFactory = DelegateEscrowFactory(
            envAddress("olympus.periphery.DelegateEscrowFactory")
        );
        // Policies
        operator = Operator(envAddress("olympus.policies.Operator"));
        heart = OlympusHeart(envAddress("olympus.policies.OlympusHeart"));
        callback = BondCallback(envAddress("olympus.policies.BondCallback"));
        priceConfig = OlympusPriceConfig(envAddress("olympus.policies.OlympusPriceConfig"));
        rolesAdmin = RolesAdmin(envAddress("olympus.policies.RolesAdmin"));
        treasuryCustodian = TreasuryCustodian(envAddress("olympus.policies.TreasuryCustodian"));
        distributor = Distributor(envAddress("olympus.policies.Distributor"));
        zeroDistributor = ZeroDistributor(envAddress("olympus.policies.ZeroDistributor"));
        emergency = Emergency(envAddress("olympus.policies.Emergency"));
        bondManager = BondManager(envAddress("olympus.policies.BondManager"));
        burner = Burner(envAddress("olympus.policies.Burner"));
        lidoVaultManager = BLVaultManagerLido(envAddress("olympus.policies.BLVaultManagerLido"));
        lidoVault = BLVaultLido(envAddress("olympus.policies.BLVaultLido"));
        bridge = CrossChainBridge(envAddress("olympus.policies.CrossChainBridge"));
        lusdVaultManager = BLVaultManagerLusd(envAddress("olympus.policies.BLVaultManagerLusd"));
        lusdVault = BLVaultLusd(envAddress("olympus.policies.BLVaultLusd"));
        legacyBurner = LegacyBurner(envAddress("olympus.policies.LegacyBurner"));
        poly = pOLY(envAddress("olympus.policies.pOLY"));
        claimTransfer = ClaimTransfer(envAddress("olympus.claim.ClaimTransfer"));
        clearinghouse = Clearinghouse(envAddress("olympus.policies.Clearinghouse"));
        yieldRepo = YieldRepurchaseFacility(envAddress("olympus.policies.YieldRepurchaseFacility"));
        contractRegistryAdmin = ContractRegistryAdmin(
            envAddress("olympus.policies.ContractRegistryAdmin")
        );
        loanConsolidator = LoanConsolidator(envAddress("olympus.policies.LoanConsolidator"));
        reserveMigrator = ReserveMigrator(envAddress("olympus.policies.ReserveMigrator"));
        emissionManager = EmissionManager(envAddress("olympus.policies.EmissionManager"));
        cdAuctioneer = CDAuctioneer(envAddress("olympus.policies.ConvertibleDepositAuctioneer"));
        cdFacility = CDFacility(envAddress("olympus.policies.ConvertibleDepositFacility"));

        // Cooler Loans V2
        coolerV2LtvOracle = CoolerLtvOracle(envAddress("olympus.policies.CoolerV2LtvOracle"));
        coolerV2TreasuryBorrower = CoolerTreasuryBorrower(
            envAddress("olympus.policies.CoolerV2TreasuryBorrower")
        );
        coolerV2 = MonoCooler(envAddress("olympus.policies.CoolerV2"));

        // Governance
        timelock = Timelock(payable(envAddress("olympus.governance.Timelock")));
        governorBravoDelegator = GovernorBravoDelegator(
            payable(envAddress("olympus.governance.GovernorBravoDelegator"))
        );
        governorBravoDelegate = GovernorBravoDelegate(
            envAddress("olympus.governance.GovernorBravoDelegate")
        );

        // Load deployment data
        deploymentFileJson = vm.readFile(deployFilePath_);

        // Parse deployment sequence and names
        bytes memory sequence = abi.decode(deploymentFileJson.parseRaw(".sequence"), (bytes));
        uint256 len = sequence.length;
        console2.log("Contracts to be deployed:", len);

        if (len == 0) {
            return;
        } else if (len == 1) {
            // Only one deployment
            string memory name = abi.decode(
                deploymentFileJson.parseRaw(".sequence..name"),
                (string)
            );
            deployments.push(name);
            console2.log("Deploying", name);
            // Parse and store args if not kernel
            // Note: constructor args need to be provided in alphabetical order
            // due to changes with forge-std or a struct needs to be used
            if (keccak256(bytes(name)) != keccak256(bytes("Kernel"))) {
                argsMap[name] = deploymentFileJson.parseRaw(
                    string.concat(".sequence[?(@.name == '", name, "')].args")
                );
            }
        } else {
            // More than one deployment
            string[] memory names = abi.decode(
                deploymentFileJson.parseRaw(".sequence..name"),
                (string[])
            );
            for (uint256 i = 0; i < len; i++) {
                string memory name = names[i];
                deployments.push(name);
                console2.log("Deploying", name);

                // Parse and store args if not kernel
                // Note: constructor args need to be provided in alphabetical order
                // due to changes with forge-std or a struct needs to be used
                if (keccak256(bytes(name)) != keccak256(bytes("Kernel"))) {
                    argsMap[name] = deploymentFileJson.parseRaw(
                        string.concat(".sequence[?(@.name == '", name, "')].args")
                    );
                }
            }
        }
    }

    function envAddress(string memory key_) internal view returns (address) {
        return env.readAddress(string.concat(".current.", chain, ".", key_));
    }

    function deploy(string calldata chain_, string calldata deployFilePath_) external {
        // Setup
        _setUp(chain_, deployFilePath_);

        // Check that deployments is not empty
        uint256 len = deployments.length;
        require(len > 0, "No deployments");

        // If kernel to be deployed, then it should be first (not included in contract -> selector mappings so it will error out if not first)
        bool deployKernel = keccak256(bytes(deployments[0])) == keccak256(bytes("Kernel"));
        if (deployKernel) {
            vm.broadcast();
            kernel = new Kernel();
            console2.log("Kernel deployed at:", address(kernel));
        }

        // Iterate through deployments
        for (uint256 i = deployKernel ? 1 : 0; i < len; i++) {
            // Get deploy script selector and deploy args from contract name
            string memory name = deployments[i];
            bytes4 selector = selectorMap[name];
            bytes memory args = argsMap[name];

            // Call the deploy function for the contract
            (bool success, bytes memory data) = address(this).call(
                abi.encodeWithSelector(selector, args)
            );
            require(success, string.concat("Failed to deploy ", deployments[i]));

            // Store the deployed contract address for logging
            deployedTo[name] = abi.decode(data, (address));
        }

        // Save deployments to file
        _saveDeployment(chain_);
    }

    // ========== DEPLOYMENT FUNCTIONS ========== //

    // Module deployment functions
    function _deployPrice(bytes memory args) public returns (address) {
        // Decode arguments for Price module
        (
            uint48 ohmEthUpdateThreshold_,
            uint48 reserveEthUpdateThreshold_,
            uint48 observationFrequency_,
            uint48 movingAverageDuration_,
            uint256 minimumTargetPrice_
        ) = abi.decode(args, (uint48, uint48, uint48, uint48, uint256));

        // Deploy Price module
        vm.broadcast();
        PRICE = new OlympusPrice(
            kernel,
            ohmEthPriceFeed,
            ohmEthUpdateThreshold_,
            reserveEthPriceFeed,
            reserveEthUpdateThreshold_,
            observationFrequency_,
            movingAverageDuration_,
            minimumTargetPrice_
        );
        console2.log("Price deployed at:", address(PRICE));

        return address(PRICE);
    }

    function _deployRange(bytes memory args) public returns (address) {
        // Decode arguments for Range module
        (
            uint256 highCushionSpread,
            uint256 highWallSpread,
            uint256 lowCushionSpread,
            uint256 lowWallSpread,
            uint256 thresholdFactor
        ) = abi.decode(args, (uint256, uint256, uint256, uint256, uint256));

        console2.log("   highCushionSpread", highCushionSpread);
        console2.log("   highWallSpread", highWallSpread);
        console2.log("   lowCushionSpread", lowCushionSpread);
        console2.log("   lowWallSpread", lowWallSpread);
        console2.log("   thresholdFactor", thresholdFactor);

        // Deploy Range module
        vm.broadcast();
        RANGE = new OlympusRange(
            kernel,
            ohm,
            reserve,
            thresholdFactor,
            [lowCushionSpread, lowWallSpread],
            [highCushionSpread, highWallSpread]
        );
        console2.log("Range deployed at:", address(RANGE));

        return address(RANGE);
    }

    function _deployTreasury(bytes memory) public returns (address) {
        // No additional arguments for Treasury module

        // Deploy Treasury module
        vm.broadcast();
        TRSRY = new OlympusTreasury(kernel);
        console2.log("Treasury deployed at:", address(TRSRY));

        return address(TRSRY);
    }

    function _deployMinter(bytes memory) public returns (address) {
        // Only args are contracts in the environment

        // Deploy Minter module
        vm.broadcast();
        MINTR = new OlympusMinter(kernel, address(ohm));
        console2.log("Minter deployed at:", address(MINTR));

        return address(MINTR);
    }

    function _deployRoles(bytes memory) public returns (address) {
        // No additional arguments for Roles module

        // Deploy Roles module
        vm.broadcast();
        ROLES = new OlympusRoles(kernel);
        console2.log("Roles deployed at:", address(ROLES));

        return address(ROLES);
    }

    function _deployBoostedLiquidityRegistry(bytes memory) public returns (address) {
        // No additional arguments for OlympusBoostedLiquidityRegistry module

        // Deploy OlympusBoostedLiquidityRegistry module
        vm.broadcast();
        BLREG = new OlympusBoostedLiquidityRegistry(kernel);
        console2.log("BLREG deployed at:", address(BLREG));

        return address(BLREG);
    }

    // Policy deployment functions
    function _deployOperator(bytes memory args) public returns (address) {
        // Decode arguments for Operator policy
        (
            uint256 cushionDebtBuffer,
            uint256 cushionDepositInterval,
            uint256 cushionDuration,
            uint256 cushionFactor,
            uint256 regenObserve,
            uint256 regenThreshold,
            uint256 regenWait,
            uint256 reserveFactor
        ) = abi.decode(
                args,
                (uint256, uint256, uint256, uint256, uint256, uint256, uint256, uint256)
            );

        // Create config params array
        // Order is not alphabetical. Copied from the constructor.
        uint32[8] memory configParams = [
            uint32(cushionFactor),
            uint32(cushionDuration),
            uint32(cushionDebtBuffer),
            uint32(cushionDepositInterval),
            uint32(reserveFactor),
            uint32(regenWait),
            uint32(regenThreshold),
            uint32(regenObserve)
        ];

        console2.log("   kernel", address(kernel));
        console2.log("   bondAuctioneer", address(bondAuctioneer));
        console2.log("   callback", address(callback));
        console2.log("   ohm", address(ohm));
        console2.log("   reserve", address(reserve));
        console2.log("   sReserve", address(sReserve));
        console2.log("   oldReserve", address(oldReserve));
        console2.log("   cushionDebtBuffer", cushionDebtBuffer);
        console2.log("   cushionDepositInterval", cushionDepositInterval);
        console2.log("   cushionDuration", cushionDuration);
        console2.log("   cushionFactor", cushionFactor);
        console2.log("   regenObserve", regenObserve);
        console2.log("   regenThreshold", regenThreshold);
        console2.log("   regenWait", regenWait);
        console2.log("   reserveFactor", reserveFactor);

        // Deploy Operator policy
        vm.broadcast();
        operator = new Operator(
            kernel,
            bondAuctioneer,
            callback,
            [address(ohm), address(reserve), address(sReserve), address(oldReserve)],
            configParams
        );
        console2.log("Operator deployed at:", address(operator));

        return address(operator);
    }

    function _deployBondCallback(bytes memory) public returns (address) {
        // No additional arguments for BondCallback policy

        // Deploy BondCallback policy
        vm.broadcast();
        callback = new BondCallback(kernel, bondAggregator, ohm);
        console2.log("BondCallback deployed at:", address(callback));

        return address(callback);
    }

    function _deployHeart(bytes memory args) public returns (address) {
        // Decode arguments for OlympusHeart policy
        (uint48 auctionDuration, uint256 maxReward) = abi.decode(args, (uint48, uint256));

        // Log heart parameters
        console2.log("OlympusHeart parameters:");
        console2.log("   kernel", address(kernel));
        console2.log("   operator", address(operator));
        console2.log("   zeroDistributor", address(zeroDistributor));
        console2.log("   yieldRepo", address(yieldRepo));
        console2.log("   reserveMigrator", address(reserveMigrator));
        console2.log("   emissionManager", address(emissionManager));
        console2.log("   maxReward", maxReward);
        console2.log("   auctionDuration", auctionDuration);

        // Deploy OlympusHeart policy
        vm.broadcast();
        heart = new OlympusHeart(
            kernel,
            operator,
            zeroDistributor,
            yieldRepo,
            reserveMigrator,
            emissionManager,
            maxReward,
            auctionDuration
        );
        console2.log("OlympusHeart deployed at:", address(heart));

        return address(heart);
    }

    function _deployPriceConfig(bytes memory) public returns (address) {
        // No additional arguments for PriceConfig policy

        // Deploy PriceConfig policy
        vm.broadcast();
        priceConfig = new OlympusPriceConfig(kernel);
        console2.log("PriceConfig deployed at:", address(priceConfig));

        return address(priceConfig);
    }

    function _deployRolesAdmin(bytes memory) public returns (address) {
        // No additional arguments for RolesAdmin policy

        // Deploy RolesAdmin policy
        vm.broadcast();
        rolesAdmin = new RolesAdmin(kernel);
        console2.log("RolesAdmin deployed at:", address(rolesAdmin));

        return address(rolesAdmin);
    }

    function _deployTreasuryCustodian(bytes memory) public returns (address) {
        // No additional arguments for TreasuryCustodian policy

        // Deploy TreasuryCustodian policy
        vm.broadcast();
        treasuryCustodian = new TreasuryCustodian(kernel);
        console2.log("TreasuryCustodian deployed at:", address(treasuryCustodian));

        return address(treasuryCustodian);
    }

    function _deployDistributor(bytes memory args) public returns (address) {
        // Decode arguments for Distributor policy
        uint256 initialRate = abi.decode(args, (uint256));

        // Deploy Distributor policy
        vm.broadcast();
        distributor = new Distributor(kernel, address(ohm), staking, initialRate);
        console2.log("Distributor deployed at:", address(distributor));

        return address(distributor);
    }

    function _deployZeroDistributor(bytes memory) public returns (address) {
        // Validate that staking is deployed
        require(address(staking) != address(0), "Staking not deployed");

        // Deploy ZeroDistributor policy
        vm.broadcast();
        zeroDistributor = new ZeroDistributor(staking);
        console2.log("ZeroDistributor deployed at:", address(zeroDistributor));

        return address(zeroDistributor);
    }

    function _deployEmergency(bytes memory) public returns (address) {
        // No additional arguments for Emergency policy

        // Deploy Emergency policy
        vm.broadcast();
        emergency = new Emergency(kernel);
        console2.log("Emergency deployed at:", address(emergency));

        return address(emergency);
    }

    function _deployBondManager(bytes memory) public returns (address) {
        // Deploy BondManager policy
        vm.broadcast();
        bondManager = new BondManager(
            kernel,
            address(bondFixedExpiryAuctioneer),
            address(bondFixedExpiryTeller),
            gnosisEasyAuction,
            address(ohm)
        );
        console2.log("BondManager deployed at:", address(bondManager));

        return address(bondManager);
    }

    function _deployBurner(bytes memory) public returns (address) {
        // No additional arguments for Burner policy

        // Deploy Burner policy
        vm.broadcast();
        burner = new Burner(kernel, ohm);
        console2.log("Burner deployed at:", address(burner));

        return address(burner);
    }

    function _deployBLVaultLido(bytes memory) public returns (address) {
        // No additional arguments for BLVaultLido policy

        // Deploy BLVaultLido policy
        vm.broadcast();
        lidoVault = new BLVaultLido();
        console2.log("BLVaultLido deployed at:", address(lidoVault));

        return address(lidoVault);
    }

    // deploy.json was not being parsed correctly, so I had to hardcode most of the deployment arguments
    function _deployBLVaultManagerLido(bytes memory) public returns (address) {
        console2.log("ohm", address(ohm));
        console2.log("wsteth", address(wsteth));
        console2.log("aura", address(aura));
        console2.log("bal", address(bal));
        console2.log("balancerVault", address(balancerVault));
        console2.log("ohmWstethPool", address(ohmWstethPool));
        console2.log("balancerHelper", address(balancerHelper));
        console2.log("auraBooster", address(auraBooster));
        console2.log("ohmWstethRewardsPool", address(ohmWstethRewardsPool));
        console2.log("ohmEthPriceFeed", address(ohmEthPriceFeed));
        console2.log("ethUsdPriceFeed", address(ethUsdPriceFeed));
        console2.log("stethUsdPriceFeed", address(stethUsdPriceFeed));
        console2.log("implementation", address(lidoVault));

        // Create TokenData object
        IBLVaultManagerLido.TokenData memory tokenData = IBLVaultManagerLido.TokenData({
            ohm: address(ohm),
            pairToken: address(wsteth),
            aura: address(aura),
            bal: address(bal)
        });

        // Create BalancerData object
        IBLVaultManagerLido.BalancerData memory balancerData = IBLVaultManagerLido.BalancerData({
            vault: address(balancerVault),
            liquidityPool: address(ohmWstethPool),
            balancerHelper: address(balancerHelper)
        });

        // Create AuraData object
        IBLVaultManagerLido.AuraData memory auraData = IBLVaultManagerLido.AuraData({
            pid: uint256(73),
            auraBooster: address(auraBooster),
            auraRewardPool: address(ohmWstethRewardsPool)
        });

        // Create OracleFeed objects
        IBLVaultManagerLido.OracleFeed memory ohmEthPriceFeedData = IBLVaultManagerLido.OracleFeed({
            feed: ohmEthPriceFeed,
            updateThreshold: uint48(86400) // needs to be 1 day
        });

        IBLVaultManagerLido.OracleFeed memory ethUsdPriceFeedData = IBLVaultManagerLido.OracleFeed({
            feed: ethUsdPriceFeed,
            updateThreshold: uint48(3600) // needs to be 1 hour
        });

        IBLVaultManagerLido.OracleFeed memory stethUsdPriceFeedData = IBLVaultManagerLido
            .OracleFeed({
                feed: stethUsdPriceFeed,
                updateThreshold: uint48(3600) // needs to be 1 hour
            });

        console2.log("pid: ", auraData.pid);
        console2.log("OHM update threshold: ", ohmEthPriceFeedData.updateThreshold);
        console2.log("ETH update threshold: ", ethUsdPriceFeedData.updateThreshold);
        console2.log("stETH update threshold: ", stethUsdPriceFeedData.updateThreshold);

        // Deploy BLVaultManagerLido policy
        vm.broadcast();
        lidoVaultManager = new BLVaultManagerLido(
            kernel,
            tokenData,
            balancerData,
            auraData,
            address(auraMiningLib),
            ohmEthPriceFeedData,
            ethUsdPriceFeedData,
            stethUsdPriceFeedData,
            address(lidoVault),
            476_000e9, // 476_000e9
            uint64(0), // fee
            uint48(1 days) // withdrawal delay
        );
        console2.log("BLVaultManagerLido deployed at:", address(lidoVaultManager));

        return address(lidoVaultManager);
    }

    function _deployBLVaultLusd(bytes memory) public returns (address) {
        // No additional arguments for BLVaultLusd policy

        // Deploy BLVaultLusd policy
        vm.broadcast();
        lusdVault = new BLVaultLusd();
        console2.log("BLVaultLusd deployed at:", address(lusdVault));

        return address(lusdVault);
    }

    function _deployBLVaultManagerLusd(bytes memory args) public returns (address) {
        // Decode arguments for BLVaultManagerLusd policy
        // The JSON is encoded by the properties in alphabetical order, so the output tuple must be in alphabetical order, irrespective of the order in the JSON file itself
        (
            uint256 auraPid,
            uint256 ethUsdFeedUpdateThreshold,
            uint256 lusdUsdFeedUpdateThreshold,
            uint256 ohmEthFeedUpdateThreshold
        ) = abi.decode(args, (uint256, uint256, uint256, uint256));

        console2.log("ohm", address(ohm));
        console2.log("lusd", address(lusd));
        console2.log("aura", address(aura));
        console2.log("bal", address(bal));
        console2.log("balancerVault", address(balancerVault));
        console2.log("ohmLusdPool", address(ohmLusdPool));
        console2.log("balancerHelper", address(balancerHelper));
        console2.log("auraBooster", address(auraBooster));
        console2.log("ohmLusdRewardsPool", address(ohmLusdRewardsPool));
        console2.log("ohmEthPriceFeed", address(ohmEthPriceFeed));
        console2.log("ethUsdPriceFeed", address(ethUsdPriceFeed));
        console2.log("lusdUsdPriceFeed", address(lusdUsdPriceFeed));
        console2.log("BLV LUSD implementation", address(lusdVault));

        // Create TokenData object
        IBLVaultManager.TokenData memory tokenData = IBLVaultManager.TokenData({
            ohm: address(ohm),
            pairToken: address(lusd),
            aura: address(aura),
            bal: address(bal)
        });

        // Create BalancerData object
        IBLVaultManager.BalancerData memory balancerData = IBLVaultManager.BalancerData({
            vault: address(balancerVault),
            liquidityPool: address(ohmLusdPool),
            balancerHelper: address(balancerHelper)
        });

        // Create AuraData object
        IBLVaultManager.AuraData memory auraData = IBLVaultManager.AuraData({
            pid: uint256(auraPid),
            auraBooster: address(auraBooster),
            auraRewardPool: address(ohmLusdRewardsPool) // determined by calling poolInfo(auraPid) on the booster contract
        });

        // Create OracleFeed objects
        IBLVaultManager.OracleFeed memory ohmEthPriceFeedData = IBLVaultManager.OracleFeed({
            feed: ohmEthPriceFeed,
            updateThreshold: uint48(ohmEthFeedUpdateThreshold)
        });

        IBLVaultManager.OracleFeed memory ethUsdPriceFeedData = IBLVaultManager.OracleFeed({
            feed: ethUsdPriceFeed,
            updateThreshold: uint48(ethUsdFeedUpdateThreshold)
        });

        IBLVaultManager.OracleFeed memory lusdUsdPriceFeedData = IBLVaultManager.OracleFeed({
            feed: lusdUsdPriceFeed,
            updateThreshold: uint48(lusdUsdFeedUpdateThreshold)
        });

        console2.log("pid: ", auraData.pid);
        console2.log("OHM update threshold: ", ohmEthPriceFeedData.updateThreshold);
        console2.log("ETH update threshold: ", ethUsdPriceFeedData.updateThreshold);
        console2.log("LUSD update threshold: ", lusdUsdPriceFeedData.updateThreshold);

        // Deploy BLVaultManagerLusd policy
        vm.broadcast();
        lusdVaultManager = new BLVaultManagerLusd(
            kernel,
            tokenData,
            balancerData,
            auraData,
            address(auraMiningLib),
            ohmEthPriceFeedData,
            ethUsdPriceFeedData,
            lusdUsdPriceFeedData,
            address(lusdVault),
            // 2500000 cap/$10.84 = 230,627.3062730627 OHM
            230_627e9, // max OHM minted
            uint64(500), // fee // 10_000 = 1 = 100%, 500 / 1e4 = 0.05 = 5%
            uint48(1 days) // withdrawal delay
        );
        console2.log("BLVaultManagerLusd deployed at:", address(lusdVaultManager));

        return address(lusdVaultManager);
    }

    function _deployCrossChainBridge(bytes memory args) public returns (address) {
        address lzEndpoint = abi.decode(args, (address));

        // Deploy CrossChainBridge policy
        vm.broadcast();
        bridge = new CrossChainBridge(kernel, lzEndpoint);
        console2.log("Bridge deployed at:", address(bridge));

        return address(bridge);
    }

    function _deployLegacyBurner(bytes memory args) public returns (address) {
        uint256 reward = abi.decode(args, (uint256));

        console2.log("kernel", address(kernel));
        console2.log("ohm", address(ohm));
        console2.log("bondManager", address(bondManager));
        console2.log("inverseBondDepository", inverseBondDepository);
        console2.log("reward", reward / 1e9);

        // Deploy LegacyBurner policy
        vm.broadcast();
        legacyBurner = new LegacyBurner(
            kernel,
            address(ohm),
            address(bondManager),
            inverseBondDepository,
            reward
        );
        console2.log("LegacyBurner deployed at:", address(legacyBurner));

        return address(legacyBurner);
    }

    function _deployReplacementAuthority(bytes memory) public returns (address) {
        // No additional arguments for ReplacementAuthority policy

        console2.log("legacyBurner", address(legacyBurner));
        console2.log("MINTR", address(MINTR));

        // Deploy ReplacementAuthority policy
        vm.broadcast();
        burnerReplacementAuthority = new OlympusAuthority(
            0x245cc372C84B3645Bf0Ffe6538620B04a217988B,
            0x245cc372C84B3645Bf0Ffe6538620B04a217988B,
            address(legacyBurner),
            address(MINTR)
        );
        console2.log("ReplacementAuthority deployed at:", address(burnerReplacementAuthority));

        return address(burnerReplacementAuthority);
    }

    function _deployPoly(bytes memory args) public returns (address) {
        // Decode arguments for pOLY policy
        (address dao, uint256 maximumAllocated) = abi.decode(args, (address, uint256));

        console2.log("kernel", address(kernel));
        console2.log("previousPoly", address(previousPoly));
        console2.log("previousGenesis", address(previousGenesis));
        console2.log("ohm", address(ohm));
        console2.log("gohm", address(gohm));
        console2.log("reserve", address(reserve));
        console2.log("dao", dao);
        console2.log("maximumAllocated", maximumAllocated);

        // Deploy pOLY policy
        vm.broadcast();
        poly = new pOLY(
            kernel,
            previousPoly,
            previousGenesis,
            address(ohm),
            address(gohm),
            address(reserve),
            dao,
            maximumAllocated
        );
        console2.log("pOLY deployed at:", address(poly));

        return address(poly);
    }

    function _deployClaimTransfer(bytes memory) public returns (address) {
        // Doesn't need extra args

        console2.log("poly", address(poly));
        console2.log("ohm", address(ohm));
        console2.log("reserve", address(reserve));
        console2.log("gohm", address(gohm));

        // Validate that the addresses are set
        require(address(poly) != address(0), "poly is not set");
        require(address(ohm) != address(0), "ohm is not set");
        require(address(reserve) != address(0), "reserve is not set");
        require(address(gohm) != address(0), "gohm is not set");

        // Deploy ClaimTransfer contract
        vm.broadcast();
        claimTransfer = new ClaimTransfer(
            address(poly),
            address(ohm),
            address(reserve),
            address(gohm)
        );
        console2.log("ClaimTransfer deployed at:", address(claimTransfer));

        return address(claimTransfer);
    }

    function _deployClearinghouse(bytes memory) public returns (address) {
        if (address(coolerFactory) == address(0)) {
            // Deploy a new Cooler Factory implementation
            vm.broadcast();
            coolerFactory = new CoolerFactory();
            console2.log("Cooler Factory deployed at:", address(coolerFactory));
        } else {
            // Use the input Cooler Factory implmentation
            console2.log("Input Factory Implementation:", address(coolerFactory));
        }

        // Deploy Clearinghouse policy
        vm.broadcast();
        clearinghouse = new Clearinghouse({
            ohm_: address(ohm),
            gohm_: address(gohm),
            staking_: address(staking),
            sReserve_: address(sReserve),
            coolerFactory_: address(coolerFactory),
            kernel_: address(kernel)
        });
        console2.log("Clearinghouse deployed at:", address(clearinghouse));

        return address(clearinghouse);
    }

    function _deployClearinghouseRegistry(bytes calldata args) public returns (address) {
        // Necessary to truncate the first word (32 bytes) of args due to a potential bug in the JSON parser.
        address[] memory inactive = abi.decode(args[32:], (address[]));

        // Deploy Clearinghouse Registry module
        vm.broadcast();
        CHREG = new OlympusClearinghouseRegistry(kernel, address(clearinghouse), inactive);
        console2.log("CHREG deployed at:", address(CHREG));

        return address(CHREG);
    }

    function _deployContractRegistry(bytes calldata) public returns (address) {
        // Decode arguments from the sequence file
        // None

        // Print the arguments
        console2.log("  Kernel:", address(kernel));

        // Deploy OlympusContractRegistry
        vm.broadcast();
        RGSTY = new OlympusContractRegistry(address(kernel));
        console2.log("ContractRegistry deployed at:", address(RGSTY));

        return address(RGSTY);
    }

    function _deployContractRegistryAdmin(bytes calldata) public returns (address) {
        // Decode arguments from the sequence file
        // None

        // Print the arguments
        console2.log("  Kernel:", address(kernel));

        // Deploy ContractRegistryAdmin
        vm.broadcast();
        contractRegistryAdmin = new ContractRegistryAdmin(address(kernel));
        console2.log("ContractRegistryAdmin deployed at:", address(contractRegistryAdmin));

        return address(contractRegistryAdmin);
    }

    function _deployLoanConsolidator(bytes calldata args_) public returns (address) {
        // Decode arguments from the sequence file
        uint256 feePercentage = abi.decode(args_, (uint256));

        // Print the arguments
        console2.log("  Fee Percentage:", feePercentage);
        console2.log("  Kernel:", address(kernel));

        // Deploy LoanConsolidator
        vm.broadcast();
        loanConsolidator = new LoanConsolidator(address(kernel), feePercentage);
        console2.log("  LoanConsolidator deployed at:", address(loanConsolidator));

        return address(loanConsolidator);
    }

    // ========== COOLER LOANS V2 ========== //

    function _deployDelegateEscrowFactory(bytes calldata) public returns (address) {
        // Decode arguments from the sequence file
        // None

        // Dependencies
        require(address(gohm) != address(0), "gohm is not set");

        // Print the arguments
        console2.log("  gOHM:", address(gohm));

        // Deploy DelegateEscrowFactory
        vm.broadcast();
        delegateEscrowFactory = new DelegateEscrowFactory(address(gohm));
        console2.log("DelegateEscrowFactory deployed at:", address(delegateEscrowFactory));

        return address(delegateEscrowFactory);
    }

    function _deployGovDelegation(bytes calldata) public returns (address) {
        // Decode arguments from the sequence file
        // None

        // Dependencies
        require(address(kernel) != address(0), "kernel is not set");
        require(address(gohm) != address(0), "gohm is not set");
        require(address(delegateEscrowFactory) != address(0), "delegateEscrowFactory is not set");

        // Print the arguments
        console2.log("  Kernel:", address(kernel));
        console2.log("  gOHM:", address(gohm));
        console2.log("  DelegateEscrowFactory:", address(delegateEscrowFactory));

        // Deploy OlympusGovDelegation
        vm.broadcast();
        DLGTE = new OlympusGovDelegation(kernel, address(gohm), delegateEscrowFactory);
        console2.log("OlympusGovDelegation deployed at:", address(DLGTE));

        return address(DLGTE);
    }

    function _deployCoolerV2LtvOracle(bytes calldata) public returns (address) {
        // Decode arguments from the sequence file
        uint96 initialOriginationLtv = _readDeploymentArgUint256(
            "CoolerV2LtvOracle",
            "initialOriginationLtv"
        ).encodeUInt96();
        uint96 maxOriginationLtvDelta = _readDeploymentArgUint256(
            "CoolerV2LtvOracle",
            "maxOriginationLtvDelta"
        ).encodeUInt96();
        uint32 minOriginationLtvTargetTimeDelta = _readDeploymentArgUint256(
            "CoolerV2LtvOracle",
            "minOriginationLtvTargetTimeDelta"
        ).encodeUInt32();
        uint96 maxOriginationLtvRateOfChange = _readDeploymentArgUint256(
            "CoolerV2LtvOracle",
            "maxOriginationLtvRateOfChange"
        ).encodeUInt96();
        uint16 maxLiquidationLtvPremiumBps = _readDeploymentArgUint256(
            "CoolerV2LtvOracle",
            "maxLiquidationLtvPremiumBps"
        ).encodeUInt16();
        uint16 liquidationLtvPremiumBps = _readDeploymentArgUint256(
            "CoolerV2LtvOracle",
            "liquidationLtvPremiumBps"
        ).encodeUInt16();

        // Dependencies
        require(address(kernel) != address(0), "kernel is not set");
        require(address(gohm) != address(0), "gohm is not set");
        require(address(reserve) != address(0), "reserve is not set");
        require(initialOriginationLtv > 0, "initialOriginationLtv is not set");
        require(maxOriginationLtvDelta > 0, "maxOriginationLtvDelta is not set");
        require(
            minOriginationLtvTargetTimeDelta > 0,
            "minOriginationLtvTargetTimeDelta is not set"
        );
        require(maxOriginationLtvRateOfChange > 0, "maxOriginationLtvRateOfChange is not set");
        require(maxLiquidationLtvPremiumBps > 0, "maxLiquidationLtvPremiumBps is not set");
        require(liquidationLtvPremiumBps > 0, "liquidationLtvPremiumBps is not set");

        // Print the arguments
        console2.log("  Kernel:", address(kernel));
        console2.log("  gOHM:", address(gohm));
        console2.log("  Reserve:", address(reserve));
        console2.log("  Initial Origination LTV:", initialOriginationLtv);
        console2.log("  Max Origination LTV Delta:", maxOriginationLtvDelta);
        console2.log("  Min Origination LTV Target Time Delta:", minOriginationLtvTargetTimeDelta);
        console2.log("  Max Origination LTV Rate Of Change:", maxOriginationLtvRateOfChange);
        console2.log("  Max Liquidation LTV Premium Bps:", maxLiquidationLtvPremiumBps);
        console2.log("  Liquidation LTV Premium Bps:", liquidationLtvPremiumBps);

        // Deploy CoolerLtvOracle
        vm.broadcast();
        coolerV2LtvOracle = new CoolerLtvOracle(
            address(kernel),
            address(gohm),
            address(reserve),
            initialOriginationLtv,
            maxOriginationLtvDelta,
            minOriginationLtvTargetTimeDelta,
            maxOriginationLtvRateOfChange,
            maxLiquidationLtvPremiumBps,
            liquidationLtvPremiumBps
        );
        console2.log("CoolerLtvOracle deployed at:", address(coolerV2LtvOracle));

        return address(coolerV2LtvOracle);
    }

    function _deployCoolerV2TreasuryBorrower(bytes calldata) public returns (address) {
        // Decode arguments from the sequence file
        // None

        // Dependencies
        require(address(kernel) != address(0), "kernel is not set");
        require(address(sReserve) != address(0), "sReserve is not set");

        // Print the arguments
        console2.log("  Kernel:", address(kernel));
        console2.log("  sReserve:", address(sReserve));

        // Deploy CoolerV2TreasuryBorrower
        vm.broadcast();
        coolerV2TreasuryBorrower = new CoolerTreasuryBorrower(address(kernel), address(sReserve));
        console2.log("CoolerV2TreasuryBorrower deployed at:", address(coolerV2TreasuryBorrower));

        return address(coolerV2TreasuryBorrower);
    }

    function _deployCoolerV2(bytes calldata) public returns (address) {
        // Decode arguments from the sequence file
        uint96 interestRateWad = _readDeploymentArgUint256("CoolerV2", "interestRateWad")
            .encodeUInt96();
        uint256 minDebtRequired = _readDeploymentArgUint256("CoolerV2", "minDebtRequired");

        // Dependencies
        require(address(ohm) != address(0), "ohm is not set");
        require(address(gohm) != address(0), "gohm is not set");
        require(address(staking) != address(0), "staking is not set");
        require(address(kernel) != address(0), "kernel is not set");
        require(address(coolerV2LtvOracle) != address(0), "coolerV2LtvOracle is not set");
        require(interestRateWad > 0, "interestRateWad is not set");
        require(minDebtRequired > 0, "minDebtRequired is not set");

        // Print the arguments
        console2.log("  OHM:", address(ohm));
        console2.log("  gOHM:", address(gohm));
        console2.log("  Staking:", address(staking));
        console2.log("  Kernel:", address(kernel));
        console2.log("  CoolerV2LtvOracle:", address(coolerV2LtvOracle));
        console2.log("  Interest Rate Wad:", interestRateWad);
        console2.log("  Min Debt Required:", minDebtRequired);

        // Deploy CoolerV2
        vm.broadcast();
        coolerV2 = new MonoCooler(
            address(ohm),
            address(gohm),
            address(staking),
            address(kernel),
            address(coolerV2LtvOracle),
            interestRateWad,
            minDebtRequired
        );
        console2.log("CoolerV2 deployed at:", address(coolerV2));

        // Next steps:
        // - Execute the governance proposal to activate the Cooler V2 contracts. This should also set the treasury borrower.

        return address(coolerV2);
    }

    function _deployCoolerV2Composites(bytes calldata) public returns (address) {
        // Decode arguments from the sequence file
        // None

        // Dependencies
        require(address(coolerV2) != address(0), "coolerV2 is not set");
        address owner = envAddress("olympus.multisig.dao");

        // Print the arguments
        console2.log("  CoolerV2:", address(coolerV2));
        console2.log("  Owner:", owner);

        // Deploy CoolerV2Composites
        vm.broadcast();
        coolerV2Composites = new CoolerComposites(coolerV2, owner);
        console2.log("CoolerV2Composites deployed at:", address(coolerV2Composites));

        return address(coolerV2Composites);
    }

    function _deployCoolerV2Migrator(bytes calldata) public returns (address) {
        // Decode arguments from the sequence file
        // None

        address daoMS = envAddress("olympus.multisig.dao");
        address flashLender = envAddress("external.maker.flash");
        CHREG = OlympusClearinghouseRegistry(
            envAddress("olympus.modules.OlympusClearinghouseRegistry")
        );

        // Dependencies
        require(address(daoMS) != address(0), "daoMS is not set");
        require(address(coolerV2) != address(0), "coolerV2 is not set");
        require(address(reserve) != address(0), "reserve is not set");
        require(address(sReserve) != address(0), "sReserve is not set");
        require(address(gohm) != address(0), "gohm is not set");
        require(address(externalMigrator) != address(0), "externalMigrator is not set");
        require(address(flashLender) != address(0), "flashLender is not set");
        require(address(CHREG) != address(0), "CHREG is not set");
        require(address(coolerFactory) != address(0), "coolerFactory is not set");

        // Print the arguments
        console2.log("  DAO MS:", address(daoMS));
        console2.log("  CoolerV2:", address(coolerV2));
        console2.log("  Reserve:", address(reserve));
        console2.log("  sReserve:", address(sReserve));
        console2.log("  gOHM:", address(gohm));
        console2.log("  DAI-USDS Migrator:", address(externalMigrator));
        console2.log("  Flash:", address(flashLender));
        console2.log("  CHREG:", address(CHREG));
        console2.log("  CoolerFactory:", address(coolerFactory));

        // Deploy CoolerV2Migrator
        address[] memory coolerFactories = new address[](1);
        coolerFactories[0] = address(coolerFactory);

        vm.broadcast();
        coolerV2Migrator = new CoolerV2Migrator(
            address(daoMS),
            address(coolerV2),
            address(oldReserve),
            address(reserve),
            address(gohm),
            address(externalMigrator),
            address(flashLender),
            address(CHREG),
            coolerFactories
        );
        console2.log("CoolerV2Migrator deployed at:", address(coolerV2Migrator));

        return address(coolerV2Migrator);
    }

    // ========== GOVERNANCE ========== //

    function _deployTimelock(bytes calldata args) public returns (address) {
        (address admin, uint256 delay) = abi.decode(args, (address, uint256));

        console2.log("Timelock admin:", admin);
        console2.log("Timelock delay:", delay);

        // Deploy Timelock
        vm.broadcast();
        timelock = new Timelock(admin, delay);
        console2.log("Timelock deployed at:", address(timelock));

        return address(timelock);
    }

    function _deployGovernorBravoDelegate(bytes calldata) public returns (address) {
        // No additional arguments for Governor Bravo Delegate

        // Deploy Governor Bravo Delegate
        vm.broadcast();
        governorBravoDelegate = new GovernorBravoDelegate();
        console2.log("Governor Bravo Delegate deployed at:", address(governorBravoDelegate));

        return address(governorBravoDelegate);
    }

    function _deployGovernorBravoDelegator(bytes calldata args) public returns (address) {
        (
            uint256 activationGracePeriod,
            uint256 proposalThreshold,
            address vetoGuardian,
            uint256 votingDelay,
            uint256 votingPeriod
        ) = abi.decode(args, (uint256, uint256, address, uint256, uint256));

        console2.log("Governor Bravo Delegator vetoGuardian:", vetoGuardian);
        console2.log("Governor Bravo Delegator votingPeriod:", votingPeriod);
        console2.log("Governor Bravo Delegator votingDelay:", votingDelay);
        console2.log("Governor Bravo Delegator activationGracePeriod:", activationGracePeriod);
        console2.log("Governor Bravo Delegator proposalThreshold:", proposalThreshold);

        // Deploy Governor Bravo Delegator
        vm.broadcast();
        governorBravoDelegator = new GovernorBravoDelegator(
            address(timelock),
            address(gohm),
            address(kernel),
            vetoGuardian,
            address(governorBravoDelegate),
            votingPeriod,
            votingDelay,
            activationGracePeriod,
            proposalThreshold
        );
        console2.log("Governor Bravo Delegator deployed at:", address(governorBravoDelegator));

        return address(governorBravoDelegator);
    }

    // ========== YIELD REPURCHASE FACILITY ========== //

    function _deployYieldRepurchaseFacility(bytes calldata) public returns (address) {
        // No additional arguments for YieldRepurchaseFacility

        // Log dependencies
        console2.log("YieldRepurchaseFacility parameters:");
        console2.log("   kernel", address(kernel));
        console2.log("   ohm", address(ohm));
        console2.log("   sReserve", address(sReserve));
        console2.log("   teller", address(bondFixedTermTeller));
        console2.log("   auctioneer", address(bondAuctioneer));

        // Deploy YieldRepurchaseFacility
        vm.broadcast();
        yieldRepo = new YieldRepurchaseFacility(
            kernel,
            address(ohm),
            address(sReserve),
            address(bondFixedTermTeller),
            address(bondAuctioneer)
        );

        console2.log("YieldRepurchaseFacility deployed at:", address(yieldRepo));

        return address(yieldRepo);
    }

    // ========== RESERVE MIGRATION ========== //

    function _deployReserveMigrator(bytes calldata) public returns (address) {
        // No additional arguments for ReserveMigrator

        // Log dependencies
        console2.log("ReserveMigrator parameters:");
        console2.log("   kernel", address(kernel));
        console2.log("   sFrom", address(oldSReserve));
        console2.log("   sTo", address(sReserve));
        console2.log("   migrator", address(externalMigrator));

        // Deploy ReserveMigrator
        vm.broadcast();
        reserveMigrator = new ReserveMigrator(
            kernel,
            address(oldSReserve),
            address(sReserve),
            address(externalMigrator)
        );

        console2.log("ReserveMigrator deployed at:", address(reserveMigrator));

        return address(reserveMigrator);
    }

    // ========== EMISSION MANAGER ========== //

    function _deployEmissionManager(bytes calldata) public returns (address) {
        // No additional arguments for EmissionManager

        // Log dependencies
        console2.log("EmissionManager parameters:");
        console2.log("   kernel", address(kernel));
        console2.log("   ohm", address(ohm));
        console2.log("   gohm", address(gohm));
        console2.log("   reserve", address(reserve));
        console2.log("   sReserve", address(sReserve));
        console2.log("   bondAuctioneer", address(bondAuctioneer));
        console2.log("   cdAuctioneer", address(cdAuctioneer));
        console2.log("   teller", address(bondFixedTermTeller));

        // Deploy EmissionManager
        vm.broadcast();
        emissionManager = new EmissionManager(
            kernel,
            address(ohm),
            address(gohm),
            address(reserve),
            address(sReserve),
            address(bondAuctioneer),
            address(cdAuctioneer),
            address(bondFixedTermTeller)
        );

        console2.log("EmissionManager deployed at:", address(emissionManager));

        return address(emissionManager);
    }

    // ========== CONVERTIBLE DEPOSIT ========== //

    function _deployConvertibleDepository(bytes calldata) public returns (address) {
        // No additional arguments for ConvertibleDepository

        // Log dependencies
        console2.log("ConvertibleDepository parameters:");
        console2.log("   kernel", address(kernel));

        // Deploy ConvertibleDepository
        vm.broadcast();
        CDEPO = new OlympusConvertibleDepository(kernel);
        console2.log("ConvertibleDepository deployed at:", address(CDEPO));

        return address(CDEPO);
    }

    function _deployConvertibleDepositPositionManager(bytes calldata) public returns (address) {
        // No additional arguments for ConvertibleDepositPositionManager

        // Log dependencies
        console2.log("ConvertibleDepositPositionManager parameters:");
        console2.log("   kernel", address(kernel));

        // Deploy ConvertibleDepositPositionManager
        vm.broadcast();
        CDPOS = new OlympusConvertibleDepositPositionManager(address(kernel));
        console2.log("ConvertibleDepositPositionManager deployed at:", address(CDPOS));

        return address(CDPOS);
    }

    function _deployConvertibleDepositAuctioneer(bytes calldata args_) public returns (address) {
        // No additional arguments for ConvertibleDepositAuctioneer
        uint8 depositPeriodMonths = abi.decode(args_, (uint8));

        // Log dependencies
        console2.log("ConvertibleDepositAuctioneer parameters:");
        console2.log("   kernel", address(kernel));
        console2.log("   cdFacility", address(cdFacility));
        console2.log("   reserveToken", address(reserve));
        console2.log("   depositPeriodMonths", depositPeriodMonths);

        // Deploy ConvertibleDepositAuctioneer
        vm.broadcast();
        cdAuctioneer = new CDAuctioneer(
            address(kernel),
            address(cdFacility),
            address(reserve),
            depositPeriodMonths
        );
        console2.log("ConvertibleDepositAuctioneer deployed at:", address(cdAuctioneer));

        return address(cdAuctioneer);
    }

    function _deployConvertibleDepositFacility(bytes calldata) public returns (address) {
        // No additional arguments for ConvertibleDepositFacility

        // Log dependencies
        console2.log("ConvertibleDepositFacility parameters:");
        console2.log("   kernel", address(kernel));

        // Deploy ConvertibleDepositFacility
        vm.broadcast();
        cdFacility = new CDFacility(address(kernel));
        console2.log("ConvertibleDepositFacility deployed at:", address(cdFacility));

        return address(cdFacility);
    }

    // ========== VERIFICATION ========== //

    /// @dev Verifies that the environment variable addresses were set correctly following deployment
    /// @dev Should be called prior to verifyAndPushAuth()
    function verifyKernelInstallation() external {
        kernel = Kernel(vm.envAddress("KERNEL"));

        /// Modules
        PRICE = OlympusPrice(vm.envAddress("PRICE"));
        RANGE = OlympusRange(vm.envAddress("RANGE"));
        TRSRY = OlympusTreasury(vm.envAddress("TRSRY"));
        MINTR = OlympusMinter(vm.envAddress("MINTR"));
        ROLES = OlympusRoles(vm.envAddress("ROLES"));

        /// Policies
        operator = Operator(vm.envAddress("OPERATOR"));
        heart = OlympusHeart(vm.envAddress("HEART"));
        callback = BondCallback(vm.envAddress("CALLBACK"));
        priceConfig = OlympusPriceConfig(vm.envAddress("PRICECONFIG"));
        rolesAdmin = RolesAdmin(vm.envAddress("ROLESADMIN"));
        treasuryCustodian = TreasuryCustodian(vm.envAddress("TRSRYCUSTODIAN"));
        distributor = Distributor(vm.envAddress("DISTRIBUTOR"));
        emergency = Emergency(vm.envAddress("EMERGENCY"));

        /// Check that Modules are installed
        /// PRICE
        Module priceModule = kernel.getModuleForKeycode(toKeycode("PRICE"));
        Keycode priceKeycode = kernel.getKeycodeForModule(PRICE);
        require(priceModule == PRICE);
        require(fromKeycode(priceKeycode) == "PRICE");

        /// RANGE
        Module rangeModule = kernel.getModuleForKeycode(toKeycode("RANGE"));
        Keycode rangeKeycode = kernel.getKeycodeForModule(RANGE);
        require(rangeModule == RANGE);
        require(fromKeycode(rangeKeycode) == "RANGE");

        /// TRSRY
        Module trsryModule = kernel.getModuleForKeycode(toKeycode("TRSRY"));
        Keycode trsryKeycode = kernel.getKeycodeForModule(TRSRY);
        require(trsryModule == TRSRY);
        require(fromKeycode(trsryKeycode) == "TRSRY");

        /// MINTR
        Module mintrModule = kernel.getModuleForKeycode(toKeycode("MINTR"));
        Keycode mintrKeycode = kernel.getKeycodeForModule(MINTR);
        require(mintrModule == MINTR);
        require(fromKeycode(mintrKeycode) == "MINTR");

        /// ROLES
        Module rolesModule = kernel.getModuleForKeycode(toKeycode("ROLES"));
        Keycode rolesKeycode = kernel.getKeycodeForModule(ROLES);
        require(rolesModule == ROLES);
        require(fromKeycode(rolesKeycode) == "ROLES");

        /// Policies
        require(kernel.isPolicyActive(operator));
        require(kernel.isPolicyActive(heart));
        require(kernel.isPolicyActive(callback));
        require(kernel.isPolicyActive(priceConfig));
        require(kernel.isPolicyActive(rolesAdmin));
        require(kernel.isPolicyActive(treasuryCustodian));
        require(kernel.isPolicyActive(distributor));
        require(kernel.isPolicyActive(emergency));
    }

    /// @dev Should be called by the deployer address after deployment
    function verifyAndPushAuth(address guardian_, address policy_, address emergency_) external {
        ROLES = OlympusRoles(vm.envAddress("ROLES"));
        heart = OlympusHeart(vm.envAddress("HEART"));
        callback = BondCallback(vm.envAddress("CALLBACK"));
        operator = Operator(vm.envAddress("OPERATOR"));
        rolesAdmin = RolesAdmin(vm.envAddress("ROLESADMIN"));
        kernel = Kernel(vm.envAddress("KERNEL"));

        /// Operator Roles
        require(ROLES.hasRole(address(heart), "heart"));
        require(ROLES.hasRole(guardian_, "heart"));
        require(ROLES.hasRole(address(callback), "operator_reporter"));
        require(ROLES.hasRole(policy_, "operator_policy"));
        require(ROLES.hasRole(guardian_, "operator_admin"));

        /// Callback Roles
        require(ROLES.hasRole(address(operator), "callback_whitelist"));
        require(ROLES.hasRole(policy_, "callback_whitelist"));
        require(ROLES.hasRole(guardian_, "callback_admin"));

        /// Heart Roles
        require(ROLES.hasRole(policy_, "heart_admin"));

        /// PriceConfig Roles
        require(ROLES.hasRole(guardian_, "price_admin"));
        require(ROLES.hasRole(policy_, "price_admin"));

        /// TreasuryCustodian Roles
        require(ROLES.hasRole(guardian_, "custodian"));

        /// Distributor Roles
        require(ROLES.hasRole(policy_, "distributor_admin"));

        /// Emergency Roles
        require(ROLES.hasRole(emergency_, "emergency_shutdown"));
        require(ROLES.hasRole(guardian_, "emergency_restart"));

        /// Push rolesAdmin and Executor
        vm.startBroadcast();
        rolesAdmin.pushNewAdmin(guardian_);
        kernel.executeAction(Actions.ChangeExecutor, guardian_);
        vm.stopBroadcast();
    }

    /// @dev Should be called by the deployer address after deployment
    function verifyAuth(address guardian_, address policy_, address emergency_) external {
        ROLES = OlympusRoles(vm.envAddress("ROLES"));
        heart = OlympusHeart(vm.envAddress("HEART"));
        callback = BondCallback(vm.envAddress("CALLBACK"));
        operator = Operator(vm.envAddress("OPERATOR"));
        rolesAdmin = RolesAdmin(vm.envAddress("ROLESADMIN"));
        kernel = Kernel(vm.envAddress("KERNEL"));
        bondManager = BondManager(vm.envAddress("BONDMANAGER"));
        burner = Burner(vm.envAddress("BURNER"));

        /// Operator Roles
        require(ROLES.hasRole(address(heart), "heart"));
        require(ROLES.hasRole(guardian_, "heart"));
        require(ROLES.hasRole(address(callback), "operator_reporter"));
        require(ROLES.hasRole(policy_, "operator_policy"));
        require(ROLES.hasRole(guardian_, "operator_admin"));

        /// Callback Roles
        require(ROLES.hasRole(address(operator), "callback_whitelist"));
        require(ROLES.hasRole(policy_, "callback_whitelist"));
        require(ROLES.hasRole(guardian_, "callback_admin"));

        /// Heart Roles
        require(ROLES.hasRole(policy_, "heart_admin"));

        /// PriceConfig Roles
        require(ROLES.hasRole(guardian_, "price_admin"));
        require(ROLES.hasRole(policy_, "price_admin"));

        /// TreasuryCustodian Roles
        require(ROLES.hasRole(guardian_, "custodian"));

        /// Distributor Roles
        require(ROLES.hasRole(policy_, "distributor_admin"));

        /// Emergency Roles
        require(ROLES.hasRole(emergency_, "emergency_shutdown"));
        require(ROLES.hasRole(guardian_, "emergency_restart"));

        /// BondManager Roles
        require(ROLES.hasRole(policy_, "bondmanager_admin"));

        /// Burner Roles
        require(ROLES.hasRole(guardian_, "burner_admin"));
    }

    function _saveDeployment(string memory chain_) internal {
        // Create file path
        string memory file = string.concat(
            "./deployments/",
            ".",
            chain_,
            "-",
            vm.toString(block.timestamp),
            ".json"
        );

        // Write deployment info to file in JSON format
        vm.writeLine(file, "{");

        // Iterate through the contracts that were deployed and write their addresses to the file
        uint256 len = deployments.length;
        // solhint-disable quotes
        for (uint256 i; i < len; ++i) {
            vm.writeLine(
                file,
                string.concat(
                    '"',
                    deployments[i],
                    '": "',
                    vm.toString(deployedTo[deployments[i]]),
                    '",'
                )
            );
        }
        // solhint-enable quotes
        vm.writeLine(file, "}");
    }

    function _readDeploymentArgString(
        string memory deploymentName_,
        string memory key_
    ) internal view returns (string memory) {
        return
            deploymentFileJson.readString(
                string.concat(".sequence[?(@.name == '", deploymentName_, "')].args.", key_)
            );
    }

    function _readDeploymentArgBytes32(
        string memory deploymentName_,
        string memory key_
    ) internal view returns (bytes32) {
        return
            deploymentFileJson.readBytes32(
                string.concat(".sequence[?(@.name == '", deploymentName_, "')].args.", key_)
            );
    }

    function _readDeploymentArgAddress(
        string memory deploymentName_,
        string memory key_
    ) internal view returns (address) {
        return
            deploymentFileJson.readAddress(
                string.concat(".sequence[?(@.name == '", deploymentName_, "')].args.", key_)
            );
    }

    function _readDeploymentArgUint256(
        string memory deploymentName_,
        string memory key_
    ) internal view returns (uint256) {
        return
            deploymentFileJson.readUint(
                string.concat(".sequence[?(@.name == '", deploymentName_, "')].args.", key_)
            );
    }
}

/// @notice Deploys mock Balancer and Aura contracts for testing on Goerli
// contract DependencyDeployLido is Script {
//     using stdJson for string;

//     // MockPriceFeed public ohmEthPriceFeed;
//     // MockPriceFeed public reserveEthPriceFeed;
//     ERC20 public bal;
//     ERC20 public aura;
//     ERC20 public ldo;
//     MockAuraStashToken public ldoStash;

//     IBasePool public ohmWstethPool;
//     MockAuraBooster public auraBooster;
//     MockAuraMiningLib public auraMiningLib;
//     MockAuraRewardPool public ohmWstethRewardPool;
//     MockAuraVirtualRewardPool public ohmWstethExtraRewardPool;

//     function deploy(string calldata chain_) external {
//         // Load environment addresses
//         string memory env = vm.readFile("./src/scripts/env.json");
//         bal = ERC20(env.readAddress(string.concat(".", chain_, ".external.tokens.BAL")));
//         aura = ERC20(env.readAddress(string.concat(".", chain_, ".external.tokens.AURA")));
//         ldo = ERC20(env.readAddress(string.concat(".", chain_, ".external.tokens.LDO")));
//         ohmWstethPool = IBasePool(
//             env.readAddress(string.concat(".", chain_, ".external.balancer.OhmWstethPool"))
//         );

//         vm.startBroadcast();

//         // Deploy the mock tokens
//         // bal = new MockERC20("Balancer", "BAL", 18);
//         // console2.log("BAL deployed to:", address(bal));

//         // aura = new MockERC20("Aura", "AURA", 18);
//         // console2.log("AURA deployed to:", address(aura));

//         // ldo = new MockERC20("Lido", "LDO", 18);
//         // console2.log("LDO deployed to:", address(ldo));

//         // Deploy the Aura Reward Pools for OHM-wstETH
//         ohmWstethRewardPool = new MockAuraRewardPool(
//             address(ohmWstethPool), // Goerli OHM-wstETH LP
//             address(bal), // Goerli BAL
//             address(aura) // Goerli AURA
//         );
//         console2.log("OHM-WSTETH Reward Pool deployed to:", address(ohmWstethRewardPool));

//         // Deploy the extra rewards pool
//         ldoStash = new MockAuraStashToken("Lido-Stash", "LDOSTASH", 18, address(ldo));
//         console2.log("Lido Stash deployed to:", address(ldoStash));

//         ohmWstethExtraRewardPool = new MockAuraVirtualRewardPool(
//             address(ohmWstethPool), // Goerli OHM-wstETH LP
//             address(ldoStash)
//         );
//         console2.log(
//             "OHM-WSTETH Extra Reward Pool deployed to:",
//             address(ohmWstethExtraRewardPool)
//         );

//         ohmWstethRewardPool.addExtraReward(address(ohmWstethExtraRewardPool));
//         console2.log("Added OHM-WSTETH Extra Reward Pool to OHM-WSTETH Reward Pool");

//         // Deploy Aura Booster
//         auraBooster = new MockAuraBooster(address(ohmWstethRewardPool));
//         console2.log("Aura Booster deployed to:", address(auraBooster));

//         // Deploy the Aura Mining Library
//         // auraMiningLib = new MockAuraMiningLib();
//         // console2.log("Aura Mining Library deployed to:", address(auraMiningLib));

//         // // Deploy the price feeds
//         // ohmEthPriceFeed = new MockPriceFeed();
//         // console2.log("OHM-ETH Price Feed deployed to:", address(ohmEthPriceFeed));
//         // reserveEthPriceFeed = new MockPriceFeed();
//         // console2.log("RESERVE-ETH Price Feed deployed to:", address(reserveEthPriceFeed));

//         // // Set the decimals of the price feeds
//         // ohmEthPriceFeed.setDecimals(18);
//         // reserveEthPriceFeed.setDecimals(18);

//         vm.stopBroadcast();
//     }
// }

// contract DependencyDeployLusd is Script {
//     using stdJson for string;

//     ERC20 public bal;
//     ERC20 public aura;
//     ERC20 public ldo;
//     ERC20 public lusd;

//     MockAuraBooster public auraBooster;

//     MockPriceFeed public lusdUsdPriceFeed;
//     IBasePool public ohmLusdPool;
//     MockAuraRewardPool public ohmLusdRewardPool;

//     MockAuraMiningLib public auraMiningLib;

//     function deploy(string calldata chain_) external {
//         // Load environment addresses
//         string memory env = vm.readFile("./src/scripts/env.json");
//         bal = ERC20(env.readAddress(string.concat(".", chain_, ".external.tokens.BAL")));
//         aura = ERC20(env.readAddress(string.concat(".", chain_, ".external.tokens.AURA")));
//         ldo = ERC20(env.readAddress(string.concat(".", chain_, ".external.tokens.LDO")));
//         lusd = ERC20(env.readAddress(string.concat(".", chain_, ".external.tokens.LUSD"))); // Requires the address of LUSD to be less than the address of OHM, in order to reflect the conditions on mainnet
//         ohmLusdPool = IBasePool(
//             env.readAddress(string.concat(".", chain_, ".external.balancer.OhmLusdPool"))
//         ); // Real pool, deployed separately as it's a little more complicated
//         auraBooster = MockAuraBooster(
//             env.readAddress(string.concat(".", chain_, ".external.aura.AuraBooster"))
//         ); // Requires DependencyDeployLido to be run first

//         vm.startBroadcast();

//         // Deploy the LUSD price feed
//         lusdUsdPriceFeed = new MockPriceFeed();
//         lusdUsdPriceFeed.setDecimals(8);
//         lusdUsdPriceFeed.setLatestAnswer(1e8);
//         lusdUsdPriceFeed.setRoundId(1);
//         lusdUsdPriceFeed.setAnsweredInRound(1);
//         lusdUsdPriceFeed.setTimestamp(block.timestamp); // Will be good for 1 year from now
//         console2.log("LUSD-USD Price Feed deployed to:", address(lusdUsdPriceFeed));

//         // Deploy the Aura Reward Pools for OHM-LUSD
//         ohmLusdRewardPool = new MockAuraRewardPool(
//             address(ohmLusdPool), // OHM-LUSD LP
//             address(bal), // BAL
//             address(aura) // AURA
//         );
//         console2.log("OHM-LUSD LP reward pool deployed to: ", address(ohmLusdRewardPool));

//         // Add the pool to the aura booster
//         auraBooster.addPool(address(ohmLusdRewardPool));
//         console2.log("Added ohmLusdRewardPool to Aura Booster");

//         vm.stopBroadcast();
//     }
// }<|MERGE_RESOLUTION|>--- conflicted
+++ resolved
@@ -120,12 +120,8 @@
     OlympusClearinghouseRegistry public CHREG;
     OlympusContractRegistry public RGSTY;
     OlympusConvertibleDepository public CDEPO;
-<<<<<<< HEAD
     OlympusConvertibleDepositPositionManager public CDPOS;
-=======
-    OlympusConvertibleDepositPositions public CDPOS;
     OlympusGovDelegation public DLGTE;
->>>>>>> 618bfa44
 
     /// Policies
     Operator public operator;
