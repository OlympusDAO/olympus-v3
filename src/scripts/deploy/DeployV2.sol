--- conflicted
+++ resolved
@@ -19,23 +19,11 @@
 // Aura
 import {IAuraBooster, IAuraRewardPool, IAuraMiningLib} from "policies/BoostedLiquidity/interfaces/IAura.sol";
 
-<<<<<<< HEAD
+// Cooler Loans
+import {CoolerFactory, Cooler} from "cooler/CoolerFactory.sol";
+
 // Bophades
 import "src/Kernel.sol";
-=======
-// Cooler Loans
-import {CoolerFactory, Cooler} from "cooler/CoolerFactory.sol";
-
-import "src/Kernel.sol";
-import {OlympusPrice} from "modules/PRICE/OlympusPrice.sol";
-import {OlympusRange} from "modules/RANGE/OlympusRange.sol";
-import {OlympusTreasury} from "modules/TRSRY/OlympusTreasury.sol";
-import {OlympusMinter} from "modules/MINTR/OlympusMinter.sol";
-import {OlympusInstructions} from "modules/INSTR/OlympusInstructions.sol";
-import {OlympusRoles} from "modules/ROLES/OlympusRoles.sol";
-import {OlympusBoostedLiquidityRegistry} from "modules/BLREG/OlympusBoostedLiquidityRegistry.sol";
-import {OlympusClearinghouseRegistry} from "modules/CHREG/OlympusClearinghouseRegistry.sol";
->>>>>>> 4f52ab39
 
 // Bophades Policies
 import {Operator} from "policies/RBS/Operator.sol";
@@ -57,12 +45,8 @@
 import {Bookkeeper} from "policies/OCA/Bookkeeper.sol";
 import {IBLVaultManager} from "policies/BoostedLiquidity/interfaces/IBLVaultManager.sol";
 import {CrossChainBridge} from "policies/CrossChainBridge.sol";
-<<<<<<< HEAD
 import {BunniManager} from "policies/UniswapV3/BunniManager.sol";
 import {Appraiser} from "policies/OCA/Appraiser.sol";
-=======
-import {Clearinghouse} from "policies/Clearinghouse.sol";
->>>>>>> 4f52ab39
 
 // Bophades Modules
 import {OlympusPrice} from "modules/PRICE/OlympusPrice.sol";
@@ -89,6 +73,10 @@
 import {BunniSupply} from "modules/SPPLY/submodules/BunniSupply.sol";
 import {MigrationOffsetSupply} from "modules/SPPLY/submodules/MigrationOffsetSupply.sol";
 
+// Cooler
+import {Clearinghouse} from "policies/Clearinghouse.sol";
+import {OlympusClearinghouseRegistry} from "modules/CHREG/OlympusClearinghouseRegistry.sol";
+
 // External contracts
 import {BunniHub} from "src/external/bunni/BunniHub.sol";
 import {BunniLens} from "src/external/bunni/BunniLens.sol";
@@ -120,7 +108,7 @@
     OlympusInstructions public INSTR;
     OlympusRoles public ROLES;
     OlympusBoostedLiquidityRegistry public BLREG;
-<<<<<<< HEAD
+    OlympusClearinghouseRegistry public CHREG;
     OlympusSupply public SPPLY;
 
     // PRICEv2 Submodules
@@ -138,11 +126,6 @@
     MigrationOffsetSupply public migrationOffsetSupply;
 
     // Policies
-=======
-    OlympusClearinghouseRegistry public CHREG;
-
-    /// Policies
->>>>>>> 4f52ab39
     Operator public operator;
     OlympusHeart public heart;
     BondCallback public callback;
@@ -158,14 +141,11 @@
     BLVaultLido public lidoVault;
     BLVaultManagerLusd public lusdVaultManager;
     BLVaultLusd public lusdVault;
+    Clearinghouse public clearinghouse;
     CrossChainBridge public bridge;
-<<<<<<< HEAD
     Bookkeeper public bookkeeper;
     BunniManager public bunniManager;
     Appraiser public appraiser;
-=======
-    Clearinghouse public clearinghouse;
->>>>>>> 4f52ab39
 
     // External contracts
     BunniHub public bunniHub;
@@ -175,14 +155,13 @@
 
     // Token addresses
     ERC20 public ohm;
-    ERC20 public gohm;
+    ERC20 public gOHM;
     ERC20 public reserve;
     ERC4626 public wrappedReserve;
     ERC20 public wsteth;
     ERC20 public lusd;
     ERC20 public aura;
     ERC20 public bal;
-    ERC20 public gOHM;
 
     address public migrationContract;
 
@@ -260,7 +239,7 @@
         selectorMap["CrossChainBridge"] = this._deployCrossChainBridge.selector;
         selectorMap["BLVaultLusd"] = this._deployBLVaultLusd.selector;
         selectorMap["BLVaultManagerLusd"] = this._deployBLVaultManagerLusd.selector;
-<<<<<<< HEAD
+        selectorMap["Clearinghouse"] = this._deployClearinghouse.selector;
         selectorMap["Bookkeeper"] = this._deployBookkeeper.selector;
         selectorMap["BunniManager"] = this._deployBunniManagerPolicy.selector;
         selectorMap["Appraiser"] = this._deployAppraiser.selector;
@@ -278,30 +257,19 @@
         selectorMap["BLVaultSupply"] = this._deployBLVaultSupply.selector;
         selectorMap["BunniSupply"] = this._deployBunniSupply.selector;
         selectorMap["MigrationOffsetSupply"] = this._deployMigrationOffsetSupply.selector;
-=======
-        selectorMap["Clearinghouse"] = this._deployClearinghouse.selector;
->>>>>>> 4f52ab39
 
         // Load environment addresses
         env = vm.readFile("./src/scripts/env.json");
 
         // Non-bophades contracts
         ohm = ERC20(envAddress("olympus.legacy.OHM"));
-<<<<<<< HEAD
         gOHM = ERC20(envAddress("olympus.legacy.gOHM"));
-=======
-        gohm = ERC20(envAddress("olympus.legacy.gOHM"));
->>>>>>> 4f52ab39
         reserve = ERC20(envAddress("external.tokens.DAI"));
         wrappedReserve = ERC4626(envAddress("external.tokens.sDAI"));
         wsteth = ERC20(envAddress("external.tokens.WSTETH"));
         aura = ERC20(envAddress("external.tokens.AURA"));
         bal = ERC20(envAddress("external.tokens.BAL"));
-<<<<<<< HEAD
         migrationContract = envAddress("olympus.legacy.Migration");
-=======
-        wrappedReserve = ERC4626(envAddress("external.tokens.sDAI"));
->>>>>>> 4f52ab39
         bondAuctioneer = IBondSDA(envAddress("external.bond-protocol.BondFixedTermAuctioneer"));
         bondFixedExpiryAuctioneer = IBondSDA(
             envAddress("external.bond-protocol.BondFixedExpiryAuctioneer")
@@ -364,7 +332,7 @@
         bridge = CrossChainBridge(envAddress("olympus.policies.CrossChainBridge"));
         lusdVaultManager = BLVaultManagerLusd(envAddress("olympus.policies.BLVaultManagerLusd"));
         lusdVault = BLVaultLusd(envAddress("olympus.policies.BLVaultLusd"));
-<<<<<<< HEAD
+        clearinghouse = Clearinghouse(envAddress("olympus.policies.Clearinghouse"));
         appraiser = Appraiser(envAddress("olympus.policies.Appraiser"));
 
         // PRICE submodules
@@ -396,9 +364,6 @@
         // External contracts
         bunniHub = BunniHub(envAddress("external.UniswapV3.BunniHub"));
         bunniLens = BunniLens(envAddress("external.UniswapV3.BunniLens"));
-=======
-        clearinghouse = Clearinghouse(envAddress("olympus.policies.Clearinghouse"));
->>>>>>> 4f52ab39
 
         // Load deployment data
         string memory data = vm.readFile(deployFilePath_);
@@ -999,7 +964,6 @@
         return address(bridge);
     }
 
-<<<<<<< HEAD
     function _deployBookkeeper(bytes memory args) public returns (address) {
         // No additional arguments for Bookkeeper policy
 
@@ -1272,9 +1236,8 @@
         return address(migrationOffsetSupply);
     }
 
-    // ========== VERIFICATION ========== //
-
-=======
+    // ========== COOLER LOANS ========== //
+
     function _deployClearinghouse(bytes memory args) public returns (address) {
         if (address(coolerFactory) == address(0)) {
             // Deploy a new Cooler Factory implementation
@@ -1290,7 +1253,7 @@
         vm.broadcast();
         clearinghouse = new Clearinghouse({
             ohm_: address(ohm),
-            gohm_: address(gohm),
+            gohm_: address(gOHM),
             staking_: address(staking),
             sdai_: address(wrappedReserve),
             coolerFactory_: address(coolerFactory),
@@ -1313,7 +1276,8 @@
         return address(CHREG);
     }
 
->>>>>>> 4f52ab39
+    // ========== VERIFICATION ========== //
+
     /// @dev Verifies that the environment variable addresses were set correctly following deployment
     /// @dev Should be called prior to verifyAndPushAuth()
     function verifyKernelInstallation() external {
