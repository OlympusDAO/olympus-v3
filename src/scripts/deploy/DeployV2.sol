--- conflicted
+++ resolved
@@ -469,11 +469,7 @@
             kernel,
             bondAuctioneer,
             callback,
-<<<<<<< HEAD
-            [address(ohm), address(reserve)],
-=======
             [address(ohm), address(reserve), address(wrappedReserve)],
->>>>>>> 926d65c3
             configParams
         );
         console2.log("Operator deployed at:", address(operator));
