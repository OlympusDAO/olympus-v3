--- conflicted
+++ resolved
@@ -162,16 +162,12 @@
     BunniHub public bunniHub;
     BunniLens public bunniLens;
 
-<<<<<<< HEAD
-    // Construction variables
-=======
     // Governance
     Timelock public timelock;
     GovernorBravoDelegate public governorBravoDelegate;
     GovernorBravoDelegator public governorBravoDelegator;
 
-    /// Construction variables
->>>>>>> 73089749
+    // Construction variables
 
     // Token addresses
     ERC20 public ohm;
@@ -1511,8 +1507,6 @@
         return address(CHREG);
     }
 
-<<<<<<< HEAD
-=======
     // ========== GOVERNANCE ========== //
 
     function _deployTimelock(bytes calldata args) public returns (address) {
@@ -1559,7 +1553,7 @@
         vm.broadcast();
         governorBravoDelegator = new GovernorBravoDelegator(
             address(timelock),
-            address(gohm),
+            address(gOHM),
             address(kernel),
             vetoGuardian,
             address(governorBravoDelegate),
@@ -1573,7 +1567,6 @@
         return address(governorBravoDelegator);
     }
 
->>>>>>> 73089749
     // ========== VERIFICATION ========== //
 
     /// @dev Verifies that the environment variable addresses were set correctly following deployment
