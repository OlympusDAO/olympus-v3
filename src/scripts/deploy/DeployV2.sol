--- conflicted
+++ resolved
@@ -54,13 +54,9 @@
 import {IBLVaultManagerLido} from "policies/BoostedLiquidity/interfaces/IBLVaultManagerLido.sol";
 import {IBLVaultManager} from "policies/BoostedLiquidity/interfaces/IBLVaultManager.sol";
 import {CrossChainBridge} from "policies/CrossChainBridge.sol";
-<<<<<<< HEAD
 import {pOLY} from "policies/pOLY.sol";
-
 import {ClaimTransfer} from "src/external/ClaimTransfer.sol";
-=======
 import {Clearinghouse} from "policies/Clearinghouse.sol";
->>>>>>> 73089749
 
 import {MockPriceFeed} from "test/mocks/MockPriceFeed.sol";
 import {MockAuraBooster, MockAuraRewardPool, MockAuraMiningLib, MockAuraVirtualRewardPool, MockAuraStashToken} from "test/mocks/AuraMocks.sol";
@@ -104,16 +100,13 @@
     BLVaultManagerLusd public lusdVaultManager;
     BLVaultLusd public lusdVault;
     CrossChainBridge public bridge;
-<<<<<<< HEAD
     pOLY public poly;
-=======
     Clearinghouse public clearinghouse;
 
     // Governance
     Timelock public timelock;
     GovernorBravoDelegate public governorBravoDelegate;
     GovernorBravoDelegator public governorBravoDelegator;
->>>>>>> 73089749
 
     /// Construction variables
 
@@ -199,17 +192,14 @@
         selectorMap["CrossChainBridge"] = this._deployCrossChainBridge.selector;
         selectorMap["BLVaultLusd"] = this._deployBLVaultLusd.selector;
         selectorMap["BLVaultManagerLusd"] = this._deployBLVaultManagerLusd.selector;
-<<<<<<< HEAD
         selectorMap["pOLY"] = this._deployPoly.selector;
         selectorMap["ClaimTransfer"] = this._deployClaimTransfer.selector;
-=======
         selectorMap["Clearinghouse"] = this._deployClearinghouse.selector;
 
         // Governance
         selectorMap["Timelock"] = this._deployTimelock.selector;
         selectorMap["GovernorBravoDelegator"] = this._deployGovernorBravoDelegator.selector;
         selectorMap["GovernorBravoDelegate"] = this._deployGovernorBravoDelegate.selector;
->>>>>>> 73089749
 
         // Load environment addresses
         env = vm.readFile("./src/scripts/env.json");
@@ -280,25 +270,8 @@
         bridge = CrossChainBridge(envAddress("olympus.policies.CrossChainBridge"));
         lusdVaultManager = BLVaultManagerLusd(envAddress("olympus.policies.BLVaultManagerLusd"));
         lusdVault = BLVaultLusd(envAddress("olympus.policies.BLVaultLusd"));
-<<<<<<< HEAD
         poly = pOLY(envAddress("olympus.policies.pOLY"));
         claimTransfer = ClaimTransfer(envAddress("olympus.claim.ClaimTransfer"));
-
-        // Load deployment data
-        string memory data = vm.readFile("./src/scripts/deploy/savedDeployments/deploy_poly.json");
-        console2.log("Read file");
-
-        // Parse deployment sequence and names
-        // string[] memory names = abi.decode(data.parseRaw(".sequence..name"), (string[]));
-        string[] memory names = new string[](2);
-        names[0] = "pOLY";
-        names[1] = "ClaimTransfer";
-        uint256 len = names.length;
-
-        // Iterate through deployment sequence and set deployment args
-        for (uint256 i = 0; i < len; i++) {
-            string memory name = names[i];
-=======
         clearinghouse = Clearinghouse(envAddress("olympus.policies.Clearinghouse"));
 
         // Governance
@@ -323,7 +296,6 @@
         } else if (len == 1) {
             // Only one deployment
             string memory name = abi.decode(data.parseRaw(".sequence..name"), (string));
->>>>>>> 73089749
             deployments.push(name);
             console2.log("Deploying", name);
             // Parse and store args if not kernel
@@ -876,7 +848,6 @@
         return address(bridge);
     }
 
-<<<<<<< HEAD
     function _deployPoly(bytes memory args) public returns (address) {
         // Decode arguments for pOLY policy
         (address dao, uint256 maximumAllocated) = abi.decode(args, (address, uint256));
@@ -928,7 +899,6 @@
         return address(claimTransfer);
     }
 
-=======
     function _deployClearinghouse(bytes memory args) public returns (address) {
         if (address(coolerFactory) == address(0)) {
             // Deploy a new Cooler Factory implementation
@@ -1029,7 +999,6 @@
 
     // ========== VERIFICATION ========== //
 
->>>>>>> 73089749
     /// @dev Verifies that the environment variable addresses were set correctly following deployment
     /// @dev Should be called prior to verifyAndPushAuth()
     function verifyKernelInstallation() external {
