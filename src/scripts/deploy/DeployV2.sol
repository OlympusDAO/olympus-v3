--- conflicted
+++ resolved
@@ -40,12 +40,8 @@
 import {OlympusPriceConfig} from "policies/RBS/PriceConfig.sol";
 import {RolesAdmin} from "policies/RolesAdmin.sol";
 import {TreasuryCustodian} from "policies/TreasuryCustodian.sol";
-<<<<<<< HEAD
-import {Distributor} from "policies/OHM/Distributor.sol";
-=======
 import {Distributor} from "policies/Distributor/Distributor.sol";
 import {ZeroDistributor} from "policies/Distributor/ZeroDistributor.sol";
->>>>>>> 16f70835
 import {Emergency} from "policies/Emergency.sol";
 import {BondManager} from "policies/Bonds/BondManager.sol";
 import {Burner} from "policies/OHM/Burner.sol";
@@ -57,6 +53,7 @@
 import {Bookkeeper} from "policies/OCA/Bookkeeper.sol";
 import {IBLVaultManager} from "policies/BoostedLiquidity/interfaces/IBLVaultManager.sol";
 import {CrossChainBridge} from "policies/CrossChainBridge.sol";
+import {IAppraiser} from "src/policies/OCA/interfaces/IAppraiser.sol";
 
 import {MockPriceFeed} from "test/mocks/MockPriceFeed.sol";
 import {MockAuraBooster, MockAuraRewardPool, MockAuraMiningLib, MockAuraVirtualRewardPool, MockAuraStashToken} from "test/mocks/AuraMocks.sol";
@@ -108,6 +105,7 @@
     BLVaultLusd public lusdVault;
     CrossChainBridge public bridge;
     Bookkeeper public bookkeeper;
+    IAppraiser public appraiser;
 
     // Construction variables
 
@@ -464,13 +462,6 @@
     // Policy deployment functions
     function _deployOperator(bytes memory args) public returns (address) {
         // Decode arguments for Operator policy
-<<<<<<< HEAD
-        // JSON encoding for this one is weird. We have to omit certain "bytes" position arguments because one of the arguments is a fixed length array
-        (, , uint256 minTargetPrice_, , uint32[8] memory configParams_) = abi.decode(
-            args,
-            (bytes32, bytes32, uint256, bytes32, uint32[8])
-        );
-=======
         (
             uint256 cushionDebtBuffer,
             uint256 cushionDepositInterval,
@@ -497,9 +488,11 @@
             uint32(regenThreshold),
             uint32(regenObserve)
         ];
->>>>>>> 16f70835
+
+        // TODO setup appraiser
 
         console2.log("kernel", address(kernel));
+        console2.log("appraiser", address(appraiser));
         console2.log("bondAuctioneer", address(bondAuctioneer));
         console2.log("callback", address(callback));
         console2.log("ohm", address(ohm));
@@ -517,16 +510,11 @@
         vm.broadcast();
         operator = new Operator(
             kernel,
+            appraiser,
             bondAuctioneer,
             callback,
-<<<<<<< HEAD
-            [ohm, reserve],
-            configParams_,
-            minTargetPrice_
-=======
             [address(ohm), address(reserve), address(wrappedReserve)],
             configParams
->>>>>>> 16f70835
         );
         console2.log("Operator deployed at:", address(operator));
 
@@ -550,7 +538,7 @@
 
         // Deploy OlympusHeart policy
         vm.broadcast();
-        heart = new OlympusHeart(kernel, operator, zeroDistributor, maxReward, auctionDuration);
+        heart = new OlympusHeart(kernel, operator, appraiser, zeroDistributor, maxReward, auctionDuration);
         console2.log("OlympusHeart deployed at:", address(heart));
 
         return address(heart);
