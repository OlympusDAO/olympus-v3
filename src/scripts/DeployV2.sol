// SPDX-License-Identifier: AGPL-3.0-or-later
pragma solidity 0.8.15;

import {AggregatorV2V3Interface} from "interfaces/AggregatorV2V3Interface.sol";
import {Script, console2} from "forge-std/Script.sol";
import {stdJson} from "forge-std/StdJson.sol";
import {ERC20} from "solmate/tokens/ERC20.sol";

// Bond Protocol
import {IBondAggregator} from "interfaces/IBondAggregator.sol";
import {IBondSDA} from "interfaces/IBondSDA.sol";
import {IBondTeller} from "interfaces/IBondTeller.sol";

// Balancer
import {IVault, IBasePool, IBalancerHelper} from "policies/BoostedLiquidity/interfaces/IBalancer.sol";

// Aura
import {IAuraBooster, IAuraRewardPool, IAuraMiningLib} from "policies/BoostedLiquidity/interfaces/IAura.sol";

import "src/Kernel.sol";
import {OlympusPrice} from "modules/PRICE/OlympusPrice.sol";
import {OlympusRange} from "modules/RANGE/OlympusRange.sol";
import {OlympusTreasury} from "modules/TRSRY/OlympusTreasury.sol";
import {OlympusMinter} from "modules/MINTR/OlympusMinter.sol";
import {OlympusInstructions} from "modules/INSTR/OlympusInstructions.sol";
import {OlympusRoles} from "modules/ROLES/OlympusRoles.sol";
import {OlympusBoostedLiquidityRegistry} from "modules/BLREG/OlympusBoostedLiquidityRegistry.sol";

import {Operator} from "policies/Operator.sol";
import {OlympusHeart} from "policies/Heart.sol";
import {BondCallback} from "policies/BondCallback.sol";
import {OlympusPriceConfig} from "policies/PriceConfig.sol";
import {RolesAdmin} from "policies/RolesAdmin.sol";
import {TreasuryCustodian} from "policies/TreasuryCustodian.sol";
import {Distributor} from "policies/Distributor.sol";
import {Emergency} from "policies/Emergency.sol";
import {BondManager} from "policies/BondManager.sol";
<<<<<<< HEAD
import {CrossChainBridge} from "policies/CrossChainBridge.sol";
=======
import {Burner} from "policies/Burner.sol";
import {BLVaultManagerLido} from "policies/BoostedLiquidity/BLVaultManagerLido.sol";
import {BLVaultLido} from "policies/BoostedLiquidity/BLVaultLido.sol";

import {IBLVaultManagerLido} from "policies/BoostedLiquidity/interfaces/IBLVaultManagerLido.sol";
>>>>>>> 4d44a637

import {MockPriceFeed} from "test/mocks/MockPriceFeed.sol";
import {MockAuraBooster, MockAuraRewardPool, MockAuraMiningLib} from "test/mocks/AuraMocks.sol";
import {MockERC20} from "solmate/test/utils/mocks/MockERC20.sol";
import {Faucet} from "test/mocks/Faucet.sol";

import {TransferHelper} from "libraries/TransferHelper.sol";

/// @notice Script to deploy and initialize the Olympus system
/// @dev    The address that this script is broadcast from must have write access to the contracts being configured
contract OlympusDeploy is Script {
    using stdJson for string;
    using TransferHelper for ERC20;

    Kernel public kernel;

    /// Modules
    OlympusPrice public PRICE;
    OlympusRange public RANGE;
    OlympusTreasury public TRSRY;
    OlympusMinter public MINTR;
    OlympusInstructions public INSTR;
    OlympusRoles public ROLES;
    OlympusBoostedLiquidityRegistry public BLREG;

    /// Policies
    Operator public operator;
    OlympusHeart public heart;
    BondCallback public callback;
    OlympusPriceConfig public priceConfig;
    RolesAdmin public rolesAdmin;
    TreasuryCustodian public treasuryCustodian;
    Distributor public distributor;
    Emergency public emergency;
    BondManager public bondManager;
<<<<<<< HEAD
    CrossChainBridge public bridge;
=======
    Burner public burner;
    BLVaultManagerLido public lidoVaultManager;
    BLVaultLido public lidoVault;
>>>>>>> 4d44a637

    /// Construction variables

    /// Token addresses
    ERC20 public ohm;
    ERC20 public reserve;
    ERC20 public wsteth;
    ERC20 public aura;
    ERC20 public bal;

    /// Bond system addresses
    IBondSDA public bondAuctioneer;
    IBondSDA public bondFixedExpiryAuctioneer;
    IBondTeller public bondFixedExpiryTeller;
    IBondAggregator public bondAggregator;

    /// Chainlink price feed addresses
    AggregatorV2V3Interface public ohmEthPriceFeed;
    AggregatorV2V3Interface public reserveEthPriceFeed;
    AggregatorV2V3Interface public ethUsdPriceFeed;
    AggregatorV2V3Interface public stethUsdPriceFeed;

    /// External contracts
    address public staking;
    address public gnosisEasyAuction;

    /// Balancer Contracts
    IVault public balancerVault;
    IBalancerHelper public balancerHelper;
    IBasePool public ohmWstethPool;

    /// Aura Contracts
    IAuraBooster public auraBooster;
    IAuraMiningLib public auraMiningLib;
    IAuraRewardPool public ohmWstethRewardsPool;

    // Deploy system storage
    mapping(string => bytes4) public selectorMap;
    mapping(string => bytes) public argsMap;
    string[] public deployments;
    mapping(string => address) public deployedTo;

    function _setUp(string calldata chain_) internal {
        // Setup contract -> selector mappings
        selectorMap["OlympusPrice"] = this._deployPrice.selector;
        selectorMap["OlympusRange"] = this._deployRange.selector;
        selectorMap["OlympusTreasury"] = this._deployTreasury.selector;
        selectorMap["OlympusMinter"] = this._deployMinter.selector;
        selectorMap["OlympusRoles"] = this._deployRoles.selector;
        selectorMap["OlympusBoostedLiquidityRegistry"] = this._deployBoostedLiquidityRegistry.selector;
        selectorMap["Operator"] = this._deployOperator.selector;
        selectorMap["OlympusHeart"] = this._deployHeart.selector;
        selectorMap["BondCallback"] = this._deployBondCallback.selector;
        selectorMap["OlympusPriceConfig"] = this._deployPriceConfig.selector;
        selectorMap["RolesAdmin"] = this._deployRolesAdmin.selector;
        selectorMap["TreasuryCustodian"] = this._deployTreasuryCustodian.selector;
        selectorMap["Distributor"] = this._deployDistributor.selector;
        selectorMap["Emergency"] = this._deployEmergency.selector;
        selectorMap["BondManager"] = this._deployBondManager.selector;
<<<<<<< HEAD
        selectorMap["CrossChainBridge"] = this._deployCrossChainBridge.selector;
=======
        selectorMap["Burner"] = this._deployBurner.selector;
        selectorMap["BLVaultLido"] = this._deployBLVaultLido.selector;
        selectorMap["BLVaultManagerLido"] = this._deployBLVaultManagerLido.selector;
>>>>>>> 4d44a637

        // Load environment addresses
        string memory env = vm.readFile("./src/scripts/env.json");

        // Non-bophades contracts
        ohm = ERC20(env.readAddress(string.concat(".", chain_, ".olympus.legacy.OHM")));
        reserve = ERC20(env.readAddress(string.concat(".", chain_, ".external.tokens.DAI")));
        wsteth = ERC20(env.readAddress(string.concat(".", chain_, ".external.tokens.WSTETH")));
        aura = ERC20(env.readAddress(string.concat(".", chain_, ".external.tokens.AURA")));
        bal = ERC20(env.readAddress(string.concat(".", chain_, ".external.tokens.BAL")));
        bondAuctioneer = IBondSDA(env.readAddress(string.concat(".", chain_, ".external.bond-protocol.BondFixedTermAuctioneer")));
        bondFixedExpiryAuctioneer = IBondSDA(env.readAddress(string.concat(".", chain_, ".external.bond-protocol.BondFixedExpiryAuctioneer")));
        bondFixedExpiryTeller = IBondTeller(env.readAddress(string.concat(".", chain_, ".external.bond-protocol.BondFixedExpiryTeller")));
        bondAggregator = IBondAggregator(env.readAddress(string.concat(".", chain_, ".external.bond-protocol.BondAggregator")));
        ohmEthPriceFeed = AggregatorV2V3Interface(env.readAddress(string.concat(".", chain_, ".external.chainlink.ohmEthPriceFeed")));
        reserveEthPriceFeed = AggregatorV2V3Interface(env.readAddress(string.concat(".", chain_, ".external.chainlink.daiEthPriceFeed")));
        ethUsdPriceFeed = AggregatorV2V3Interface(env.readAddress(string.concat(".", chain_, ".external.chainlink.ethUsdPriceFeed")));
        stethUsdPriceFeed = AggregatorV2V3Interface(env.readAddress(string.concat(".", chain_, ".external.chainlink.stethUsdPriceFeed")));
        staking = env.readAddress(string.concat(".", chain_, ".olympus.legacy.Staking"));
        gnosisEasyAuction = env.readAddress(string.concat(".", chain_, ".external.gnosis.EasyAuction"));
        balancerVault = IVault(env.readAddress(string.concat(".", chain_, ".external.balancer.BalancerVault")));
        balancerHelper = IBalancerHelper(env.readAddress(string.concat(".", chain_, ".external.balancer.BalancerHelper")));
        ohmWstethPool = IBasePool(env.readAddress(string.concat(".", chain_, ".external.balancer.OhmWstethPool")));
        auraBooster = IAuraBooster(env.readAddress(string.concat(".", chain_, ".external.aura.AuraBooster")));
        auraMiningLib = IAuraMiningLib(env.readAddress(string.concat(".", chain_, ".external.aura.AuraMiningLib")));
        ohmWstethRewardsPool = IAuraRewardPool(env.readAddress(string.concat(".", chain_, ".external.aura.OhmWstethRewardsPool")));

        // Bophades contracts
<<<<<<< HEAD
        kernel = Kernel(env.readAddress(string.concat(chain_, ".olympus.Kernel")));
        PRICE = OlympusPrice(env.readAddress(string.concat(chain_, ".olympus.modules.OlympusPrice")));
        RANGE = OlympusRange(env.readAddress(string.concat(chain_, ".olympus.modules.OlympusRange")));
        TRSRY = OlympusTreasury(env.readAddress(string.concat(chain_, ".olympus.modules.OlympusTreasury")));
        MINTR = OlympusMinter(env.readAddress(string.concat(chain_, ".olympus.modules.OlympusMinter")));
        INSTR = OlympusInstructions(env.readAddress(string.concat(chain_, ".olympus.modules.OlympusInstructions")));
        ROLES = OlympusRoles(env.readAddress(string.concat(chain_, ".olympus.modules.OlympusRoles")));
        operator = Operator(env.readAddress(string.concat(chain_, ".olympus.policies.Operator")));
        heart = OlympusHeart(env.readAddress(string.concat(chain_, ".olympus.policies.OlympusHeart")));
        callback = BondCallback(env.readAddress(string.concat(chain_, ".olympus.policies.BondCallback")));
        priceConfig = OlympusPriceConfig(env.readAddress(string.concat(chain_, ".olympus.policies.OlympusPriceConfig")));
        rolesAdmin = RolesAdmin(env.readAddress(string.concat(chain_, ".olympus.policies.RolesAdmin")));
        treasuryCustodian = TreasuryCustodian(env.readAddress(string.concat(chain_, ".olympus.policies.TreasuryCustodian")));
        distributor = Distributor(env.readAddress(string.concat(chain_, ".olympus.policies.Distributor")));
        emergency = Emergency(env.readAddress(string.concat(chain_, ".olympus.policies.Emergency")));
        bondManager = BondManager(env.readAddress(string.concat(chain_, ".olympus.policies.BondManager")));
        bridge = CrossChainBridge(env.readAddress(string.concat(chain_, ".olympus.policies.CrossChainBridge")));
=======
        kernel = Kernel(env.readAddress(string.concat(".", chain_, ".olympus.Kernel")));
        PRICE = OlympusPrice(env.readAddress(string.concat(".", chain_, ".olympus.modules.OlympusPrice")));
        RANGE = OlympusRange(env.readAddress(string.concat(".", chain_, ".olympus.modules.OlympusRange")));
        TRSRY = OlympusTreasury(env.readAddress(string.concat(".", chain_, ".olympus.modules.OlympusTreasury")));
        MINTR = OlympusMinter(env.readAddress(string.concat(".", chain_, ".olympus.modules.OlympusMinter")));
        INSTR = OlympusInstructions(env.readAddress(string.concat(".", chain_, ".olympus.modules.OlympusInstructions")));
        ROLES = OlympusRoles(env.readAddress(string.concat(".", chain_, ".olympus.modules.OlympusRoles")));
        BLREG = OlympusBoostedLiquidityRegistry(env.readAddress(string.concat(".", chain_, ".olympus.modules.OlympusBoostedLiquidityRegistry")));
        operator = Operator(env.readAddress(string.concat(".", chain_, ".olympus.policies.Operator")));
        heart = OlympusHeart(env.readAddress(string.concat(".", chain_, ".olympus.policies.OlympusHeart")));
        callback = BondCallback(env.readAddress(string.concat(".", chain_, ".olympus.policies.BondCallback")));
        priceConfig = OlympusPriceConfig(env.readAddress(string.concat(".", chain_, ".olympus.policies.OlympusPriceConfig")));
        rolesAdmin = RolesAdmin(env.readAddress(string.concat(".", chain_, ".olympus.policies.RolesAdmin")));
        treasuryCustodian = TreasuryCustodian(env.readAddress(string.concat(".", chain_, ".olympus.policies.TreasuryCustodian")));
        distributor = Distributor(env.readAddress(string.concat(".", chain_, ".olympus.policies.Distributor")));
        emergency = Emergency(env.readAddress(string.concat(".", chain_, ".olympus.policies.Emergency")));
        bondManager = BondManager(env.readAddress(string.concat(".", chain_, ".olympus.policies.BondManager")));
        burner = Burner(env.readAddress(string.concat(".", chain_, ".olympus.policies.Burner")));
        lidoVaultManager = BLVaultManagerLido(env.readAddress(string.concat(".", chain_, ".olympus.policies.BLVaultManagerLido")));
        lidoVault = BLVaultLido(env.readAddress(string.concat(".", chain_, ".olympus.policies.BLVaultLido")));
>>>>>>> 4d44a637

        // Load deployment data
        string memory data = vm.readFile("./src/scripts/deploy.json");

        // Have to use a hack with jq to get the length of the deployment sequence since the json lib used by forge doesn't have a length operation
        string[] memory inputs = new string[](3);
        inputs[0] = "sh";
        inputs[1] = "-c";
        inputs[2] = 'jq -c ".sequence | length" ./src/scripts/deploy.json | cast --to-uint256';
        uint256 len = abi.decode(vm.ffi(inputs), (uint256));

        // Forge doesn't correctly parse a string[] from a json array so we have to do it manually
        string[] memory names = abi.decode(bytes.concat(bytes32(uint256(32)),bytes32(len),data.parseRaw(".sequence..name")),(string[]));

        // uint256 len = 3;
        // string[] memory names = new string[](len);
        // names[0] = "OlympusBoostedLiquidityRegistry";
        // names[1] = "BLVaultLido";
        // names[2] = "BLVaultManagerLido";

        // Iterate through deployment sequence and set deployment args
        for (uint256 i = 0; i < len; i++) {
            string memory name = names[i];
            deployments.push(name);
            console2.log("Deploying", name);

            // Parse and store args if not kernel
            // Note: constructor args need to be provided in alphabetical order
            // due to changes with forge-std or a struct needs to be used
            if (keccak256(bytes(name)) != keccak256(bytes("Kernel"))) {
                argsMap[name] = data.parseRaw(string.concat(".sequence[?(@.name == '",name,"')].args"));
            }
           
        }

    }

    /// @dev Installs, upgrades, activations, and deactivations as well as access control settings must be done via olymsig batches since DAO MS is multisig executor on mainnet
    /// @dev If we can get multisig batch functionality in foundry, then we can add to these scripts
    // function _installModule(Module module_) internal {
    //     // Check if module is installed on the kernel and determine which type of install to use
    //     vm.startBroadcast();
    //     if (address(kernel.getModuleForKeycode(module_.KEYCODE())) != address(0)) {
    //         kernel.executeAction(Actions.UpgradeModule, address(module_));
    //     } else {
    //         kernel.executeAction(Actions.InstallModule, address(module_));
    //     }
    //     vm.stopBroadcast();
    // }

    // function _activatePolicy(Policy policy_) internal {
    //     // Check if policy is activated on the kernel and determine which type of activation to use
    //     vm.broadcast();
    //     kernel.executeAction(Actions.ActivatePolicy, address(policy_));
    // }

    function deploy(string calldata chain_, address guardian_, address policy_, address emergency_) external {
        // Setup
        _setUp(chain_);

        // Check that deployments is not empty
        uint256 len = deployments.length;
        require(len > 0, "No deployments");

        // If kernel to be deployed, then it should be first (not included in contract -> selector mappings so it will error out if not first)
        bool deployKernel = keccak256(bytes(deployments[0])) == keccak256(bytes("Kernel"));
        if (deployKernel) {
            vm.broadcast();
            kernel = new Kernel();
            console2.log("Kernel deployed at:", address(kernel));
        }

        // Iterate through deployments
        for (uint256 i = deployKernel ? 1 : 0; i < len; i++) {
            // Get deploy script selector and deploy args from contract name
            string memory name = deployments[i];
            bytes4 selector = selectorMap[name];
            bytes memory args = argsMap[name];

            // Call the deploy function for the contract
            (bool success, bytes memory data) = address(this).call(abi.encodeWithSelector(selector, args));
            require(success, string.concat("Failed to deploy ", deployments[i]));

            // Store the deployed contract address for logging
            deployedTo[name] = abi.decode(data, (address));
        }

        // Save deployments to file
        _saveDeployment(chain_);
    }

    // ========== DEPLOYMENT FUNCTIONS ========== //

    // Module deployment functions
    function _deployPrice(bytes memory args) public returns (address) {
        // Decode arguments for Price module
        (
            uint48 ohmEthUpdateThreshold_,
            uint48 reserveEthUpdateThreshold_,
            uint48 observationFrequency_,
            uint48 movingAverageDuration_,
            uint256 minimumTargetPrice_
        ) = abi.decode(args, (uint48, uint48, uint48, uint48, uint256));

        // Deploy Price module
        vm.broadcast();
        PRICE = new OlympusPrice(
            kernel,
            ohmEthPriceFeed,
            ohmEthUpdateThreshold_,
            reserveEthPriceFeed,
            reserveEthUpdateThreshold_,
            observationFrequency_,
            movingAverageDuration_,
            minimumTargetPrice_
        );
        console2.log("Price deployed at:", address(PRICE));

        return address(PRICE);
    }

    function _deployRange(bytes memory args) public returns (address) {
        // Decode arguments for Range module
        (
            uint256 thresholdFactor,
            uint256 cushionSpread,
            uint256 wallSpread
        ) = abi.decode(args, (uint256, uint256, uint256));

        // Deploy Range module
        vm.broadcast();
        RANGE = new OlympusRange(kernel, ohm, reserve, thresholdFactor, cushionSpread, wallSpread);
        console2.log("Range deployed at:", address(RANGE));

        return address(RANGE);
    }

    function _deployTreasury(bytes memory args) public returns (address) {
        // No additional arguments for Treasury module

        // Deploy Treasury module
        vm.broadcast();
        TRSRY = new OlympusTreasury(kernel);
        console2.log("Treasury deployed at:", address(TRSRY));

        return address(TRSRY);
    }

    function _deployMinter(bytes memory args) public returns (address) {
        // Only args are contracts in the environment

        // Deploy Minter module
        vm.broadcast();
        MINTR = new OlympusMinter(kernel, address(ohm));
        console2.log("Minter deployed at:", address(MINTR));

        return address(MINTR);
    }

    function _deployRoles(bytes memory args) public returns (address) {
        // No additional arguments for Roles module

        // Deploy Roles module
        vm.broadcast();
        ROLES = new OlympusRoles(kernel);
        console2.log("Roles deployed at:", address(ROLES));

        return address(ROLES);
    }

    function _deployBoostedLiquidityRegistry(bytes memory args) public returns (address) {
        // No additional arguments for OlympusBoostedLiquidityRegistry module

        // Deploy OlympusBoostedLiquidityRegistry module
        vm.broadcast();
        BLREG = new OlympusBoostedLiquidityRegistry(kernel);
        console2.log("BLREG deployed at:", address(BLREG));

        return address(BLREG);
    }

    // Policy deployment functions
    function _deployOperator(bytes memory args) public returns (address) {
        // Decode arguments for Operator policy
        // Must use a dynamic array to parse correctly since the json lib defaults to this
        uint32[] memory configParams_ = abi.decode(args, (uint32[]));
        uint32[8] memory configParams = [
            configParams_[0],
            configParams_[1],
            configParams_[2],
            configParams_[3],
            configParams_[4],
            configParams_[5],
            configParams_[6],
            configParams_[7]
        ];

        // Deploy Operator policy
        vm.broadcast();
        operator = new Operator(
            kernel,
            bondAuctioneer,
            callback,
            [ohm, reserve],
            configParams
        );
        console2.log("Operator deployed at:", address(operator));

        return address(operator);
    }

    function _deployBondCallback(bytes memory args) public returns (address) {
        // No additional arguments for BondCallback policy

        // Deploy BondCallback policy
        vm.broadcast();
        callback = new BondCallback(kernel, bondAggregator, ohm);
        console2.log("BondCallback deployed at:", address(callback));

        return address(callback);
    }

    function _deployHeart(bytes memory args) public returns (address) {
        // Decode arguments for OlympusHeart policy
        (uint48 auctionDuration, uint256 maxReward) = abi.decode(args, (uint48, uint256));

        // Deploy OlympusHeart policy
        vm.broadcast();
        heart = new OlympusHeart(kernel, operator, ohm, maxReward, auctionDuration);
        console2.log("OlympusHeart deployed at:", address(heart));

        return address(heart);
    }

    function _deployPriceConfig(bytes memory args) public returns (address) {
        // No additional arguments for PriceConfig policy

        // Deploy PriceConfig policy
        vm.broadcast();
        priceConfig = new OlympusPriceConfig(kernel);
        console2.log("PriceConfig deployed at:", address(priceConfig));

        return address(priceConfig);
    }

    function _deployRolesAdmin(bytes memory args) public returns (address) {
        // No additional arguments for RolesAdmin policy

        // Deploy RolesAdmin policy
        vm.broadcast();
        rolesAdmin = new RolesAdmin(kernel);
        console2.log("RolesAdmin deployed at:", address(rolesAdmin));

        return address(rolesAdmin);
    }

    function _deployTreasuryCustodian(bytes memory args) public returns (address) {
        // No additional arguments for TreasuryCustodian policy

        // Deploy TreasuryCustodian policy
        vm.broadcast();
        treasuryCustodian = new TreasuryCustodian(kernel);
        console2.log("TreasuryCustodian deployed at:", address(treasuryCustodian));

        return address(treasuryCustodian);
    }

    function _deployDistributor(bytes memory args) public returns (address) {
        // Decode arguments for Distributor policy
        uint256 initialRate = abi.decode(args, (uint256));

        // Deploy Distributor policy
        vm.broadcast();
        distributor = new Distributor(kernel, address(ohm), staking, initialRate);
        console2.log("Distributor deployed at:", address(distributor));

        return address(distributor);
    }

    function _deployEmergency(bytes memory args) public returns (address) {
        // No additional arguments for Emergency policy

        // Deploy Emergency policy
        vm.broadcast();
        emergency = new Emergency(kernel);
        console2.log("Emergency deployed at:", address(emergency));

        return address(emergency);
    }

    function _deployBondManager(bytes memory args) public returns(address) {

        // Deploy BondManager policy
        vm.broadcast();
        bondManager = new BondManager(kernel, address(bondFixedExpiryAuctioneer), address(bondFixedExpiryTeller), gnosisEasyAuction, address(ohm));
        console2.log("BondManager deployed at:", address(bondManager));

        return address(bondManager);
    }

<<<<<<< HEAD
    function _deployCrossChainBridge(bytes memory args) public returns (address) {
        address lzEndpoint = abi.decode(args, (address));

        // Deploy CrossChainBridge policy
        bridge = new CrossChainBridge(kernel, lzEndpoint);
        console2.log("Bridge deployed at:", address(bridge));

        return address(bridge);
=======
    function _deployBurner(bytes memory args) public returns (address) {
        // No additional arguments for Burner policy

        // Deploy Burner policy
        vm.broadcast();
        burner = new Burner(kernel, ohm);
        console2.log("Burner deployed at:", address(burner));

        return address(burner);
    }

    function _deployBLVaultLido(bytes memory args) public returns (address) {
        // No additional arguments for BLVaultLido policy

        // Deploy BLVaultLido policy
        vm.broadcast();
        lidoVault = new BLVaultLido();
        console2.log("BLVaultLido deployed at:", address(lidoVault));

        return address(lidoVault);
    }

    // deploy.json was not being parsed correctly, so I had to hardcode most of the deployment arguments
    function _deployBLVaultManagerLido(bytes memory args) public returns (address) {
        console2.log("ohm", address(ohm));
        console2.log("wsteth", address(wsteth));
        console2.log("aura", address(aura));
        console2.log("bal", address(bal));
        console2.log("balancerVault", address(balancerVault));
        console2.log("ohmWstethPool", address(ohmWstethPool));
        console2.log("balancerHelper", address(balancerHelper));
        console2.log("auraBooster", address(auraBooster));
        console2.log("ohmWstethRewardsPool", address(ohmWstethRewardsPool));
        console2.log("ohmEthPriceFeed", address(ohmEthPriceFeed));
        console2.log("ethUsdPriceFeed", address(ethUsdPriceFeed));
        console2.log("stethUsdPriceFeed", address(stethUsdPriceFeed));
        console2.log("implementation", address(lidoVault));

        // Create TokenData object
        IBLVaultManagerLido.TokenData memory tokenData = IBLVaultManagerLido.TokenData({
            ohm: address(ohm),
            pairToken: address(wsteth),
            aura: address(aura),
            bal: address(bal)
        });

        // Create BalancerData object
        IBLVaultManagerLido.BalancerData memory balancerData = IBLVaultManagerLido.BalancerData({
            vault: address(balancerVault),
            liquidityPool: address(ohmWstethPool),
            balancerHelper: address(balancerHelper)
        });

        // Create AuraData object
        IBLVaultManagerLido.AuraData memory auraData = IBLVaultManagerLido.AuraData({
            pid: uint256(73),
            auraBooster: address(auraBooster),
            auraRewardPool: address(ohmWstethRewardsPool)
        });

        // Create OracleFeed objects
        IBLVaultManagerLido.OracleFeed memory ohmEthPriceFeedData = IBLVaultManagerLido.OracleFeed({
            feed: ohmEthPriceFeed,
            updateThreshold: uint48(86400) // needs to be 1 day
        });

        IBLVaultManagerLido.OracleFeed memory ethUsdPriceFeedData = IBLVaultManagerLido.OracleFeed({
            feed: ethUsdPriceFeed,
            updateThreshold: uint48(3600) // needs to be 1 hour
        });

        IBLVaultManagerLido.OracleFeed memory stethUsdPriceFeedData = IBLVaultManagerLido.OracleFeed({
            feed: stethUsdPriceFeed,
            updateThreshold: uint48(3600) // needs to be 1 hour
        });

        console2.log("pid: ", auraData.pid);
        console2.log("OHM update threshold: ", ohmEthPriceFeedData.updateThreshold);
        console2.log("ETH update threshold: ", ethUsdPriceFeedData.updateThreshold);
        console2.log("stETH update threshold: ", stethUsdPriceFeedData.updateThreshold);


        // Deploy BLVaultManagerLido policy
        vm.broadcast();
        lidoVaultManager = new BLVaultManagerLido(
            kernel,
            tokenData,
            balancerData,
            auraData,
            address(auraMiningLib),
            ohmEthPriceFeedData,
            ethUsdPriceFeedData,
            stethUsdPriceFeedData,
            address(lidoVault),
            476_000e9, // 476_000e9
            uint64(0), // fee
            uint48(1 days) // withdrawal delay
        );
        console2.log("BLVaultManagerLido deployed at:", address(lidoVaultManager));

        return address(lidoVaultManager);
>>>>>>> 4d44a637
    }

    /// @dev Verifies that the environment variable addresses were set correctly following deployment
    /// @dev Should be called prior to verifyAndPushAuth()
    function verifyKernelInstallation() external {
        kernel = Kernel(vm.envAddress("KERNEL"));

        /// Modules
        PRICE = OlympusPrice(vm.envAddress("PRICE"));
        RANGE = OlympusRange(vm.envAddress("RANGE"));
        TRSRY = OlympusTreasury(vm.envAddress("TRSRY"));
        MINTR = OlympusMinter(vm.envAddress("MINTR"));
        ROLES = OlympusRoles(vm.envAddress("ROLES"));

        /// Policies
        operator = Operator(vm.envAddress("OPERATOR"));
        heart = OlympusHeart(vm.envAddress("HEART"));
        callback = BondCallback(vm.envAddress("CALLBACK"));
        priceConfig = OlympusPriceConfig(vm.envAddress("PRICECONFIG"));
        rolesAdmin = RolesAdmin(vm.envAddress("ROLESADMIN"));
        treasuryCustodian = TreasuryCustodian(vm.envAddress("TRSRYCUSTODIAN"));
        distributor = Distributor(vm.envAddress("DISTRIBUTOR"));
        emergency = Emergency(vm.envAddress("EMERGENCY"));
        bridge = CrossChainBridge(vm.envAddress("BRIDGE"));

        /// Check that Modules are installed
        /// PRICE
        Module priceModule = kernel.getModuleForKeycode(toKeycode("PRICE"));
        Keycode priceKeycode = kernel.getKeycodeForModule(PRICE);
        require(priceModule == PRICE);
        require(fromKeycode(priceKeycode) == "PRICE");

        /// RANGE
        Module rangeModule = kernel.getModuleForKeycode(toKeycode("RANGE"));
        Keycode rangeKeycode = kernel.getKeycodeForModule(RANGE);
        require(rangeModule == RANGE);
        require(fromKeycode(rangeKeycode) == "RANGE");

        /// TRSRY
        Module trsryModule = kernel.getModuleForKeycode(toKeycode("TRSRY"));
        Keycode trsryKeycode = kernel.getKeycodeForModule(TRSRY);
        require(trsryModule == TRSRY);
        require(fromKeycode(trsryKeycode) == "TRSRY");

        /// MINTR
        Module mintrModule = kernel.getModuleForKeycode(toKeycode("MINTR"));
        Keycode mintrKeycode = kernel.getKeycodeForModule(MINTR);
        require(mintrModule == MINTR);
        require(fromKeycode(mintrKeycode) == "MINTR");

        /// ROLES
        Module rolesModule = kernel.getModuleForKeycode(toKeycode("ROLES"));
        Keycode rolesKeycode = kernel.getKeycodeForModule(ROLES);
        require(rolesModule == ROLES);
        require(fromKeycode(rolesKeycode) == "ROLES");

        /// Policies
        require(kernel.isPolicyActive(operator));
        require(kernel.isPolicyActive(heart));
        require(kernel.isPolicyActive(callback));
        require(kernel.isPolicyActive(priceConfig));
        require(kernel.isPolicyActive(rolesAdmin));
        require(kernel.isPolicyActive(treasuryCustodian));
        require(kernel.isPolicyActive(distributor));
        require(kernel.isPolicyActive(emergency));
    }

    /// @dev Should be called by the deployer address after deployment
    function verifyAndPushAuth(address guardian_, address policy_, address emergency_) external {
        ROLES = OlympusRoles(vm.envAddress("ROLES"));
        heart = OlympusHeart(vm.envAddress("HEART"));
        callback = BondCallback(vm.envAddress("CALLBACK"));
        operator = Operator(vm.envAddress("OPERATOR"));
        rolesAdmin = RolesAdmin(vm.envAddress("ROLESADMIN"));
        kernel = Kernel(vm.envAddress("KERNEL"));

        /// Operator Roles
        require(ROLES.hasRole(address(heart), "operator_operate"));
        require(ROLES.hasRole(guardian_, "operator_operate"));
        require(ROLES.hasRole(address(callback), "operator_reporter"));
        require(ROLES.hasRole(policy_, "operator_policy"));
        require(ROLES.hasRole(guardian_, "operator_admin"));

        /// Callback Roles
        require(ROLES.hasRole(address(operator), "callback_whitelist"));
        require(ROLES.hasRole(policy_, "callback_whitelist"));
        require(ROLES.hasRole(guardian_, "callback_admin"));

        /// Heart Roles
        require(ROLES.hasRole(policy_, "heart_admin"));

        /// PriceConfig Roles
        require(ROLES.hasRole(guardian_, "price_admin"));
        require(ROLES.hasRole(policy_, "price_admin"));

        /// TreasuryCustodian Roles
        require(ROLES.hasRole(guardian_, "custodian"));

        /// Distributor Roles
        require(ROLES.hasRole(policy_, "distributor_admin"));

        /// Emergency Roles
        require(ROLES.hasRole(emergency_, "emergency_shutdown"));
        require(ROLES.hasRole(guardian_, "emergency_restart"));


        /// Push rolesAdmin and Executor
        vm.startBroadcast();
        rolesAdmin.pushNewAdmin(guardian_);
        kernel.executeAction(Actions.ChangeExecutor, guardian_);
        vm.stopBroadcast();
    }

    /// @dev Should be called by the deployer address after deployment
    function verifyAuth(address guardian_, address policy_, address emergency_) external {
        ROLES = OlympusRoles(vm.envAddress("ROLES"));
        heart = OlympusHeart(vm.envAddress("HEART"));
        callback = BondCallback(vm.envAddress("CALLBACK"));
        operator = Operator(vm.envAddress("OPERATOR"));
        rolesAdmin = RolesAdmin(vm.envAddress("ROLESADMIN"));
        kernel = Kernel(vm.envAddress("KERNEL"));
        bondManager = BondManager(vm.envAddress("BONDMANAGER"));
        burner = Burner(vm.envAddress("BURNER"));

        /// Operator Roles
        require(ROLES.hasRole(address(heart), "operator_operate"));
        require(ROLES.hasRole(guardian_, "operator_operate"));
        require(ROLES.hasRole(address(callback), "operator_reporter"));
        require(ROLES.hasRole(policy_, "operator_policy"));
        require(ROLES.hasRole(guardian_, "operator_admin"));

        /// Callback Roles
        require(ROLES.hasRole(address(operator), "callback_whitelist"));
        require(ROLES.hasRole(policy_, "callback_whitelist"));
        require(ROLES.hasRole(guardian_, "callback_admin"));

        /// Heart Roles
        require(ROLES.hasRole(policy_, "heart_admin"));

        /// PriceConfig Roles
        require(ROLES.hasRole(guardian_, "price_admin"));
        require(ROLES.hasRole(policy_, "price_admin"));

        /// TreasuryCustodian Roles
        require(ROLES.hasRole(guardian_, "custodian"));

        /// Distributor Roles
        require(ROLES.hasRole(policy_, "distributor_admin"));

        /// Emergency Roles
        require(ROLES.hasRole(emergency_, "emergency_shutdown"));
        require(ROLES.hasRole(guardian_, "emergency_restart"));

        /// BondManager Roles
        require(ROLES.hasRole(policy_, "bondmanager_admin"));

        /// Burner Roles
        require(ROLES.hasRole(guardian_, "burner_admin"));
    }

    function _saveDeployment(string memory chain_) internal {
        // Create file path
        string memory file = string.concat("./deployments/", ".", chain_, "-", vm.toString(block.timestamp), ".json");

        // Write deployment info to file in JSON format
        vm.writeLine(file, "{");
        
        // Iterate through the contracts that were deployed and write their addresses to the file
        uint256 len = deployments.length;
        for (uint256 i; i < len; ++i) {
            vm.writeLine(
                file,
                string.concat('"', deployments[i], '": "', vm.toString(deployedTo[deployments[i]]), '",')
            );
        }
        vm.writeLine(file, "}");
    }
}

contract DependencyDeploy is Script {
    // MockPriceFeed public ohmEthPriceFeed;
    // MockPriceFeed public reserveEthPriceFeed;
    MockERC20 public bal;
    MockERC20 public aura;
    MockERC20 public ldo;

    MockAuraBooster public auraBooster;
    MockAuraMiningLib public auraMiningLib;
    MockAuraRewardPool public ohmWstethRewardPool;
    MockAuraRewardPool public ohmWstethExtraRewardPool;

    function deploy() external {
        vm.startBroadcast();

        // Deploy the mock tokens
        // bal = new MockERC20("Balancer", "BAL", 18);
        // console2.log("BAL deployed to:", address(bal));

        // aura = new MockERC20("Aura", "AURA", 18);
        // console2.log("AURA deployed to:", address(aura));

        // ldo = new MockERC20("Lido", "LDO", 18);
        // console2.log("LDO deployed to:", address(ldo));

        // Deploy the Aura Reward Pools
        ohmWstethRewardPool = new MockAuraRewardPool(
            0x3F50E8018bC26668F5cd59B3e5be5257615F83A3,
            0xd517A8E45771a40B29eCDa347634bD62051F91B9,
            0x4a92f7C880f14c2a06FfCf56C7849739B0E492f5
        );
        console2.log("OHM-WSTETH Reward Pool deployed to:", address(ohmWstethRewardPool));

        // ohmWstethExtraRewardPool = new MockAuraRewardPool(
        //     0x3F50E8018bC26668F5cd59B3e5be5257615F83A3,
        //     address(ldo),
        //     address(0)
        // );
        // console2.log("OHM-WSTETH Extra Reward Pool deployed to:", address(ohmWstethExtraRewardPool));

        ohmWstethRewardPool.addExtraReward(0x31abFacE787376c9C7c1173106D9f6D64779c32F);

        // Deploy Aura Booster
        auraBooster = new MockAuraBooster(0x3F50E8018bC26668F5cd59B3e5be5257615F83A3, address(ohmWstethRewardPool));
        console2.log("Aura Booster deployed to:", address(auraBooster));

        // Deploy the Aura Mining Library
        // auraMiningLib = new MockAuraMiningLib();
        // console2.log("Aura Mining Library deployed to:", address(auraMiningLib));

        // // Deploy the price feeds
        // ohmEthPriceFeed = new MockPriceFeed();
        // console2.log("OHM-ETH Price Feed deployed to:", address(ohmEthPriceFeed));
        // reserveEthPriceFeed = new MockPriceFeed();
        // console2.log("RESERVE-ETH Price Feed deployed to:", address(reserveEthPriceFeed));

        // // Set the decimals of the price feeds
        // ohmEthPriceFeed.setDecimals(18);
        // reserveEthPriceFeed.setDecimals(18);

        vm.stopBroadcast();
    }
}<|MERGE_RESOLUTION|>--- conflicted
+++ resolved
@@ -35,15 +35,12 @@
 import {Distributor} from "policies/Distributor.sol";
 import {Emergency} from "policies/Emergency.sol";
 import {BondManager} from "policies/BondManager.sol";
-<<<<<<< HEAD
-import {CrossChainBridge} from "policies/CrossChainBridge.sol";
-=======
 import {Burner} from "policies/Burner.sol";
 import {BLVaultManagerLido} from "policies/BoostedLiquidity/BLVaultManagerLido.sol";
 import {BLVaultLido} from "policies/BoostedLiquidity/BLVaultLido.sol";
 
 import {IBLVaultManagerLido} from "policies/BoostedLiquidity/interfaces/IBLVaultManagerLido.sol";
->>>>>>> 4d44a637
+import {CrossChainBridge} from "policies/CrossChainBridge.sol";
 
 import {MockPriceFeed} from "test/mocks/MockPriceFeed.sol";
 import {MockAuraBooster, MockAuraRewardPool, MockAuraMiningLib} from "test/mocks/AuraMocks.sol";
@@ -79,13 +76,10 @@
     Distributor public distributor;
     Emergency public emergency;
     BondManager public bondManager;
-<<<<<<< HEAD
-    CrossChainBridge public bridge;
-=======
     Burner public burner;
     BLVaultManagerLido public lidoVaultManager;
     BLVaultLido public lidoVault;
->>>>>>> 4d44a637
+    CrossChainBridge public bridge;
 
     /// Construction variables
 
@@ -145,13 +139,10 @@
         selectorMap["Distributor"] = this._deployDistributor.selector;
         selectorMap["Emergency"] = this._deployEmergency.selector;
         selectorMap["BondManager"] = this._deployBondManager.selector;
-<<<<<<< HEAD
-        selectorMap["CrossChainBridge"] = this._deployCrossChainBridge.selector;
-=======
         selectorMap["Burner"] = this._deployBurner.selector;
         selectorMap["BLVaultLido"] = this._deployBLVaultLido.selector;
         selectorMap["BLVaultManagerLido"] = this._deployBLVaultManagerLido.selector;
->>>>>>> 4d44a637
+        selectorMap["CrossChainBridge"] = this._deployCrossChainBridge.selector;
 
         // Load environment addresses
         string memory env = vm.readFile("./src/scripts/env.json");
@@ -180,25 +171,6 @@
         ohmWstethRewardsPool = IAuraRewardPool(env.readAddress(string.concat(".", chain_, ".external.aura.OhmWstethRewardsPool")));
 
         // Bophades contracts
-<<<<<<< HEAD
-        kernel = Kernel(env.readAddress(string.concat(chain_, ".olympus.Kernel")));
-        PRICE = OlympusPrice(env.readAddress(string.concat(chain_, ".olympus.modules.OlympusPrice")));
-        RANGE = OlympusRange(env.readAddress(string.concat(chain_, ".olympus.modules.OlympusRange")));
-        TRSRY = OlympusTreasury(env.readAddress(string.concat(chain_, ".olympus.modules.OlympusTreasury")));
-        MINTR = OlympusMinter(env.readAddress(string.concat(chain_, ".olympus.modules.OlympusMinter")));
-        INSTR = OlympusInstructions(env.readAddress(string.concat(chain_, ".olympus.modules.OlympusInstructions")));
-        ROLES = OlympusRoles(env.readAddress(string.concat(chain_, ".olympus.modules.OlympusRoles")));
-        operator = Operator(env.readAddress(string.concat(chain_, ".olympus.policies.Operator")));
-        heart = OlympusHeart(env.readAddress(string.concat(chain_, ".olympus.policies.OlympusHeart")));
-        callback = BondCallback(env.readAddress(string.concat(chain_, ".olympus.policies.BondCallback")));
-        priceConfig = OlympusPriceConfig(env.readAddress(string.concat(chain_, ".olympus.policies.OlympusPriceConfig")));
-        rolesAdmin = RolesAdmin(env.readAddress(string.concat(chain_, ".olympus.policies.RolesAdmin")));
-        treasuryCustodian = TreasuryCustodian(env.readAddress(string.concat(chain_, ".olympus.policies.TreasuryCustodian")));
-        distributor = Distributor(env.readAddress(string.concat(chain_, ".olympus.policies.Distributor")));
-        emergency = Emergency(env.readAddress(string.concat(chain_, ".olympus.policies.Emergency")));
-        bondManager = BondManager(env.readAddress(string.concat(chain_, ".olympus.policies.BondManager")));
-        bridge = CrossChainBridge(env.readAddress(string.concat(chain_, ".olympus.policies.CrossChainBridge")));
-=======
         kernel = Kernel(env.readAddress(string.concat(".", chain_, ".olympus.Kernel")));
         PRICE = OlympusPrice(env.readAddress(string.concat(".", chain_, ".olympus.modules.OlympusPrice")));
         RANGE = OlympusRange(env.readAddress(string.concat(".", chain_, ".olympus.modules.OlympusRange")));
@@ -219,7 +191,7 @@
         burner = Burner(env.readAddress(string.concat(".", chain_, ".olympus.policies.Burner")));
         lidoVaultManager = BLVaultManagerLido(env.readAddress(string.concat(".", chain_, ".olympus.policies.BLVaultManagerLido")));
         lidoVault = BLVaultLido(env.readAddress(string.concat(".", chain_, ".olympus.policies.BLVaultLido")));
->>>>>>> 4d44a637
+        bridge = CrossChainBridge(env.readAddress(string.concat(chain_, ".olympus.policies.CrossChainBridge")));
 
         // Load deployment data
         string memory data = vm.readFile("./src/scripts/deploy.json");
@@ -520,16 +492,6 @@
         return address(bondManager);
     }
 
-<<<<<<< HEAD
-    function _deployCrossChainBridge(bytes memory args) public returns (address) {
-        address lzEndpoint = abi.decode(args, (address));
-
-        // Deploy CrossChainBridge policy
-        bridge = new CrossChainBridge(kernel, lzEndpoint);
-        console2.log("Bridge deployed at:", address(bridge));
-
-        return address(bridge);
-=======
     function _deployBurner(bytes memory args) public returns (address) {
         // No additional arguments for Burner policy
 
@@ -631,7 +593,16 @@
         console2.log("BLVaultManagerLido deployed at:", address(lidoVaultManager));
 
         return address(lidoVaultManager);
->>>>>>> 4d44a637
+    }
+
+    function _deployCrossChainBridge(bytes memory args) public returns (address) {
+        address lzEndpoint = abi.decode(args, (address));
+
+        // Deploy CrossChainBridge policy
+        bridge = new CrossChainBridge(kernel, lzEndpoint);
+        console2.log("Bridge deployed at:", address(bridge));
+
+        return address(bridge);
     }
 
     /// @dev Verifies that the environment variable addresses were set correctly following deployment
