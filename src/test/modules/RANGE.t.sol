--- conflicted
+++ resolved
@@ -173,8 +173,6 @@
         assertLt(range.price(false, true), startRange.low.wall.price);
         assertLt(range.price(true, false), startRange.high.cushion.price);
         assertLt(range.price(true, true), startRange.high.wall.price);
-<<<<<<< HEAD
-=======
     }
 
     function testCorrectness_updatePrices_differentSpreads() public {
@@ -201,7 +199,6 @@
         assertEq(_range.high.wall.price, (100 * 1e18 * (1e4 + 200)) / 1e4);
         assertEq(_range.low.wall.spread, 1000);
         assertEq(_range.high.wall.spread, 200);
->>>>>>> 16f70835
     }
 
     function testCorrectness_regenerate() public {
@@ -317,19 +314,12 @@
         range.setSpreads(true, 499, 999); // high, cushion, wall
 
         /// Expect the spreads to be updated and the prices to be the same
-<<<<<<< HEAD
-        assertEq(range.spread(false), 500);
-        assertEq(range.spread(true), 1000);
-        assertEq(range.price(false, false), startRange.low.cushion.price);
-        assertEq(range.price(false, true), startRange.low.wall.price);
-=======
         assertEq(range.spread(false, false), 500); // low, Cushion
         assertEq(range.spread(false, true), 1000); // low, Wall
         assertEq(range.price(false, false), startRange.low.cushion.price);
         assertEq(range.price(false, true), startRange.low.wall.price);
         assertEq(range.spread(true, false), 499); // high, Cushion
         assertEq(range.spread(true, true), 999); // high, Wall
->>>>>>> 16f70835
         assertEq(range.price(true, false), startRange.high.cushion.price);
         assertEq(range.price(true, true), startRange.high.wall.price);
 
@@ -342,8 +332,6 @@
         assertGt(range.price(false, true), startRange.low.wall.price);
         assertLt(range.price(true, false), startRange.high.cushion.price);
         assertLt(range.price(true, true), startRange.high.wall.price);
-<<<<<<< HEAD
-=======
     }
 
     function testRevert_setSpreads_invalidParams() public {
@@ -371,7 +359,6 @@
         vm.expectRevert(RANGEv2.RANGE_InvalidParams.selector);
         vm.prank(writer);
         range.setSpreads(false, 500, 10001); // low, cushion, wall > 1000%
->>>>>>> 16f70835
     }
 
     function testCorrectness_setThresholdFactor() public {
@@ -503,13 +490,6 @@
 
         assertEq(_range.low.cushion.price, (100 * 1e18 * (1e4 - 1000)) / 1e4);
         assertEq(_range.high.cushion.price, (100 * 1e18 * (1e4 + 1000)) / 1e4);
-<<<<<<< HEAD
-        assertEq(_range.cushion.spread, 1000);
-
-        assertEq(_range.low.wall.price, (100 * 1e18 * (1e4 - 2000)) / 1e4);
-        assertEq(_range.high.wall.price, (100 * 1e18 * (1e4 + 2000)) / 1e4);
-        assertEq(_range.wall.spread, 2000);
-=======
         assertEq(_range.low.cushion.spread, 1000);
         assertEq(_range.high.cushion.spread, 1000);
 
@@ -517,7 +497,6 @@
         assertEq(_range.high.wall.price, (100 * 1e18 * (1e4 + 2000)) / 1e4);
         assertEq(_range.low.wall.spread, 2000);
         assertEq(_range.high.wall.spread, 2000);
->>>>>>> 16f70835
     }
 
     function testCorrectness_viewCapacity() public {
