// SPDX-License-Identifier: Unlicense
pragma solidity 0.8.15;

import {Test} from "forge-std/Test.sol";
import {UserFactory} from "test/lib/UserFactory.sol";
import {console2 as console} from "forge-std/console2.sol";
import {ModuleTestFixtureGenerator} from "test/lib/ModuleTestFixtureGenerator.sol";

import {MockERC20} from "solmate/test/utils/mocks/MockERC20.sol";
import {OlympusERC20Token} from "src/external/OlympusERC20.sol";
//import {MockPolicy} from "test/mocks/KernelTestMocks.sol";

import {OlympusTreasury} from "src/modules/TRSRY/OlympusTreasury.sol";
<<<<<<< HEAD
import {TRSRYv1_1, CategoryGroup, toCategoryGroup, fromCategoryGroup, toCategory, fromCategory} from "src/modules/TRSRY/TRSRY.v1.sol";
=======
import {TRSRYv1_1, Category, CategoryGroup} from "src/modules/TRSRY/TRSRY.v1.sol";
>>>>>>> ed2d3f8a

import "src/Kernel.sol";

// Tests for OlympusTreasury v1.1
// TODO
// Asset Information
// [X] getAssets - returns all assets configured in the treasury
//      [X] zero assets
//      [X] one asset
//      [X] many assets
// [X] getAssetsByCategory - returns all assets in a given category
//      [X] reverts if category does not exist
//      [X] zero assets
//      [X] one asset
//      [X] many assets
// [X] getAssetBalance - returns the balance of a given asset
//      [X] reverts if asset is not configured on treasury
//      [X] zero balance in treasury and externally
//      [X] zero balance in treasury and non-zero balance externally
//      [X] non-zero balance in treasury and zero balance externally
//      [X] non-zero balance in treasury and externally
//      [X] current variant returns real-time data
//      [X] last variant returns cached data
// [X] storeBalance - caches the balance of a given asset
//      [X] reverts if asset is not configured on treasury
//      [X] zero balance in treasury and externally
//      [X] zero balance in treasury and non-zero balance externally
//      [X] non-zero balance in treasury and zero balance externally
//      [X] non-zero balance in treasury and externally
// [X] getCategoryBalance - returns the balance of a given category
//      [X] reverts if category does not exist
//      [X] zero assets
//      [X] one asset
//            [X] zero balance in treasury and externally
//            [X] zero balance in treasury and non-zero balance externally
//            [X] non-zero balance in treasury and zero balance externally
//            [X] non-zero balance in treasury and externally
//      [X] many assets
//            [X] zero balance in treasury and externally for all assets
//            [X] zero balance in treasury and non-zero balance externally for some assets
//            [X] zero balance in treasury and non-zero balance externally for all assets
//            [X] non-zero balance in treasury and zero balance externally for some assets
//            [X] non-zero balance in treasury and zero balance externally for all assets
//            [X] non-zero balance in treasury and externally for some assets
//            [X] non-zero balance in treasury and externally for all assets
//
// Data Management
<<<<<<< HEAD
// [ ] addAsset - adds an asset configuration to the treasury
//      [ ] reverts if asset is already configured
//      [ ] asset data stored correctly
//      [ ] zero locations
//      [ ] one location
//      [ ] many locations
// [ ] addAssetLocation - adds a location to an asset configuration
//      [ ] reverts if asset is not configured
//      [ ] reverts if location is already configured
//      [ ] location data stored correctly
//      [ ] zero locations prior
//      [ ] one location prior
//      [ ] many locations prior
// [ ] removeAssetLocation - removes a location from an asset configuration
//      [ ] reverts if asset is not configured
//      [ ] reverts if location is not configured
//      [ ] location data removed correctly
//      [ ] zero locations after
//      [ ] one location after
//      [ ] many locations after
// [X] addCategoryGroup - adds an asset category group to the treasury
//      [X] reverts if category group is already configured
//      [X] category group data stored correctly
// [X] addCategory - adds an asset category to the treasury
//      [X] reverts if category group is not configured
//      [X] reverts if category is already configured
//      [X] category data stored correctly with zero categories in group prior
//      [X] category data stored correctly with one category in group prior
//      [X] category data stored correctly with many categories in group prior
// [X] categorize - categorize an asset into a category within a category group
//      [X] reverts if asset is not configured
//      [X] reverts if category is not configured
//      [X] category data stored correctly with zero assets in category prior
//      [X] category data stored correctly with one asset in category prior
//      [X] category data stored correctly with many assets in category prior
=======
// [X] addAsset - adds an asset configuration to the treasury
//      [X] reverts if asset is already configured
//      [X] reverts if asset is not a contract
//      [X] asset data stored correctly
//      [X] zero locations prior
//      [X] one location prior
//      [X] many locations prior
// [X] addAssetLocation - adds a location to an asset configuration
//      [X] reverts if asset is not configured
//      [X] reverts if location is already configured
//      [X] location data stored correctly
//      [X] zero locations prior
//      [X] one location prior
//      [X] many locations prior
// [X] removeAssetLocation - removes a location from an asset configuration
//      [X] reverts if asset is not configured
//      [X] location data removed correctly
//      [X] zero locations after
//      [X] one location after
//      [X] many locations after
// [ ] addCategoryGroup - adds an asset category group to the treasury
//      [ ] reverts if category group is already configured
//      [ ] category group data stored correctly
// [ ] addCategory - adds an asset category to the treasury
//      [ ] reverts if category is already configured
//      [ ] category data stored correctly
//      [ ] zero categories in group prior
//      [ ] one category in group prior
//      [ ] many categories in group prior
// [ ] categorize - categorize an asset into a category within a category group
//      [ ] reverts if category is not configured
//      [ ] reverts if asset is not configured
//      [ ] category data stored correctly
//      [ ] zero assets in category prior
//      [ ] one asset in category prior
//      [ ] many assets in category prior
>>>>>>> ed2d3f8a

contract TRSRYv1_1Test is Test {
    using ModuleTestFixtureGenerator for OlympusTreasury;

    address public godmode;

    Kernel internal kernel;
    OlympusTreasury public TRSRY;
<<<<<<< HEAD

    MockERC20 public reserve;
    MockERC20 public weth;
    MockERC20 public tkn;

    function setUp() public {
        // Kernel and Module creation
        kernel = new Kernel();
        TRSRY = new OlympusTreasury(kernel);

        // Create token
        reserve = new MockERC20("Reserve", "RSRV", 18);
        weth = new MockERC20("WETH", "WETH", 18);
        tkn = new MockERC20("TKN", "TKN", 18);

        // Create godmode
        godmode = TRSRY.generateGodmodeFixture(type(OlympusTreasury).name);

        // Initialize module and godmode
        kernel.executeAction(Actions.InstallModule, address(TRSRY));
        kernel.executeAction(Actions.ActivatePolicy, godmode);

        // Mint tokens to TRSRY
        reserve.mint(address(TRSRY), 200_000_000e18);
    }

    // ========= getAssets ========= //

    function testCorrectness_getAssetsReturnsZeroAssets() public {
        // Assert that there are no assets
        assertEq(TRSRY.getAssets().length, 0);
    }

    function testCorrectness_getAssetsReturnsOneAsset() public {
        // Add asset
        vm.prank(godmode);
        TRSRY.addAsset(address(reserve), new address[](0));

        // Assert that there is one asset
        assertEq(TRSRY.getAssets().length, 1);
        assertEq(TRSRY.getAssets()[0], address(reserve));
    }

    function testCorrectness_getAssetsReturnsManyAssets() public {
        // Add assets
        vm.startPrank(godmode);
        TRSRY.addAsset(address(reserve), new address[](0));
        TRSRY.addAsset(address(weth), new address[](0));
        vm.stopPrank();

        // Assert that there are three assets
        assertEq(TRSRY.getAssets().length, 2);
        assertEq(TRSRY.getAssets()[0], address(reserve));
        assertEq(TRSRY.getAssets()[1], address(weth));
    }

    // ========= getAssetsByCategory ========= //

    function testCorrectness_getAssetsByCategoryRevertsIfCategoryDoesNotExist() public {
        // Try to get assets by category 'abcdef' which does not exist
        bytes memory err = abi.encodeWithSignature(
            "TRSRY_InvalidParams(uint256,bytes)",
            0,
            abi.encode(toCategory("abcdef"))
        );
        vm.expectRevert(err);

        vm.prank(godmode);
        TRSRY.getAssetsByCategory(toCategory("abcdef"));
    }

    function testCorrectness_getAssetsByCategoryReturnsZeroAssets() public {
        // Add category
        vm.startPrank(godmode);
        TRSRY.addCategoryGroup(toCategoryGroup("test-group"));
        TRSRY.addCategory(toCategory("test"), toCategoryGroup("test-group"));
        vm.stopPrank();

        // Assert that there are no assets in the category
        assertEq(TRSRY.getAssetsByCategory(toCategory("test")).length, 0);
    }

    function testCorrectness_getAssetsByCategoryReturnsOneAsset() public {
        // Add category
        vm.startPrank(godmode);
        TRSRY.addCategoryGroup(toCategoryGroup("test-group"));
        TRSRY.addCategory(toCategory("test"), toCategoryGroup("test-group"));

        // Add asset
        TRSRY.addAsset(address(reserve), new address[](0));
        TRSRY.categorize(address(reserve), toCategory("test"));
        vm.stopPrank();

        // Assert that there is one asset in the category
        assertEq(TRSRY.getAssetsByCategory(toCategory("test")).length, 1);
        assertEq(TRSRY.getAssetsByCategory(toCategory("test"))[0], address(reserve));
    }

    function testCorrectness_getAssetsByCategoryReturnsManyAssets() public {
        // Add category
        vm.startPrank(godmode);
        TRSRY.addCategoryGroup(toCategoryGroup("test-group"));
        TRSRY.addCategory(toCategory("test"), toCategoryGroup("test-group"));

        // Add assets
        TRSRY.addAsset(address(reserve), new address[](0));
        TRSRY.addAsset(address(weth), new address[](0));
        TRSRY.categorize(address(reserve), toCategory("test"));
        TRSRY.categorize(address(weth), toCategory("test"));
        vm.stopPrank();

        // Assert that there are two assets in the category
        assertEq(TRSRY.getAssetsByCategory(toCategory("test")).length, 2);
        assertEq(TRSRY.getAssetsByCategory(toCategory("test"))[0], address(reserve));
        assertEq(TRSRY.getAssetsByCategory(toCategory("test"))[1], address(weth));
    }

    // ========= getAssetBalance ========= //

    function testCorrectness_getAssetBalanceRevertsIfAssetDoesNotExist() public {
        // Try to get balance of zero address
        bytes memory err = abi.encodeWithSignature("TRSRY_AssetNotApproved(address)", address(0));
        vm.expectRevert(err);

        vm.prank(godmode);
        TRSRY.getAssetBalance(address(0), TRSRYv1_1.Variant.CURRENT);
    }

    function testCorrectness_getAssetBalanceZeroBalanceInTreasuryAndExternally() public {
        // Add asset
        vm.prank(godmode);
        TRSRY.addAsset(address(weth), new address[](0));

        // Assert that the balance is zero
        (uint256 balance, uint48 timestamp) = TRSRY.getAssetBalance(
            address(weth),
            TRSRYv1_1.Variant.CURRENT
        );
        assertEq(balance, 0);
        assertEq(timestamp, block.timestamp);
    }

    function testCorrectness_getAssetBalanceZeroBalanceInTreasuryAndNonZeroBalanceExternally()
        public
    {
        address[] memory addr = new address[](1);
        addr[0] = address(this);

        weth.mint(address(this), 1_000e18);

        // Add asset
        vm.prank(godmode);
        TRSRY.addAsset(address(weth), addr);

        // Assert that the balance is zero
        (uint256 balance, uint48 timestamp) = TRSRY.getAssetBalance(
            address(weth),
            TRSRYv1_1.Variant.CURRENT
        );
        assertEq(balance, 1_000e18);
        assertEq(timestamp, block.timestamp);
    }

    function testCorrectness_getAssetBalanceNonZeroBalanceInTreasuryAndZeroBalanceExternally()
        public
    {
        weth.mint(address(TRSRY), 1_000e18);

        // Add asset
        vm.prank(godmode);
        TRSRY.addAsset(address(weth), new address[](0));

        // Assert that the balance is zero
        (uint256 balance, uint48 timestamp) = TRSRY.getAssetBalance(
            address(weth),
            TRSRYv1_1.Variant.CURRENT
        );
        assertEq(balance, 1_000e18);
        assertEq(timestamp, block.timestamp);
    }

    function testCorrectness_getAssetBalanceNonZeroBalanceInTreasuryAndExternally() public {
        weth.mint(address(TRSRY), 1_000e18);
        weth.mint(address(this), 1_000e18);

        address[] memory addr = new address[](1);
        addr[0] = address(this);

        // Add asset
        vm.prank(godmode);
        TRSRY.addAsset(address(weth), addr);

        // Assert that the balance is zero
        (uint256 balance, uint48 timestamp) = TRSRY.getAssetBalance(
            address(weth),
            TRSRYv1_1.Variant.CURRENT
        );
        assertEq(balance, 2_000e18);
        assertEq(timestamp, block.timestamp);
    }

    function testCorrectness_getAssetBalanceCurrentIsCurrent() public {
        weth.mint(address(TRSRY), 1_000e18);
        weth.mint(address(this), 1_000e18);

        address[] memory addr = new address[](1);
        addr[0] = address(this);

        // Add asset
        vm.prank(godmode);
        TRSRY.addAsset(address(weth), addr);

        // Mint more
        weth.mint(address(TRSRY), 1_000e18);

        // Assert that the balance is zero
        (uint256 balance, uint48 timestamp) = TRSRY.getAssetBalance(
            address(weth),
            TRSRYv1_1.Variant.CURRENT
        );
        assertEq(balance, 3_000e18);
        assertEq(timestamp, block.timestamp);
    }

    function testCorrectness_getAssetBalanceLastIsCached() public {
        weth.mint(address(TRSRY), 1_000e18);
        weth.mint(address(this), 1_000e18);

        address[] memory addr = new address[](1);
        addr[0] = address(this);

        // Add asset
        vm.prank(godmode);
        TRSRY.addAsset(address(weth), addr);

        // Mint more and warp
        vm.warp(block.timestamp + 100);
        weth.mint(address(TRSRY), 1_000e18);

        // Assert that the balance is zero
        (uint256 balance, uint48 timestamp) = TRSRY.getAssetBalance(
            address(weth),
            TRSRYv1_1.Variant.LAST
        );
        assertEq(balance, 2_000e18);
        assertEq(timestamp, block.timestamp - 100);
    }

    // ========= storeBalance ========= //

    function testCorrectness_storeBalanceRevertsIfAssetDoesNotExist() public {
        // Try to store balance of zero address
        bytes memory err = abi.encodeWithSignature("TRSRY_AssetNotApproved(address)", address(0));
        vm.expectRevert(err);

        vm.prank(godmode);
        TRSRY.storeBalance(address(0));
    }

    function testCorrectness_storeBalanceZeroBalanceInTreasuryAndExternally() public {
        // Add asset
        vm.startPrank(godmode);
        TRSRY.addAsset(address(weth), new address[](0));

        // Store balance
        TRSRY.storeBalance(address(weth));
        vm.stopPrank();

        // Get asset data
        OlympusTreasury.Asset memory assetData_ = TRSRY.getAssetData(address(weth));

        // Assert that the balance is zero and timestamp is current
        assertEq(assetData_.lastBalance, 0);
        assertEq(assetData_.updatedAt, block.timestamp);
    }

    function testCorrectness_storeBalanceZeroBalanceInTreasuryAndNonZeroBalanceExternally() public {
        address[] memory addr = new address[](1);
        addr[0] = address(this);

        weth.mint(address(this), 1_000e18);

        // Add asset
        vm.startPrank(godmode);
        TRSRY.addAsset(address(weth), addr);

        // Store balance
        TRSRY.storeBalance(address(weth));
        vm.stopPrank();

        // Get asset data
        OlympusTreasury.Asset memory assetData_ = TRSRY.getAssetData(address(weth));

        // Assert that the balance is correct and timestamp is current
        assertEq(assetData_.lastBalance, 1_000e18);
        assertEq(assetData_.updatedAt, block.timestamp);
    }

    function testCorrectness_storeBalanceNonZeroBalanceInTreasuryAndZeroBalanceExternally() public {
        weth.mint(address(TRSRY), 1_000e18);

        // Add asset
        vm.startPrank(godmode);
        TRSRY.addAsset(address(weth), new address[](0));

        // Store balance
        TRSRY.storeBalance(address(weth));
        vm.stopPrank();

        // Get asset data
        OlympusTreasury.Asset memory assetData_ = TRSRY.getAssetData(address(weth));

        // Assert that the balance is correct and timestamp is current
        assertEq(assetData_.lastBalance, 1_000e18);
        assertEq(assetData_.updatedAt, block.timestamp);
    }

    function testCorrectness_storeBalanceNonZeroBalanceInTreasuryAndExternally() public {
        weth.mint(address(TRSRY), 1_000e18);
        weth.mint(address(this), 1_000e18);

        address[] memory addr = new address[](1);
        addr[0] = address(this);

        // Add asset
        vm.startPrank(godmode);
        TRSRY.addAsset(address(weth), addr);

        // Store balance
        TRSRY.storeBalance(address(weth));
        vm.stopPrank();

        // Get asset data
        OlympusTreasury.Asset memory assetData_ = TRSRY.getAssetData(address(weth));

        // Assert that the balance is correct and timestamp is current
        assertEq(assetData_.lastBalance, 2_000e18);
        assertEq(assetData_.updatedAt, block.timestamp);
    }

    // ========= getCategoryBalance ========= //

    function testCorrectness_getCategoryBalanceRevertsIfCategoryDoesNotExist() public {
        // Try to get balance of zero address
        bytes memory err = abi.encodeWithSignature(
            "TRSRY_InvalidParams(uint256,bytes)",
            0,
            abi.encode(toCategory("abcdef"))
        );
        vm.expectRevert(err);

        vm.prank(godmode);
        TRSRY.getCategoryBalance(toCategory("abcdef"), TRSRYv1_1.Variant.CURRENT);
    }

    function testCorrectness_getCategoryBalanceZeroAssets() public {
        // Add category
        vm.startPrank(godmode);
        TRSRY.addCategoryGroup(toCategoryGroup("test-group"));
        TRSRY.addCategory(toCategory("test"), toCategoryGroup("test-group"));
        vm.stopPrank();

        // Assert that the balance is zero
        (uint256 balance, ) = TRSRY.getCategoryBalance(
            toCategory("test"),
            TRSRYv1_1.Variant.CURRENT
        );
        assertEq(balance, 0);
    }

    function testCorrectness_getCategoryBalanceOneAssetZeroBalanceInTreasuryAndExternally() public {
        // Add category
        vm.startPrank(godmode);
        TRSRY.addCategoryGroup(toCategoryGroup("test-group"));
        TRSRY.addCategory(toCategory("test"), toCategoryGroup("test-group"));

        // Add asset
        TRSRY.addAsset(address(weth), new address[](0));
        TRSRY.categorize(address(weth), toCategory("test"));
        vm.stopPrank();

        // Assert that the balance is zero
        (uint256 balance, ) = TRSRY.getCategoryBalance(
            toCategory("test"),
            TRSRYv1_1.Variant.CURRENT
        );
        assertEq(balance, 0);
    }

    function testCorrectness_getCategoryBalanceOneAssetZeroBalanceInTreasuryAndNonZeroBalanceExternally()
        public
    {
        address[] memory addr = new address[](1);
        addr[0] = address(this);

        weth.mint(address(this), 1_000e18);

        // Add category
        vm.startPrank(godmode);
        TRSRY.addCategoryGroup(toCategoryGroup("test-group"));
        TRSRY.addCategory(toCategory("test"), toCategoryGroup("test-group"));

        // Add asset
        TRSRY.addAsset(address(weth), addr);
        TRSRY.categorize(address(weth), toCategory("test"));
        vm.stopPrank();

        // Assert that the balance is correct
        (uint256 balance, ) = TRSRY.getCategoryBalance(
            toCategory("test"),
            TRSRYv1_1.Variant.CURRENT
        );
        assertEq(balance, 1_000e18);
    }

    function testCorrectness_getCategoryBalanceOneAssetNonZeroBalanceInTreasuryAndZeroBalanceExternally()
        public
    {
        weth.mint(address(TRSRY), 1_000e18);

        // Add category
        vm.startPrank(godmode);
        TRSRY.addCategoryGroup(toCategoryGroup("test-group"));
        TRSRY.addCategory(toCategory("test"), toCategoryGroup("test-group"));

        // Add asset
        TRSRY.addAsset(address(weth), new address[](0));
        TRSRY.categorize(address(weth), toCategory("test"));
        vm.stopPrank();

        // Assert that the balance is correct
        (uint256 balance, ) = TRSRY.getCategoryBalance(
            toCategory("test"),
            TRSRYv1_1.Variant.CURRENT
        );
        assertEq(balance, 1_000e18);
    }

    function testCorrectness_getCategoryBalanceOneAssetNonZeroBalanceInTreasuryAndExternally()
        public
    {
        weth.mint(address(TRSRY), 1_000e18);
        weth.mint(address(this), 1_000e18);

        address[] memory addr = new address[](1);
        addr[0] = address(this);

        // Add category
        vm.startPrank(godmode);
        TRSRY.addCategoryGroup(toCategoryGroup("test-group"));
        TRSRY.addCategory(toCategory("test"), toCategoryGroup("test-group"));

        // Add asset
        TRSRY.addAsset(address(weth), addr);
        TRSRY.categorize(address(weth), toCategory("test"));
        vm.stopPrank();

        // Assert that the balance is correct
        (uint256 balance, ) = TRSRY.getCategoryBalance(
            toCategory("test"),
            TRSRYv1_1.Variant.CURRENT
        );
        assertEq(balance, 2_000e18);
    }

    function testCorrectness_getCategoryBalanceManyAssetsZeroBalanceInTreasuryAndExternally()
        public
    {
        // Add category
        vm.startPrank(godmode);
        TRSRY.addCategoryGroup(toCategoryGroup("test-group"));
        TRSRY.addCategory(toCategory("test"), toCategoryGroup("test-group"));

        // Add assets
        TRSRY.addAsset(address(weth), new address[](0));
        TRSRY.addAsset(address(tkn), new address[](0));
        TRSRY.categorize(address(weth), toCategory("test"));
        TRSRY.categorize(address(tkn), toCategory("test"));
        vm.stopPrank();

        // Assert that the balance is zero
        (uint256 balance, ) = TRSRY.getCategoryBalance(
            toCategory("test"),
            TRSRYv1_1.Variant.CURRENT
        );
        assertEq(balance, 0);
    }

    function testCorrectness_getCategoryBalanceManyAssetsZeroBalanceInTreasuryAndNonZeroBalanceExternallyForSomeAssets()
        public
    {
        address[] memory addr = new address[](1);
        addr[0] = address(this);

        weth.mint(address(this), 1_000e18);

        // Add category
        vm.startPrank(godmode);
        TRSRY.addCategoryGroup(toCategoryGroup("test-group"));
        TRSRY.addCategory(toCategory("test"), toCategoryGroup("test-group"));

        // Add assets
        TRSRY.addAsset(address(weth), addr);
        TRSRY.addAsset(address(tkn), new address[](0));
        TRSRY.categorize(address(weth), toCategory("test"));
        TRSRY.categorize(address(tkn), toCategory("test"));
        vm.stopPrank();

        // Assert that the balance is correct
        (uint256 balance, ) = TRSRY.getCategoryBalance(
            toCategory("test"),
            TRSRYv1_1.Variant.CURRENT
        );
        assertEq(balance, 1_000e18);
    }

    function testCorrectness_getCategoryBalanceManyAssetsZeroBalanceInTreasuryAndNonZeroBalanceExternallyForAllAssets()
        public
    {
        address[] memory addr = new address[](1);
        addr[0] = address(this);

        weth.mint(address(this), 1_000e18);
        tkn.mint(address(this), 1_000e18);

        // Add category
        vm.startPrank(godmode);
        TRSRY.addCategoryGroup(toCategoryGroup("test-group"));
        TRSRY.addCategory(toCategory("test"), toCategoryGroup("test-group"));

        // Add assets
        TRSRY.addAsset(address(weth), addr);
        TRSRY.addAsset(address(tkn), addr);
        TRSRY.categorize(address(weth), toCategory("test"));
        TRSRY.categorize(address(tkn), toCategory("test"));
        vm.stopPrank();

        // Assert that the balance is correct
        (uint256 balance, ) = TRSRY.getCategoryBalance(
            toCategory("test"),
            TRSRYv1_1.Variant.CURRENT
        );
        assertEq(balance, 2_000e18);
    }

    function testCorrectness_getCategoryBalanceManyAssetsNonZeroBalanceInTreasuryAndZeroBalanceExternallyForSomeAssets()
        public
    {
        weth.mint(address(TRSRY), 1_000e18);

        // Add category
        vm.startPrank(godmode);
        TRSRY.addCategoryGroup(toCategoryGroup("test-group"));
        TRSRY.addCategory(toCategory("test"), toCategoryGroup("test-group"));

        // Add assets
        TRSRY.addAsset(address(weth), new address[](0));
        TRSRY.addAsset(address(tkn), new address[](0));
        TRSRY.categorize(address(weth), toCategory("test"));
        TRSRY.categorize(address(tkn), toCategory("test"));
        vm.stopPrank();

        // Assert that the balance is correct
        (uint256 balance, ) = TRSRY.getCategoryBalance(
            toCategory("test"),
            TRSRYv1_1.Variant.CURRENT
        );
        assertEq(balance, 1_000e18);
    }

    function testCorrectness_getCategoryBalanceManyAssetsNonZeroBalanceInTreasuryAndZeroBalanceExternallyForAllAssets()
        public
    {
        weth.mint(address(TRSRY), 1_000e18);
        tkn.mint(address(TRSRY), 1_000e18);

        // Add category
        vm.startPrank(godmode);
        TRSRY.addCategoryGroup(toCategoryGroup("test-group"));
        TRSRY.addCategory(toCategory("test"), toCategoryGroup("test-group"));

        // Add assets
        TRSRY.addAsset(address(weth), new address[](0));
        TRSRY.addAsset(address(tkn), new address[](0));
        TRSRY.categorize(address(weth), toCategory("test"));
        TRSRY.categorize(address(tkn), toCategory("test"));
        vm.stopPrank();

        // Assert that the balance is correct
        (uint256 balance, ) = TRSRY.getCategoryBalance(
            toCategory("test"),
            TRSRYv1_1.Variant.CURRENT
        );
        assertEq(balance, 2_000e18);
    }

    function testCorrectness_getCategoryBalanceManyAssetsNonZeroBalanceInTreasuryAndExternallyForSomeAssets()
        public
    {
        weth.mint(address(TRSRY), 1_000e18);
        weth.mint(address(this), 1_000e18);

        tkn.mint(address(TRSRY), 1_000e18);

        address[] memory addr = new address[](1);
        addr[0] = address(this);

        // Add category
        vm.startPrank(godmode);
        TRSRY.addCategoryGroup(toCategoryGroup("test-group"));
        TRSRY.addCategory(toCategory("test"), toCategoryGroup("test-group"));

        // Add assets
        TRSRY.addAsset(address(weth), addr);
        TRSRY.addAsset(address(tkn), new address[](0));
        TRSRY.categorize(address(weth), toCategory("test"));
        TRSRY.categorize(address(tkn), toCategory("test"));
        vm.stopPrank();

        // Assert that the balance is correct
        (uint256 balance, ) = TRSRY.getCategoryBalance(
            toCategory("test"),
            TRSRYv1_1.Variant.CURRENT
        );
        assertEq(balance, 3_000e18);
    }

    function testCorrectness_getCategoryBalanceManyAssetsNonZeroBalanceInTreasuryAndExternallyForAllAssets()
        public
    {
        weth.mint(address(TRSRY), 1_000e18);
        weth.mint(address(this), 1_000e18);

        tkn.mint(address(TRSRY), 1_000e18);
        tkn.mint(address(this), 1_000e18);

        address[] memory addr = new address[](1);
        addr[0] = address(this);

        // Add category
        vm.startPrank(godmode);
        TRSRY.addCategoryGroup(toCategoryGroup("test-group"));
        TRSRY.addCategory(toCategory("test"), toCategoryGroup("test-group"));

        // Add assets
        TRSRY.addAsset(address(weth), addr);
        TRSRY.addAsset(address(tkn), addr);
        TRSRY.categorize(address(weth), toCategory("test"));
        TRSRY.categorize(address(tkn), toCategory("test"));
        vm.stopPrank();

        // Assert that the balance is correct
        (uint256 balance, ) = TRSRY.getCategoryBalance(
            toCategory("test"),
            TRSRYv1_1.Variant.CURRENT
        );
        assertEq(balance, 4_000e18);
    }

    // ========= addCategoryGroup ========= //

    function testCorrectness_addCategoryGroupRevertsIfAlreadyConfigured() public {
        // Try to push 'liquidity-preference' category group which already exists
        bytes memory err = abi.encodeWithSignature(
            "TRSRY_CategoryGroupExists(bytes32)",
            toCategoryGroup("liquidity-preference")
        );
        vm.expectRevert(err);

        vm.prank(godmode);
        TRSRY.addCategoryGroup(toCategoryGroup("liquidity-preference"));
    }

    function testCorrectness_addCategoryGroupAddsGroup(bytes32 groupName_) public {
        vm.assume(
            groupName_ != bytes32("liquidity-preference") &&
                groupName_ != bytes32("value-baskets") &&
                groupName_ != bytes32("market-sensitivity")
        );

        vm.prank(godmode);
        TRSRY.addCategoryGroup(toCategoryGroup(groupName_));

        // Check that the category group was added
        CategoryGroup addedGroup = TRSRY.categoryGroups(3);
        assertEq(fromCategoryGroup(addedGroup), groupName_);
    }

    // ========= addCategory ========= //

    function testCorrectness_addCategoryRevertsIfUnconfiguredGroup() public {
        // Try to push to 'abcdef' category group which does not exist
        bytes memory err = abi.encodeWithSignature(
            "TRSRY_CategoryGroupDoesNotExist(bytes32)",
            toCategoryGroup("abcdef")
        );
        vm.expectRevert(err);

        vm.prank(godmode);
        TRSRY.addCategory(toCategory("test"), toCategoryGroup("abcdef"));
    }

    function testCorrectness_addCategoryRevertsIfGroupExists() public {
        // Try to push 'liquid' category to 'liquidity-preference' group which already exists
        bytes memory err = abi.encodeWithSignature(
            "TRSRY_CategoryExists(bytes32)",
            toCategory("liquid")
        );
        vm.expectRevert(err);

        vm.prank(godmode);
        TRSRY.addCategory(toCategory("liquid"), toCategoryGroup("liquidity-preference"));
    }

    function testCorrectness_addCategoryStoresCorrectlyZeroPrior(bytes32 category_) public {
        vm.assume(
            category_ != bytes32("liquid") &&
                category_ != bytes32("illiquid") &&
                category_ != bytes32("reserves") &&
                category_ != bytes32("strategic") &&
                category_ != bytes32("protocol-owned-liquidity") &&
                category_ != bytes32("stable") &&
                category_ != bytes32("volatile")
        );

        // Create category group
        vm.startPrank(godmode);
        TRSRY.addCategoryGroup(toCategoryGroup("test-group"));

        // Assert that there are no categories in the group by expecting a generic revert when reading an array
        vm.expectRevert();
        TRSRY.groupToCategories(toCategoryGroup("test-group"), 0);

        // Add category to group
        TRSRY.addCategory(toCategory(category_), toCategoryGroup("test-group"));

        // Assert that the category was added to the group
        assertEq(
            fromCategory(TRSRY.groupToCategories(toCategoryGroup("test-group"), 0)),
            category_
        );
        vm.stopPrank();
    }

    function testCorrectness_addCategoryStoresCorrectlyOnePrior(bytes32 category_) public {
        vm.assume(
            category_ != bytes32("test") &&
                category_ != bytes32("liquid") &&
                category_ != bytes32("illiquid") &&
                category_ != bytes32("reserves") &&
                category_ != bytes32("strategic") &&
                category_ != bytes32("protocol-owned-liquidity") &&
                category_ != bytes32("stable") &&
                category_ != bytes32("volatile")
        );

        // Create category group
        vm.startPrank(godmode);
        TRSRY.addCategoryGroup(toCategoryGroup("test-group"));

        // Add category to group
        TRSRY.addCategory(toCategory("test"), toCategoryGroup("test-group"));

        // Assert that there is one category in the group
        assertEq(fromCategory(TRSRY.groupToCategories(toCategoryGroup("test-group"), 0)), "test");

        // Add category to group
        TRSRY.addCategory(toCategory(category_), toCategoryGroup("test-group"));

        // Assert that the category was added to the group
        assertEq(
            fromCategory(TRSRY.groupToCategories(toCategoryGroup("test-group"), 1)),
            category_
        );
        vm.stopPrank();
    }

    function testCorrectness_addCategoryStoresCorrectlyManyPrior(bytes32 category_) public {
        vm.assume(
            category_ != bytes32("test1") &&
                category_ != bytes32("test2") &&
                category_ != bytes32("test3") &&
                category_ != bytes32("liquid") &&
                category_ != bytes32("illiquid") &&
                category_ != bytes32("reserves") &&
                category_ != bytes32("strategic") &&
                category_ != bytes32("protocol-owned-liquidity") &&
                category_ != bytes32("stable") &&
                category_ != bytes32("volatile")
        );

        // Create category group
        vm.startPrank(godmode);
        TRSRY.addCategoryGroup(toCategoryGroup("test-group"));

        // Add category to group
        TRSRY.addCategory(toCategory("test1"), toCategoryGroup("test-group"));
        TRSRY.addCategory(toCategory("test2"), toCategoryGroup("test-group"));
        TRSRY.addCategory(toCategory("test3"), toCategoryGroup("test-group"));

        // Assert that there are three categories in the group
        assertEq(fromCategory(TRSRY.groupToCategories(toCategoryGroup("test-group"), 0)), "test1");
        assertEq(fromCategory(TRSRY.groupToCategories(toCategoryGroup("test-group"), 1)), "test2");
        assertEq(fromCategory(TRSRY.groupToCategories(toCategoryGroup("test-group"), 2)), "test3");

        // Add category to group
        TRSRY.addCategory(toCategory(category_), toCategoryGroup("test-group"));

        // Assert that the category was added to the group
        assertEq(
            fromCategory(TRSRY.groupToCategories(toCategoryGroup("test-group"), 3)),
            category_
        );
        vm.stopPrank();
    }

    // ========= categorize ========= //

    function testCorrectness_categorizeRevertsIfInvalidAsset() public {
        // Try to categorize zero address
        bytes memory err = abi.encodeWithSignature(
            "TRSRY_InvalidParams(uint256,bytes)",
            0,
            abi.encode(address(0))
        );
        vm.expectRevert(err);

        vm.prank(godmode);
        TRSRY.categorize(address(0), toCategory("liquid"));
    }

    function testCorrectness_categorizeRevertsIfInvalidCategory() public {
        // Add asset
        vm.prank(godmode);
        TRSRY.addAsset(address(reserve), new address[](0));

        // Try to categorize zero address
        bytes memory err = abi.encodeWithSignature(
            "TRSRY_CategoryDoesNotExist(bytes32)",
            toCategory("abcdef")
        );
        vm.expectRevert(err);

        vm.prank(godmode);
        TRSRY.categorize(address(reserve), toCategory("abcdef"));
    }

    function testCorrectness_categorizeStoresCorrectlyZeroPrior() public {
        // Create category group
        vm.startPrank(godmode);
        TRSRY.addCategoryGroup(toCategoryGroup("test-group"));
        TRSRY.addCategory(toCategory("test"), toCategoryGroup("test-group"));

        // Add asset
        TRSRY.addAsset(address(reserve), new address[](0));

        // Assert that categorization for the asset is null
        assertEq(
            fromCategory(TRSRY.categorization(address(reserve), toCategoryGroup("test-group"))),
            ""
        );

        // Categorize asset
        TRSRY.categorize(address(reserve), toCategory("test"));

        // Assert that the asset was categorized
        assertEq(
            fromCategory(TRSRY.categorization(address(reserve), toCategoryGroup("test-group"))),
            "test"
        );
    }

    function testCorrectness_categorizeStoresCorrectlyOnePrior() public {
        // Create category group
        vm.startPrank(godmode);
        TRSRY.addCategoryGroup(toCategoryGroup("test-group"));
        TRSRY.addCategory(toCategory("test"), toCategoryGroup("test-group"));

        // Add assets
        TRSRY.addAsset(address(weth), new address[](0));
        TRSRY.addAsset(address(reserve), new address[](0));

        // Categorize asset
        TRSRY.categorize(address(weth), toCategory("test"));

        // Assert that the asset was categorized
        assertEq(
            fromCategory(TRSRY.categorization(address(weth), toCategoryGroup("test-group"))),
            "test"
        );

        // Categorize asset
        TRSRY.categorize(address(reserve), toCategory("test"));

        // Assert that the asset was categorized
        assertEq(
            fromCategory(TRSRY.categorization(address(reserve), toCategoryGroup("test-group"))),
            "test"
        );
    }

    function testCorrectness_categorizeStoresCorrectlyManyPrior() public {
        // Create category group
        vm.startPrank(godmode);
        TRSRY.addCategoryGroup(toCategoryGroup("test-group"));
        TRSRY.addCategory(toCategory("test"), toCategoryGroup("test-group"));

        // Add assets
        TRSRY.addAsset(address(weth), new address[](0));
        TRSRY.addAsset(address(tkn), new address[](0));
        TRSRY.addAsset(address(reserve), new address[](0));

        // Categorize assets
        TRSRY.categorize(address(weth), toCategory("test"));
        TRSRY.categorize(address(tkn), toCategory("test"));

        // Assert that the asset was categorized
        assertEq(
            fromCategory(TRSRY.categorization(address(weth), toCategoryGroup("test-group"))),
            "test"
        );
        assertEq(
            fromCategory(TRSRY.categorization(address(tkn), toCategoryGroup("test-group"))),
            "test"
        );

        // Categorize asset
        TRSRY.categorize(address(reserve), toCategory("test"));

        // Assert that the asset was categorized
        assertEq(
            fromCategory(TRSRY.categorization(address(reserve), toCategoryGroup("test-group"))),
            "test"
        );
=======
    MockERC20 public reserve;
    address public godmode;

    uint256 internal constant INITIAL_TOKEN_AMOUNT = 100e18;

    function setUp() public {
        kernel = new Kernel();
        TRSRY = new OlympusTreasury(kernel);
        reserve = new MockERC20("Reserve", "RSRV", 18);

        kernel.executeAction(Actions.InstallModule, address(TRSRY));

        // Generate test fixture policy addresses with different authorizations
        godmode = TRSRY.generateGodmodeFixture(type(OlympusTreasury).name);
        kernel.executeAction(Actions.ActivatePolicy, godmode);

        // Give TRSRY some tokens
        reserve.mint(address(TRSRY), INITIAL_TOKEN_AMOUNT);
    }

    // =================== ASSET DATA MANAGEMENT ===================== //

    // -- Test: addAsset -------------------------------

    function test_addAsset() public {
        // Add an asset
        vm.prank(godmode);
        TRSRY.addAsset(address(reserve), new address[](0));

        // Verify asset data
        TRSRYv1_1.Asset memory asset = TRSRY.getAssetData(address(reserve));
        assertEq(asset.approved, true);
        assertEq(asset.updatedAt, block.timestamp);
        assertEq(asset.lastBalance, INITIAL_TOKEN_AMOUNT);
        assertEq(asset.locations.length, 0);

        // Verify asset list
        address[] memory assets = TRSRY.getAssets();
        assertEq(assets.length, 1);
        assertEq(assets[0], address(reserve));
    }

    function test_addAsset_onePreviousLocation() public {
        reserve.mint(address(1), INITIAL_TOKEN_AMOUNT);

        address[] memory locations = new address[](1);
        locations[0] = address(1);
        // Add an asset
        vm.prank(godmode);
        TRSRY.addAsset(address(reserve), locations);

        // Verify asset data
        TRSRYv1_1.Asset memory asset = TRSRY.getAssetData(address(reserve));
        assertEq(asset.approved, true);
        assertEq(asset.updatedAt, block.timestamp);
        assertEq(asset.lastBalance, 2 * INITIAL_TOKEN_AMOUNT);
        assertEq(asset.locations.length, 1);

        // Verify asset list
        address[] memory assets = TRSRY.getAssets();
        assertEq(assets.length, 1);
        assertEq(assets[0], address(reserve));
    }

    function test_addAsset_manyPreviousLocations() public {
        reserve.mint(address(1), INITIAL_TOKEN_AMOUNT);
        reserve.mint(address(2), INITIAL_TOKEN_AMOUNT);

        address[] memory locations = new address[](2);
        locations[0] = address(1);
        locations[1] = address(2);
        // Add an asset
        vm.prank(godmode);
        TRSRY.addAsset(address(reserve), locations);

        // Verify asset data
        TRSRYv1_1.Asset memory asset = TRSRY.getAssetData(address(reserve));
        assertEq(asset.approved, true);
        assertEq(asset.updatedAt, block.timestamp);
        assertEq(asset.lastBalance, 3 * INITIAL_TOKEN_AMOUNT);
        assertEq(asset.locations.length, 2);

        // Verify asset list
        address[] memory assets = TRSRY.getAssets();
        assertEq(assets.length, 1);
        assertEq(assets[0], address(reserve));
    }

    function testRevert_addAsset_AssetAlreadyApproved() public {
        // Add an asset
        vm.prank(godmode);
        TRSRY.addAsset(address(reserve), new address[](0));

        /// Try to add an already approved asset
        bytes memory err = abi.encodeWithSignature("TRSRY_AssetAlreadyApproved(address)", reserve);
        vm.expectRevert(err);
        vm.prank(godmode);
        TRSRY.addAsset(address(reserve), new address[](0));
    }

    function testRevert_addAsset_AssetNotContract(address notAsset_) public {
        /// Try to add an address which is not a contract
        bytes memory err = abi.encodeWithSignature("TRSRY_AssetNotContract(address)", notAsset_);
        vm.expectRevert(err);
        vm.prank(godmode);
        TRSRY.addAsset(notAsset_, new address[](0));
    }

    // -- Test: addAssetLocation -------------------------------

    function testFuzz_addAssetLocation(address allocator_) public {
        vm.assume(allocator_ != address(0));

        // Add an asset
        vm.prank(godmode);
        TRSRY.addAsset(address(reserve), new address[](0));

        // Add a location
        vm.prank(godmode);
        TRSRY.addAssetLocation(address(reserve), allocator_);

        // Verify asset data
        TRSRYv1_1.Asset memory asset = TRSRY.getAssetData(address(reserve));
        assertEq(asset.approved, true);
        assertEq(asset.updatedAt, block.timestamp);
        assertEq(asset.lastBalance, INITIAL_TOKEN_AMOUNT);
        assertEq(asset.locations.length, 1);
        assertEq(asset.locations[0], allocator_);
    }

    function testFuzz_addAssetLocation_onePreviousLocation(address allocator_) public {
        vm.assume(allocator_ != address(0));
        vm.assume(allocator_ != address(1));

        address[] memory locations = new address[](1);
        locations[0] = address(1);
        // Add an asset
        vm.prank(godmode);
        TRSRY.addAsset(address(reserve), locations);

        // Add a location
        vm.prank(godmode);
        TRSRY.addAssetLocation(address(reserve), allocator_);

        // Verify asset list
        TRSRYv1_1.Asset memory asset = TRSRY.getAssetData(address(reserve));
        assertEq(asset.locations.length, 2);
        assertEq(asset.locations[1], allocator_);
    }

    function testFuzz_addAssetLocation_manyPreviousLocations(address allocator_) public {
        vm.assume(allocator_ != address(0));
        vm.assume(allocator_ != address(1));
        vm.assume(allocator_ != address(2));

        address[] memory locations = new address[](2);
        locations[0] = address(1);
        locations[1] = address(2);
        // Add an asset
        vm.prank(godmode);
        TRSRY.addAsset(address(reserve), locations);

        // Add a location
        vm.prank(godmode);
        TRSRY.addAssetLocation(address(reserve), allocator_);

        // Verify asset list
        TRSRYv1_1.Asset memory asset = TRSRY.getAssetData(address(reserve));
        assertEq(asset.locations.length, 3);
        assertEq(asset.locations[2], allocator_);
    }

    function testRevert_addAssetLocation_AssetNotApproved() public {
        /// Try to add the location of an asset which is not approved
        bytes memory err = abi.encodeWithSignature("TRSRY_AssetNotApproved(address)", reserve);
        vm.expectRevert(err);
        vm.prank(godmode);
        TRSRY.addAssetLocation(address(reserve), address(1));
    }

    function testRevert_addAssetLocation_AddresZero() public {
        // Add an asset
        vm.prank(godmode);
        TRSRY.addAsset(address(reserve), new address[](0));

        /// Try to add address(0) as the location
        vm.expectRevert();
        vm.prank(godmode);
        TRSRY.addAssetLocation(address(reserve), address(0));
    }

    // -- Test: removeAssetLocation -------------------------------

    function testFuzz_removeAssetLocation(address allocator_) public {
        vm.assume(allocator_ != address(0));

        // Add an asset
        vm.prank(godmode);
        TRSRY.addAsset(address(reserve), new address[](0));

        // Add a location
        vm.prank(godmode);
        TRSRY.addAssetLocation(address(reserve), allocator_);

        // Remove a location
        vm.prank(godmode);
        TRSRY.removeAssetLocation(address(reserve), allocator_);

        // Verify asset data
        TRSRYv1_1.Asset memory asset = TRSRY.getAssetData(address(reserve));
        assertEq(asset.locations.length, 0);
    }

    function testFuzz_removeAssetLocation_onePreviousLocation(address allocator_) public {
        vm.assume(allocator_ != address(0));
        vm.assume(allocator_ != address(1));

        address[] memory locations = new address[](1);
        locations[0] = address(1);
        // Add an asset
        vm.prank(godmode);
        TRSRY.addAsset(address(reserve), locations);

        // Add a location
        vm.prank(godmode);
        TRSRY.addAssetLocation(address(reserve), allocator_);

        // Remove a location
        vm.prank(godmode);
        TRSRY.removeAssetLocation(address(reserve), allocator_);

        // Verify asset data
        TRSRYv1_1.Asset memory asset = TRSRY.getAssetData(address(reserve));
        assertEq(asset.locations.length, 1);
        assertEq(asset.locations[0], address(1));
    }

    function testFuzz_removeAssetLocation_manyPreviousLocations(address allocator_) public {
        vm.assume(allocator_ != address(0));
        vm.assume(allocator_ != address(1));
        vm.assume(allocator_ != address(2));

        address[] memory locations = new address[](2);
        locations[0] = address(1);
        locations[1] = address(2);
        // Add an asset
        vm.prank(godmode);
        TRSRY.addAsset(address(reserve), locations);

        // Add a location
        vm.prank(godmode);
        TRSRY.addAssetLocation(address(reserve), allocator_);

        // Remove a location
        vm.prank(godmode);
        TRSRY.removeAssetLocation(address(reserve), allocator_);

        // Verify asset data
        TRSRYv1_1.Asset memory asset = TRSRY.getAssetData(address(reserve));
        assertEq(asset.locations.length, 2);
        assertEq(asset.locations[0], address(1));
        assertEq(asset.locations[1], address(2));
    }

    function testRevert_removeAssetLocation_AssetNotApproved() public {
        /// Try to remove the location of an asset which is not approved
        bytes memory err = abi.encodeWithSignature("TRSRY_AssetNotApproved(address)", reserve);
        vm.expectRevert(err);
        vm.prank(godmode);
        TRSRY.removeAssetLocation(address(reserve), address(1));
>>>>>>> ed2d3f8a
    }
}<|MERGE_RESOLUTION|>--- conflicted
+++ resolved
@@ -11,11 +11,7 @@
 //import {MockPolicy} from "test/mocks/KernelTestMocks.sol";
 
 import {OlympusTreasury} from "src/modules/TRSRY/OlympusTreasury.sol";
-<<<<<<< HEAD
 import {TRSRYv1_1, CategoryGroup, toCategoryGroup, fromCategoryGroup, toCategory, fromCategory} from "src/modules/TRSRY/TRSRY.v1.sol";
-=======
-import {TRSRYv1_1, Category, CategoryGroup} from "src/modules/TRSRY/TRSRY.v1.sol";
->>>>>>> ed2d3f8a
 
 import "src/Kernel.sol";
 
@@ -63,43 +59,6 @@
 //            [X] non-zero balance in treasury and externally for all assets
 //
 // Data Management
-<<<<<<< HEAD
-// [ ] addAsset - adds an asset configuration to the treasury
-//      [ ] reverts if asset is already configured
-//      [ ] asset data stored correctly
-//      [ ] zero locations
-//      [ ] one location
-//      [ ] many locations
-// [ ] addAssetLocation - adds a location to an asset configuration
-//      [ ] reverts if asset is not configured
-//      [ ] reverts if location is already configured
-//      [ ] location data stored correctly
-//      [ ] zero locations prior
-//      [ ] one location prior
-//      [ ] many locations prior
-// [ ] removeAssetLocation - removes a location from an asset configuration
-//      [ ] reverts if asset is not configured
-//      [ ] reverts if location is not configured
-//      [ ] location data removed correctly
-//      [ ] zero locations after
-//      [ ] one location after
-//      [ ] many locations after
-// [X] addCategoryGroup - adds an asset category group to the treasury
-//      [X] reverts if category group is already configured
-//      [X] category group data stored correctly
-// [X] addCategory - adds an asset category to the treasury
-//      [X] reverts if category group is not configured
-//      [X] reverts if category is already configured
-//      [X] category data stored correctly with zero categories in group prior
-//      [X] category data stored correctly with one category in group prior
-//      [X] category data stored correctly with many categories in group prior
-// [X] categorize - categorize an asset into a category within a category group
-//      [X] reverts if asset is not configured
-//      [X] reverts if category is not configured
-//      [X] category data stored correctly with zero assets in category prior
-//      [X] category data stored correctly with one asset in category prior
-//      [X] category data stored correctly with many assets in category prior
-=======
 // [X] addAsset - adds an asset configuration to the treasury
 //      [X] reverts if asset is already configured
 //      [X] reverts if asset is not a contract
@@ -120,23 +79,21 @@
 //      [X] zero locations after
 //      [X] one location after
 //      [X] many locations after
-// [ ] addCategoryGroup - adds an asset category group to the treasury
-//      [ ] reverts if category group is already configured
-//      [ ] category group data stored correctly
-// [ ] addCategory - adds an asset category to the treasury
-//      [ ] reverts if category is already configured
-//      [ ] category data stored correctly
-//      [ ] zero categories in group prior
-//      [ ] one category in group prior
-//      [ ] many categories in group prior
-// [ ] categorize - categorize an asset into a category within a category group
-//      [ ] reverts if category is not configured
-//      [ ] reverts if asset is not configured
-//      [ ] category data stored correctly
-//      [ ] zero assets in category prior
-//      [ ] one asset in category prior
-//      [ ] many assets in category prior
->>>>>>> ed2d3f8a
+// [X] addCategoryGroup - adds an asset category group to the treasury
+//      [X] reverts if category group is already configured
+//      [X] category group data stored correctly
+// [X] addCategory - adds an asset category to the treasury
+//      [X] reverts if category group is not configured
+//      [X] reverts if category is already configured
+//      [X] category data stored correctly with zero categories in group prior
+//      [X] category data stored correctly with one category in group prior
+//      [X] category data stored correctly with many categories in group prior
+// [X] categorize - categorize an asset into a category within a category group
+//      [X] reverts if asset is not configured
+//      [X] reverts if category is not configured
+//      [X] category data stored correctly with zero assets in category prior
+//      [X] category data stored correctly with one asset in category prior
+//      [X] category data stored correctly with many assets in category prior
 
 contract TRSRYv1_1Test is Test {
     using ModuleTestFixtureGenerator for OlympusTreasury;
@@ -145,11 +102,12 @@
 
     Kernel internal kernel;
     OlympusTreasury public TRSRY;
-<<<<<<< HEAD
 
     MockERC20 public reserve;
     MockERC20 public weth;
     MockERC20 public tkn;
+
+    uint256 internal constant INITIAL_TOKEN_AMOUNT = 200_000_000e18;
 
     function setUp() public {
         // Kernel and Module creation
@@ -169,7 +127,7 @@
         kernel.executeAction(Actions.ActivatePolicy, godmode);
 
         // Mint tokens to TRSRY
-        reserve.mint(address(TRSRY), 200_000_000e18);
+        reserve.mint(address(TRSRY), INITIAL_TOKEN_AMOUNT);
     }
 
     // ========= getAssets ========= //
@@ -803,6 +761,258 @@
             TRSRYv1_1.Variant.CURRENT
         );
         assertEq(balance, 4_000e18);
+    }
+
+    // =================== ASSET DATA MANAGEMENT ===================== //
+
+    // -- Test: addAsset -------------------------------
+
+    function test_addAsset() public {
+        // Add an asset
+        vm.prank(godmode);
+        TRSRY.addAsset(address(reserve), new address[](0));
+
+        // Verify asset data
+        TRSRYv1_1.Asset memory asset = TRSRY.getAssetData(address(reserve));
+        assertEq(asset.approved, true);
+        assertEq(asset.updatedAt, block.timestamp);
+        assertEq(asset.lastBalance, INITIAL_TOKEN_AMOUNT);
+        assertEq(asset.locations.length, 0);
+
+        // Verify asset list
+        address[] memory assets = TRSRY.getAssets();
+        assertEq(assets.length, 1);
+        assertEq(assets[0], address(reserve));
+    }
+
+    function test_addAsset_onePreviousLocation() public {
+        reserve.mint(address(1), INITIAL_TOKEN_AMOUNT);
+
+        address[] memory locations = new address[](1);
+        locations[0] = address(1);
+        // Add an asset
+        vm.prank(godmode);
+        TRSRY.addAsset(address(reserve), locations);
+
+        // Verify asset data
+        TRSRYv1_1.Asset memory asset = TRSRY.getAssetData(address(reserve));
+        assertEq(asset.approved, true);
+        assertEq(asset.updatedAt, block.timestamp);
+        assertEq(asset.lastBalance, 2 * INITIAL_TOKEN_AMOUNT);
+        assertEq(asset.locations.length, 1);
+
+        // Verify asset list
+        address[] memory assets = TRSRY.getAssets();
+        assertEq(assets.length, 1);
+        assertEq(assets[0], address(reserve));
+    }
+
+    function test_addAsset_manyPreviousLocations() public {
+        reserve.mint(address(1), INITIAL_TOKEN_AMOUNT);
+        reserve.mint(address(2), INITIAL_TOKEN_AMOUNT);
+
+        address[] memory locations = new address[](2);
+        locations[0] = address(1);
+        locations[1] = address(2);
+        // Add an asset
+        vm.prank(godmode);
+        TRSRY.addAsset(address(reserve), locations);
+
+        // Verify asset data
+        TRSRYv1_1.Asset memory asset = TRSRY.getAssetData(address(reserve));
+        assertEq(asset.approved, true);
+        assertEq(asset.updatedAt, block.timestamp);
+        assertEq(asset.lastBalance, 3 * INITIAL_TOKEN_AMOUNT);
+        assertEq(asset.locations.length, 2);
+
+        // Verify asset list
+        address[] memory assets = TRSRY.getAssets();
+        assertEq(assets.length, 1);
+        assertEq(assets[0], address(reserve));
+    }
+
+    function testRevert_addAsset_AssetAlreadyApproved() public {
+        // Add an asset
+        vm.prank(godmode);
+        TRSRY.addAsset(address(reserve), new address[](0));
+
+        /// Try to add an already approved asset
+        bytes memory err = abi.encodeWithSignature("TRSRY_AssetAlreadyApproved(address)", reserve);
+        vm.expectRevert(err);
+        vm.prank(godmode);
+        TRSRY.addAsset(address(reserve), new address[](0));
+    }
+
+    function testRevert_addAsset_AssetNotContract(address notAsset_) public {
+        /// Try to add an address which is not a contract
+        bytes memory err = abi.encodeWithSignature("TRSRY_AssetNotContract(address)", notAsset_);
+        vm.expectRevert(err);
+        vm.prank(godmode);
+        TRSRY.addAsset(notAsset_, new address[](0));
+    }
+
+    // -- Test: addAssetLocation -------------------------------
+
+    function testFuzz_addAssetLocation(address allocator_) public {
+        vm.assume(allocator_ != address(0));
+
+        // Add an asset
+        vm.prank(godmode);
+        TRSRY.addAsset(address(reserve), new address[](0));
+
+        // Add a location
+        vm.prank(godmode);
+        TRSRY.addAssetLocation(address(reserve), allocator_);
+
+        // Verify asset data
+        TRSRYv1_1.Asset memory asset = TRSRY.getAssetData(address(reserve));
+        assertEq(asset.approved, true);
+        assertEq(asset.updatedAt, block.timestamp);
+        assertEq(asset.lastBalance, INITIAL_TOKEN_AMOUNT);
+        assertEq(asset.locations.length, 1);
+        assertEq(asset.locations[0], allocator_);
+    }
+
+    function testFuzz_addAssetLocation_onePreviousLocation(address allocator_) public {
+        vm.assume(allocator_ != address(0));
+        vm.assume(allocator_ != address(1));
+
+        address[] memory locations = new address[](1);
+        locations[0] = address(1);
+        // Add an asset
+        vm.prank(godmode);
+        TRSRY.addAsset(address(reserve), locations);
+
+        // Add a location
+        vm.prank(godmode);
+        TRSRY.addAssetLocation(address(reserve), allocator_);
+
+        // Verify asset list
+        TRSRYv1_1.Asset memory asset = TRSRY.getAssetData(address(reserve));
+        assertEq(asset.locations.length, 2);
+        assertEq(asset.locations[1], allocator_);
+    }
+
+    function testFuzz_addAssetLocation_manyPreviousLocations(address allocator_) public {
+        vm.assume(allocator_ != address(0));
+        vm.assume(allocator_ != address(1));
+        vm.assume(allocator_ != address(2));
+
+        address[] memory locations = new address[](2);
+        locations[0] = address(1);
+        locations[1] = address(2);
+        // Add an asset
+        vm.prank(godmode);
+        TRSRY.addAsset(address(reserve), locations);
+
+        // Add a location
+        vm.prank(godmode);
+        TRSRY.addAssetLocation(address(reserve), allocator_);
+
+        // Verify asset list
+        TRSRYv1_1.Asset memory asset = TRSRY.getAssetData(address(reserve));
+        assertEq(asset.locations.length, 3);
+        assertEq(asset.locations[2], allocator_);
+    }
+
+    function testRevert_addAssetLocation_AssetNotApproved() public {
+        /// Try to add the location of an asset which is not approved
+        bytes memory err = abi.encodeWithSignature("TRSRY_AssetNotApproved(address)", reserve);
+        vm.expectRevert(err);
+        vm.prank(godmode);
+        TRSRY.addAssetLocation(address(reserve), address(1));
+    }
+
+    function testRevert_addAssetLocation_AddresZero() public {
+        // Add an asset
+        vm.prank(godmode);
+        TRSRY.addAsset(address(reserve), new address[](0));
+
+        /// Try to add address(0) as the location
+        vm.expectRevert();
+        vm.prank(godmode);
+        TRSRY.addAssetLocation(address(reserve), address(0));
+    }
+
+    // -- Test: removeAssetLocation -------------------------------
+
+    function testFuzz_removeAssetLocation(address allocator_) public {
+        vm.assume(allocator_ != address(0));
+
+        // Add an asset
+        vm.prank(godmode);
+        TRSRY.addAsset(address(reserve), new address[](0));
+
+        // Add a location
+        vm.prank(godmode);
+        TRSRY.addAssetLocation(address(reserve), allocator_);
+
+        // Remove a location
+        vm.prank(godmode);
+        TRSRY.removeAssetLocation(address(reserve), allocator_);
+
+        // Verify asset data
+        TRSRYv1_1.Asset memory asset = TRSRY.getAssetData(address(reserve));
+        assertEq(asset.locations.length, 0);
+    }
+
+    function testFuzz_removeAssetLocation_onePreviousLocation(address allocator_) public {
+        vm.assume(allocator_ != address(0));
+        vm.assume(allocator_ != address(1));
+
+        address[] memory locations = new address[](1);
+        locations[0] = address(1);
+        // Add an asset
+        vm.prank(godmode);
+        TRSRY.addAsset(address(reserve), locations);
+
+        // Add a location
+        vm.prank(godmode);
+        TRSRY.addAssetLocation(address(reserve), allocator_);
+
+        // Remove a location
+        vm.prank(godmode);
+        TRSRY.removeAssetLocation(address(reserve), allocator_);
+
+        // Verify asset data
+        TRSRYv1_1.Asset memory asset = TRSRY.getAssetData(address(reserve));
+        assertEq(asset.locations.length, 1);
+        assertEq(asset.locations[0], address(1));
+    }
+
+    function testFuzz_removeAssetLocation_manyPreviousLocations(address allocator_) public {
+        vm.assume(allocator_ != address(0));
+        vm.assume(allocator_ != address(1));
+        vm.assume(allocator_ != address(2));
+
+        address[] memory locations = new address[](2);
+        locations[0] = address(1);
+        locations[1] = address(2);
+        // Add an asset
+        vm.prank(godmode);
+        TRSRY.addAsset(address(reserve), locations);
+
+        // Add a location
+        vm.prank(godmode);
+        TRSRY.addAssetLocation(address(reserve), allocator_);
+
+        // Remove a location
+        vm.prank(godmode);
+        TRSRY.removeAssetLocation(address(reserve), allocator_);
+
+        // Verify asset data
+        TRSRYv1_1.Asset memory asset = TRSRY.getAssetData(address(reserve));
+        assertEq(asset.locations.length, 2);
+        assertEq(asset.locations[0], address(1));
+        assertEq(asset.locations[1], address(2));
+    }
+
+    function testRevert_removeAssetLocation_AssetNotApproved() public {
+        /// Try to remove the location of an asset which is not approved
+        bytes memory err = abi.encodeWithSignature("TRSRY_AssetNotApproved(address)", reserve);
+        vm.expectRevert(err);
+        vm.prank(godmode);
+        TRSRY.removeAssetLocation(address(reserve), address(1));
     }
 
     // ========= addCategoryGroup ========= //
@@ -1080,277 +1290,5 @@
             fromCategory(TRSRY.categorization(address(reserve), toCategoryGroup("test-group"))),
             "test"
         );
-=======
-    MockERC20 public reserve;
-    address public godmode;
-
-    uint256 internal constant INITIAL_TOKEN_AMOUNT = 100e18;
-
-    function setUp() public {
-        kernel = new Kernel();
-        TRSRY = new OlympusTreasury(kernel);
-        reserve = new MockERC20("Reserve", "RSRV", 18);
-
-        kernel.executeAction(Actions.InstallModule, address(TRSRY));
-
-        // Generate test fixture policy addresses with different authorizations
-        godmode = TRSRY.generateGodmodeFixture(type(OlympusTreasury).name);
-        kernel.executeAction(Actions.ActivatePolicy, godmode);
-
-        // Give TRSRY some tokens
-        reserve.mint(address(TRSRY), INITIAL_TOKEN_AMOUNT);
-    }
-
-    // =================== ASSET DATA MANAGEMENT ===================== //
-
-    // -- Test: addAsset -------------------------------
-
-    function test_addAsset() public {
-        // Add an asset
-        vm.prank(godmode);
-        TRSRY.addAsset(address(reserve), new address[](0));
-
-        // Verify asset data
-        TRSRYv1_1.Asset memory asset = TRSRY.getAssetData(address(reserve));
-        assertEq(asset.approved, true);
-        assertEq(asset.updatedAt, block.timestamp);
-        assertEq(asset.lastBalance, INITIAL_TOKEN_AMOUNT);
-        assertEq(asset.locations.length, 0);
-
-        // Verify asset list
-        address[] memory assets = TRSRY.getAssets();
-        assertEq(assets.length, 1);
-        assertEq(assets[0], address(reserve));
-    }
-
-    function test_addAsset_onePreviousLocation() public {
-        reserve.mint(address(1), INITIAL_TOKEN_AMOUNT);
-
-        address[] memory locations = new address[](1);
-        locations[0] = address(1);
-        // Add an asset
-        vm.prank(godmode);
-        TRSRY.addAsset(address(reserve), locations);
-
-        // Verify asset data
-        TRSRYv1_1.Asset memory asset = TRSRY.getAssetData(address(reserve));
-        assertEq(asset.approved, true);
-        assertEq(asset.updatedAt, block.timestamp);
-        assertEq(asset.lastBalance, 2 * INITIAL_TOKEN_AMOUNT);
-        assertEq(asset.locations.length, 1);
-
-        // Verify asset list
-        address[] memory assets = TRSRY.getAssets();
-        assertEq(assets.length, 1);
-        assertEq(assets[0], address(reserve));
-    }
-
-    function test_addAsset_manyPreviousLocations() public {
-        reserve.mint(address(1), INITIAL_TOKEN_AMOUNT);
-        reserve.mint(address(2), INITIAL_TOKEN_AMOUNT);
-
-        address[] memory locations = new address[](2);
-        locations[0] = address(1);
-        locations[1] = address(2);
-        // Add an asset
-        vm.prank(godmode);
-        TRSRY.addAsset(address(reserve), locations);
-
-        // Verify asset data
-        TRSRYv1_1.Asset memory asset = TRSRY.getAssetData(address(reserve));
-        assertEq(asset.approved, true);
-        assertEq(asset.updatedAt, block.timestamp);
-        assertEq(asset.lastBalance, 3 * INITIAL_TOKEN_AMOUNT);
-        assertEq(asset.locations.length, 2);
-
-        // Verify asset list
-        address[] memory assets = TRSRY.getAssets();
-        assertEq(assets.length, 1);
-        assertEq(assets[0], address(reserve));
-    }
-
-    function testRevert_addAsset_AssetAlreadyApproved() public {
-        // Add an asset
-        vm.prank(godmode);
-        TRSRY.addAsset(address(reserve), new address[](0));
-
-        /// Try to add an already approved asset
-        bytes memory err = abi.encodeWithSignature("TRSRY_AssetAlreadyApproved(address)", reserve);
-        vm.expectRevert(err);
-        vm.prank(godmode);
-        TRSRY.addAsset(address(reserve), new address[](0));
-    }
-
-    function testRevert_addAsset_AssetNotContract(address notAsset_) public {
-        /// Try to add an address which is not a contract
-        bytes memory err = abi.encodeWithSignature("TRSRY_AssetNotContract(address)", notAsset_);
-        vm.expectRevert(err);
-        vm.prank(godmode);
-        TRSRY.addAsset(notAsset_, new address[](0));
-    }
-
-    // -- Test: addAssetLocation -------------------------------
-
-    function testFuzz_addAssetLocation(address allocator_) public {
-        vm.assume(allocator_ != address(0));
-
-        // Add an asset
-        vm.prank(godmode);
-        TRSRY.addAsset(address(reserve), new address[](0));
-
-        // Add a location
-        vm.prank(godmode);
-        TRSRY.addAssetLocation(address(reserve), allocator_);
-
-        // Verify asset data
-        TRSRYv1_1.Asset memory asset = TRSRY.getAssetData(address(reserve));
-        assertEq(asset.approved, true);
-        assertEq(asset.updatedAt, block.timestamp);
-        assertEq(asset.lastBalance, INITIAL_TOKEN_AMOUNT);
-        assertEq(asset.locations.length, 1);
-        assertEq(asset.locations[0], allocator_);
-    }
-
-    function testFuzz_addAssetLocation_onePreviousLocation(address allocator_) public {
-        vm.assume(allocator_ != address(0));
-        vm.assume(allocator_ != address(1));
-
-        address[] memory locations = new address[](1);
-        locations[0] = address(1);
-        // Add an asset
-        vm.prank(godmode);
-        TRSRY.addAsset(address(reserve), locations);
-
-        // Add a location
-        vm.prank(godmode);
-        TRSRY.addAssetLocation(address(reserve), allocator_);
-
-        // Verify asset list
-        TRSRYv1_1.Asset memory asset = TRSRY.getAssetData(address(reserve));
-        assertEq(asset.locations.length, 2);
-        assertEq(asset.locations[1], allocator_);
-    }
-
-    function testFuzz_addAssetLocation_manyPreviousLocations(address allocator_) public {
-        vm.assume(allocator_ != address(0));
-        vm.assume(allocator_ != address(1));
-        vm.assume(allocator_ != address(2));
-
-        address[] memory locations = new address[](2);
-        locations[0] = address(1);
-        locations[1] = address(2);
-        // Add an asset
-        vm.prank(godmode);
-        TRSRY.addAsset(address(reserve), locations);
-
-        // Add a location
-        vm.prank(godmode);
-        TRSRY.addAssetLocation(address(reserve), allocator_);
-
-        // Verify asset list
-        TRSRYv1_1.Asset memory asset = TRSRY.getAssetData(address(reserve));
-        assertEq(asset.locations.length, 3);
-        assertEq(asset.locations[2], allocator_);
-    }
-
-    function testRevert_addAssetLocation_AssetNotApproved() public {
-        /// Try to add the location of an asset which is not approved
-        bytes memory err = abi.encodeWithSignature("TRSRY_AssetNotApproved(address)", reserve);
-        vm.expectRevert(err);
-        vm.prank(godmode);
-        TRSRY.addAssetLocation(address(reserve), address(1));
-    }
-
-    function testRevert_addAssetLocation_AddresZero() public {
-        // Add an asset
-        vm.prank(godmode);
-        TRSRY.addAsset(address(reserve), new address[](0));
-
-        /// Try to add address(0) as the location
-        vm.expectRevert();
-        vm.prank(godmode);
-        TRSRY.addAssetLocation(address(reserve), address(0));
-    }
-
-    // -- Test: removeAssetLocation -------------------------------
-
-    function testFuzz_removeAssetLocation(address allocator_) public {
-        vm.assume(allocator_ != address(0));
-
-        // Add an asset
-        vm.prank(godmode);
-        TRSRY.addAsset(address(reserve), new address[](0));
-
-        // Add a location
-        vm.prank(godmode);
-        TRSRY.addAssetLocation(address(reserve), allocator_);
-
-        // Remove a location
-        vm.prank(godmode);
-        TRSRY.removeAssetLocation(address(reserve), allocator_);
-
-        // Verify asset data
-        TRSRYv1_1.Asset memory asset = TRSRY.getAssetData(address(reserve));
-        assertEq(asset.locations.length, 0);
-    }
-
-    function testFuzz_removeAssetLocation_onePreviousLocation(address allocator_) public {
-        vm.assume(allocator_ != address(0));
-        vm.assume(allocator_ != address(1));
-
-        address[] memory locations = new address[](1);
-        locations[0] = address(1);
-        // Add an asset
-        vm.prank(godmode);
-        TRSRY.addAsset(address(reserve), locations);
-
-        // Add a location
-        vm.prank(godmode);
-        TRSRY.addAssetLocation(address(reserve), allocator_);
-
-        // Remove a location
-        vm.prank(godmode);
-        TRSRY.removeAssetLocation(address(reserve), allocator_);
-
-        // Verify asset data
-        TRSRYv1_1.Asset memory asset = TRSRY.getAssetData(address(reserve));
-        assertEq(asset.locations.length, 1);
-        assertEq(asset.locations[0], address(1));
-    }
-
-    function testFuzz_removeAssetLocation_manyPreviousLocations(address allocator_) public {
-        vm.assume(allocator_ != address(0));
-        vm.assume(allocator_ != address(1));
-        vm.assume(allocator_ != address(2));
-
-        address[] memory locations = new address[](2);
-        locations[0] = address(1);
-        locations[1] = address(2);
-        // Add an asset
-        vm.prank(godmode);
-        TRSRY.addAsset(address(reserve), locations);
-
-        // Add a location
-        vm.prank(godmode);
-        TRSRY.addAssetLocation(address(reserve), allocator_);
-
-        // Remove a location
-        vm.prank(godmode);
-        TRSRY.removeAssetLocation(address(reserve), allocator_);
-
-        // Verify asset data
-        TRSRYv1_1.Asset memory asset = TRSRY.getAssetData(address(reserve));
-        assertEq(asset.locations.length, 2);
-        assertEq(asset.locations[0], address(1));
-        assertEq(asset.locations[1], address(2));
-    }
-
-    function testRevert_removeAssetLocation_AssetNotApproved() public {
-        /// Try to remove the location of an asset which is not approved
-        bytes memory err = abi.encodeWithSignature("TRSRY_AssetNotApproved(address)", reserve);
-        vm.expectRevert(err);
-        vm.prank(godmode);
-        TRSRY.removeAssetLocation(address(reserve), address(1));
->>>>>>> ed2d3f8a
     }
 }