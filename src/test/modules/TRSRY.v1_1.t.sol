--- conflicted
+++ resolved
@@ -107,36 +107,28 @@
     MockERC20 public weth;
     MockERC20 public tkn;
 
-<<<<<<< HEAD
-    uint256 internal constant INITIAL_TOKEN_AMOUNT = 200_000_000e18;
-=======
     UserFactory public userCreator;
     address internal alice;
 
-    uint256 internal constant INITIAL_TOKEN_AMOUNT = 100e18;
->>>>>>> fee20d1c
+    uint256 internal constant INITIAL_TOKEN_AMOUNT = 200_000_000e18;
 
     function setUp() public {
         // Kernel and Module creation
         kernel = new Kernel();
         TRSRY = new OlympusTreasury(kernel);
 
-<<<<<<< HEAD
         // Create token
         reserve = new MockERC20("Reserve", "RSRV", 18);
         weth = new MockERC20("WETH", "WETH", 18);
         tkn = new MockERC20("TKN", "TKN", 18);
-=======
+
         {
             userCreator = new UserFactory();
             address[] memory users = userCreator.create(1);
             alice = users[0];
         }
 
-        kernel.executeAction(Actions.InstallModule, address(TRSRY));
->>>>>>> fee20d1c
-
-        // Create godmode
+        // Generate test fixture policy addresses with different authorizations
         godmode = TRSRY.generateGodmodeFixture(type(OlympusTreasury).name);
 
         // Initialize module and godmode
