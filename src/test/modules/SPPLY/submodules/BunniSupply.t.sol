// SPDX-License-Identifier: Unlicense
pragma solidity 0.8.15;

// Test
import {Test} from "forge-std/Test.sol";
import {UserFactory} from "test/lib/UserFactory.sol";
import {console2} from "forge-std/console2.sol";

// Mocks
import {MockOhm} from "test/mocks/MockOhm.sol";
import {MockERC20} from "solmate/test/utils/mocks/MockERC20.sol";
import {MockGohm} from "test/mocks/OlympusMocks.sol";

// Libraries
import {FullMath} from "libraries/FullMath.sol";
import {OracleLibrary} from "@uniswap/v3-periphery/contracts/libraries/OracleLibrary.sol";
import {TickMath} from "@uniswap/v3-core/contracts/libraries/TickMath.sol";
import {ComputeAddress} from "test/libraries/ComputeAddress.sol";
import {IERC20} from "@openzeppelin/contracts/token/ERC20/IERC20.sol";

// Uniswap V3
import {UniswapV3Factory} from "test/lib/UniswapV3/UniswapV3Factory.sol";
import {IUniswapV3Pool} from "@uniswap/v3-core/contracts/interfaces/IUniswapV3Pool.sol";
import {IUniswapV3PoolState} from "@uniswap/v3-core/contracts/interfaces/pool/IUniswapV3PoolState.sol";
import {UniswapV3Pool} from "test/lib/UniswapV3/UniswapV3Pool.sol";
import {SwapRouter} from "test/lib/UniswapV3/SwapRouter.sol";
import {ISwapRouter} from "@uniswap/v3-periphery/contracts/interfaces/ISwapRouter.sol";
import {PoolHelper} from "test/policies/UniswapV3/PoolHelper.sol";

// Bophades Modules
import "src/modules/SPPLY/OlympusSupply.sol";

// SPPLY Submodules
import {BunniSupply} from "src/modules/SPPLY/submodules/BunniSupply.sol";

// Bunni external contracts
import {BunniHub} from "src/external/bunni/BunniHub.sol";
import {BunniLens} from "src/external/bunni/BunniLens.sol";
import {BunniToken} from "src/external/bunni/BunniToken.sol";
import {IBunniToken} from "src/external/bunni/interfaces/IBunniToken.sol";
import {BunniKey} from "src/external/bunni/base/Structs.sol";
import {BunniManager} from "policies/UniswapV3/BunniManager.sol";

import {BunniSetup} from "test/policies/UniswapV3/BunniSetup.sol";

contract BunniSupplyTest is Test {
    using FullMath for uint256;

    MockOhm internal ohmToken;
    MockERC20 internal usdcToken;
    MockERC20 internal wethToken;
    MockGohm internal gohmToken;
    address internal ohmAddress;
    address internal usdcAddress;

    BunniSupply internal submoduleBunniSupply;

    BunniSetup internal bunniSetup;
    BunniManager internal bunniManager;
    IUniswapV3Pool internal uniswapPool;
    BunniHub internal bunniHub;
    BunniLens internal bunniLens;
    IBunniToken internal poolToken;
    BunniKey internal poolTokenKey;
    UniswapV3Factory internal uniswapFactory;
    SwapRouter internal swapRouter;
    address internal bunniLensAddress;
    address internal poolTokenAddress;

    address writePRICE;
    address writeSPPLY;

    address moduleSPPLY;

    address internal policy;

    UserFactory public userFactory;

    uint256 internal constant GOHM_INDEX = 267951435389; // From sOHM, 9 decimals
    uint256 internal constant INITIAL_CROSS_CHAIN_SUPPLY = 0; // 0 OHM

    // OHM-USDC Uni V3 pool, based on: 0x893f503fac2ee1e5b78665db23f9c94017aae97d
    // token0: OHM, token1: USDC
    // Current tick: -44579
    uint160 internal constant OHM_USDC_SQRTPRICEX96 = 8529245188595251053303005012; // From OHM-USDC, 1 OHM = 11.5897 USDC
    // NOTE: these numbers are fudged to match the current tick and default observation window from BunniManager
    int56 internal constant OHM_USDC_TICK_CUMULATIVE_0 = -2463052984970;
    int56 internal constant OHM_USDC_TICK_CUMULATIVE_1 = -2463079732370;

    // OHM-wETH Uni V3 pool, based on: 0x88051b0eea095007d3bef21ab287be961f3d8598
    // Current tick: 156194
    uint160 internal constant OHM_WETH_SQRTPRICEX96 = 195181081174522229204497247535278;
    // NOTE: these numbers are fudged to match the current tick and default observation window from BunniManager
    int56 internal constant OHM_WETH_TICK_CUMULATIVE_0 = -2463078395000;
    int56 internal constant OHM_WETH_TICK_CUMULATIVE_1 = -2462984678600;
    uint256 internal constant OHM_WETH_RATIO = 164785850452; // OHM per ETH

    uint16 internal constant TWAP_MAX_DEVIATION_BPS = 100; // 1%
    uint32 internal constant TWAP_OBSERVATION_WINDOW = 600; // 10 minutes

    uint8 internal constant PRICE_DECIMALS = 18;

    uint256 internal constant USDC_PRICE = 1 * 10 ** PRICE_DECIMALS;
    uint256 internal constant OHM_PRICE = 115897 * 1e14; // 11.5897 USDC per OHM in 18 decimal places
    uint256 internal constant WETH_PRICE = 2000 * 1e18; // 2000 USDC per WETH in 18 decimal places

    uint256 internal constant OHM_AMOUNT = 100_000e9;
    uint256 internal USDC_AMOUNT = OHM_AMOUNT.mulDiv(OHM_PRICE, 1e18).mulDiv(1e6, 1e9);

    int24 private constant TICK = 887270; // (887272/(500/50))*(500/50)

    uint16 private constant SLIPPAGE_DEFAULT = 100; // 1%

    uint24 private constant POOL_FEE = 500;

    // Events
    event BunniTokenAdded(address token_, address bunniLens_);
    event BunniTokenRemoved(address token_);

    function setUp() public {
        vm.warp(51 * 365 * 24 * 60 * 60); // Set timestamp at roughly Jan 1, 2021 (51 years since Unix epoch)

        // Tokens
        {
            ohmToken = new MockOhm("Olympus", "OHM", 9);

            // The USDC address needs to be higher than ohm, so generate a salt to ensure that
            bytes32 usdcSalt = ComputeAddress.generateSalt(
                address(ohmToken),
                true,
                type(MockERC20).creationCode,
                abi.encode("USDC", "USDC", 6),
                address(this)
            );
            usdcToken = new MockERC20{salt: usdcSalt}("USDC", "USDC", 6);

            // The WETH address needs to be higher than ohm, so generate a salt to ensure that
            bytes32 wethSalt = ComputeAddress.generateSalt(
                address(ohmToken),
                true,
                type(MockERC20).creationCode,
                abi.encode("Wrapped Ether", "wETH", 18),
                address(this)
            );
            wethToken = new MockERC20{salt: wethSalt}("Wrapped Ether", "wETH", 18);

            // The address of gOHM does not need to be deterministic
            gohmToken = new MockGohm(GOHM_INDEX);

            ohmAddress = address(ohmToken);
            usdcAddress = address(usdcToken);
        }

        // Locations
        {
            userFactory = new UserFactory();
            address[] memory users = userFactory.create(1);
            policy = users[0];
        }

        // Deploy BunniSetup
        {
            bunniSetup = new BunniSetup(ohmAddress, address(gohmToken), address(this), policy);

            bunniManager = bunniSetup.bunniManager();
            bunniHub = bunniSetup.bunniHub();
            bunniLens = bunniSetup.bunniLens();
            bunniLensAddress = address(bunniLens);
            uniswapFactory = bunniSetup.uniswapFactory();
            swapRouter = new SwapRouter(address(uniswapFactory), address(wethToken));
            moduleSPPLY = address(bunniSetup.SPPLY());
        }

        // Deploy writer policies
        {
            (address writePRICE_, address writeSPPLY_, ) = bunniSetup.createWriterPolicies();

            writePRICE = writePRICE_;
            writeSPPLY = writeSPPLY_;
        }

        // Set up the submodule(s)
        {
            (, address supply_) = bunniSetup.createSubmodules(writePRICE, writeSPPLY);

            submoduleBunniSupply = BunniSupply(supply_);
        }

        // Mock values, to avoid having to set up all of PRICEv2 and submodules
        {
            bunniSetup.mockGetPrice(ohmAddress, OHM_PRICE);
            bunniSetup.mockGetPrice(usdcAddress, USDC_PRICE);
            bunniSetup.mockGetPrice(address(wethToken), WETH_PRICE);
        }

        // Set up the UniV3 pool
        {
            (IUniswapV3Pool pool_, BunniKey memory key_, IBunniToken poolToken_) = _setUpPool(
                ohmAddress,
                usdcAddress,
                OHM_USDC_SQRTPRICEX96,
                OHM_USDC_TICK_CUMULATIVE_0,
                OHM_USDC_TICK_CUMULATIVE_1
            );

            uniswapPool = pool_;
            poolToken = poolToken_;
            poolTokenAddress = address(poolToken_);
            poolTokenKey = key_;
        }

        // Deposit into the pool
        {
            // Mint USDC
            usdcToken.mint(address(bunniSetup.TRSRY()), USDC_AMOUNT);

            // Deposit
            vm.startPrank(policy);
            bunniManager.deposit(
                address(uniswapPool),
                ohmAddress,
                OHM_AMOUNT,
                USDC_AMOUNT,
                SLIPPAGE_DEFAULT
            );
            vm.stopPrank();
        }
    }

    function _getOhmReserves(
        BunniKey memory key_,
        BunniLens lens_
    ) internal view returns (uint256) {
        (uint112 reserve0, uint112 reserve1) = lens_.getReserves(key_);
        if (key_.pool.token0() == ohmAddress) {
            return reserve0;
        } else {
            return reserve1;
        }
    }

    function _getReserves(
        BunniKey memory key_,
        BunniLens lens_
    ) internal view returns (uint256, uint256) {
        (uint112 reserve0, uint112 reserve1) = lens_.getReserves(key_);
        return (reserve0, reserve1);
    }

    function _expectRevert_invalidBunniToken(address token_) internal {
        bytes memory err = abi.encodeWithSelector(
            BunniSupply.BunniSupply_Params_InvalidBunniToken.selector,
            token_
        );
        vm.expectRevert(err);
    }

    function _expectRevert_invalidBunniLens(address lens_) internal {
        bytes memory err = abi.encodeWithSelector(
            BunniSupply.BunniSupply_Params_InvalidBunniLens.selector,
            lens_
        );
        vm.expectRevert(err);
    }

    function _getBunniKey(
        IUniswapV3Pool pool_,
        IBunniToken token_
    ) internal view returns (BunniKey memory) {
        return
            BunniKey({pool: pool_, tickLower: token_.tickLower(), tickUpper: token_.tickUpper()});
    }

    function _setUpPool(
        address token0_,
        address token1_,
        uint160 sqrtPriceX96_,
        int56 sqrtPriceX96Cumulative0_,
        int56 sqrtPriceX96Cumulative1_
    ) internal returns (IUniswapV3Pool, BunniKey memory, IBunniToken) {
        address poolAddress_ = bunniSetup.setUpPool(token0_, token1_, POOL_FEE, sqrtPriceX96_);

        IUniswapV3Pool pool = IUniswapV3Pool(poolAddress_);

        // Mock observations for the Uniswap V3 pool
        bunniSetup.mockPoolObservations(
            address(pool),
            TWAP_OBSERVATION_WINDOW,
            sqrtPriceX96Cumulative0_,
            sqrtPriceX96Cumulative1_
        );

        // Deploy a pool token
        vm.prank(policy);
        IBunniToken poolToken_ = bunniManager.deployPoolToken(address(pool));

        return (pool, _getBunniKey(pool, poolToken_), poolToken_);
    }

    function _depositIntoPool(
        IUniswapV3Pool uniswapPool_,
        MockERC20 otherToken_,
        uint256 otherAmount_,
        uint256 ohmAmount_
    ) internal {
        // Mint USDC
        otherToken_.mint(address(bunniSetup.TRSRY()), otherAmount_);

        // Deposit
        vm.startPrank(policy);
        bunniManager.deposit(
            address(uniswapPool_),
            ohmAddress,
            ohmAmount_,
            otherAmount_,
            SLIPPAGE_DEFAULT
        );
        vm.stopPrank();
    }

    function _swap(
        IUniswapV3Pool pool_,
        address tokenIn_,
        address tokenOut_,
        address recipient_,
        uint256 amountIn_,
        uint256 token1Token0Price
    ) internal returns (uint256) {
        // Approve transfer
        vm.prank(recipient_);
        IERC20(tokenIn_).approve(address(swapRouter), amountIn_);

        // Get the parameters
        ISwapRouter.ExactInputSingleParams memory params = PoolHelper.getSwapParams(
            pool_,
            tokenIn_,
            tokenOut_,
            amountIn_,
            recipient_,
            token1Token0Price,
            500,
            TICK
        );

        // Perform the swap
        vm.prank(recipient_);
        swapRouter.exactInputSingle(params);

        return params.amountOutMinimum;
    }

    function _mockPoolUnlocked(IUniswapV3Pool pool_, bool unlocked_) internal {
        // Get the current values for slot0
        UniswapV3Pool.Slot0 memory slot0;
        {
            (
                uint160 sqrtPriceX96,
                int24 tick,
                uint16 obsIndex,
                uint16 obsCard,
                uint16 obsCardNext,
                uint8 feeProtocol,

            ) = pool_.slot0();

            slot0 = UniswapV3Pool.Slot0({
                sqrtPriceX96: sqrtPriceX96,
                tick: tick,
                observationIndex: obsIndex,
                observationCardinality: obsCard,
                observationCardinalityNext: obsCardNext,
                feeProtocol: feeProtocol,
                unlocked: unlocked_
            });
        }

        vm.mockCall(
            address(pool_),
            abi.encodeWithSelector(IUniswapV3PoolState.slot0.selector),
            abi.encode(slot0)
        );
    }

    // =========  TESTS ========= //

    // =========  Module Information ========= //

    // [X] Submodule
    //  [X] Version
    //  [X] Subkeycode

    function test_submodule_version() public {
        uint8 major;
        uint8 minor;
        (major, minor) = submoduleBunniSupply.VERSION();
        assertEq(major, 1);
        assertEq(minor, 0);
    }

    function test_submodule_parent() public {
        assertEq(fromKeycode(submoduleBunniSupply.PARENT()), "SPPLY");
    }

    function test_submodule_subkeycode() public {
        assertEq(fromSubKeycode(submoduleBunniSupply.SUBKEYCODE()), "SPPLY.BNI");
    }

    // [X] Constructor
    //  [X] Incorrect parent

    function test_submodule_parent_notModule_reverts() public {
        // Feed in a different address
        address[] memory newLocations = userFactory.create(1);

        // There's no error message, so just check that a revert happens when attempting to call the module
        vm.expectRevert();

        new BunniSupply(Module(newLocations[0]));
    }

    function test_submodule_parent_notSpply_reverts() public {
        // Pass the PRICEv2 module as the parent
        Module modulePrice = bunniSetup.PRICE();

        bytes memory err = abi.encodeWithSignature("Submodule_InvalidParent()");
        vm.expectRevert(err);

        new BunniSupply(modulePrice);
    }

    // =========  getCollateralizedOhm ========= //

    // [X] getCollateralizedOhm

    function test_getCollateralizedOhm() public {
        // Register the pool with the submodule
        vm.prank(moduleSPPLY);
        submoduleBunniSupply.addBunniToken(
            poolTokenAddress,
            bunniLensAddress,
            TWAP_MAX_DEVIATION_BPS,
            TWAP_OBSERVATION_WINDOW
        );

        // Will always be zero
        assertEq(submoduleBunniSupply.getCollateralizedOhm(), 0);
    }

    // =========  getProtocolOwnedBorrowableOhm ========= //

    // [X] getProtocolOwnedBorrowableOhm

    function test_getProtocolOwnedBorrowableOhm() public {
        // Register the pool with the submodule
        vm.prank(moduleSPPLY);
        submoduleBunniSupply.addBunniToken(
            poolTokenAddress,
            bunniLensAddress,
            TWAP_MAX_DEVIATION_BPS,
            TWAP_OBSERVATION_WINDOW
        );

        // Will always be zero
        assertEq(submoduleBunniSupply.getProtocolOwnedBorrowableOhm(), 0);
    }

    // =========  getProtocolOwnedLiquidityOhm ========= //

    // [X] getProtocolOwnedLiquidityOhm
    //  [X] no tokens
    //  [X] single token
    //  [X] multiple tokens
    //  [X] reverts on TWAP deviation
    //  [X] respects observation window
    //  [X] respects deviation

    function test_getProtocolOwnedLiquidityOhm_noTokens() public {
        // Don't add the token

        assertEq(submoduleBunniSupply.getProtocolOwnedLiquidityOhm(), 0);
    }

    function test_getProtocolOwnedLiquidityOhm_singleToken() public {
        // There should not be any uncollected fees
        (uint256 fee0, uint256 fee1) = bunniLens.getUncollectedFees(poolTokenKey);
        assertEq(fee0, 0);
        assertEq(fee1, 0);

        // Register one token
        vm.prank(moduleSPPLY);
        submoduleBunniSupply.addBunniToken(
            poolTokenAddress,
            bunniLensAddress,
            TWAP_MAX_DEVIATION_BPS,
            TWAP_OBSERVATION_WINDOW
        );

        // Determine the amount of OHM in the pool, which should be consistent with the lens value
        uint256 ohmReserves = _getOhmReserves(poolTokenKey, bunniLens);

        assertEq(submoduleBunniSupply.getProtocolOwnedLiquidityOhm(), ohmReserves);
    }

<<<<<<< HEAD
    function testRevert_getProtocolOwnedLiquidityOhm_singleToken_deviationTWAP() public {
        uint32 observationWindow = 500;
=======
    function test_getProtocolOwnedLiquidityOhm_singleToken_uncollectedFeesFuzz(
        uint256 usdcSwapAmount_
    ) public {
        // Swap enough to generate fees, but not enough to trigger a TWAP deviation
        uint256 usdcSwapAmount = uint256(bound(usdcSwapAmount_, 1_000e6, 10_000e6));

        // Swap USDC for OHM
        uint256 swapOneAmountOut;
        {
            // Mint the USDC
            usdcToken.mint(address(this), usdcSwapAmount);

            // Swap
            swapOneAmountOut = _swap(
                uniswapPool,
                usdcAddress,
                ohmAddress,
                address(this),
                usdcSwapAmount,
                OHM_PRICE
            );
        }

        // Swap OHM for USDC
        {
            // Swap
            _swap(uniswapPool, ohmAddress, usdcAddress, address(this), swapOneAmountOut, OHM_PRICE);
        }

        // There should now be uncollected fees
        (uint256 fee0, uint256 fee1) = bunniLens.getUncollectedFees(poolTokenKey);
        assertGt(fee0, 0);
        assertGt(fee1, 0);

        // Register one token
        vm.prank(moduleSPPLY);
        submoduleBunniSupply.addBunniToken(
            poolTokenAddress,
            bunniLensAddress,
            TWAP_MAX_DEVIATION_BPS,
            TWAP_OBSERVATION_WINDOW
        );

        // Determine the amount of reserves in the pool, which should be consistent with the lens value
        (uint256 ohmReserves_, ) = _getReserves(poolTokenKey, bunniLens);

        assertEq(submoduleBunniSupply.getProtocolOwnedLiquidityOhm(), ohmReserves_ + fee0);
    }

    function test_getProtocolOwnedLiquidityOhm_singleToken_observationWindow() public {
        uint32 observationWindow = 60;
>>>>>>> 6dead06e

        // Update the pool observations
        bunniSetup.mockPoolObservations(
            address(uniswapPool),
            observationWindow,
            OHM_USDC_TICK_CUMULATIVE_0,
            OHM_USDC_TICK_CUMULATIVE_1
        );

        // Register one token
        vm.prank(moduleSPPLY);
        submoduleBunniSupply.addBunniToken(
            poolTokenAddress,
            bunniLensAddress,
            TWAP_MAX_DEVIATION_BPS,
            observationWindow
        );

        // Determine the amount of reserves in the pool, which should be consistent with the lens value
        (uint256 ohmReserves_, uint256 usdcReserves_) = _getReserves(poolTokenKey, bunniLens);
        // 11421651 = 11.42 USD/OHM
        uint256 reservesRatio = usdcReserves_.mulDiv(1e9, ohmReserves_); // USDC decimals: 6

        // Calculate the expected TWAP price
        int56 timeWeightedTick = (OHM_USDC_TICK_CUMULATIVE_1 - OHM_USDC_TICK_CUMULATIVE_0) /
            int32(observationWindow);

        uint256 twapRatio = OracleLibrary.getQuoteAtTick(
            int24(timeWeightedTick),
            uint128(10 ** 9), // token0 (OHM) decimals
            ohmAddress,
            usdcAddress
        ); // USDC decimals: 6

        // Set up revert
        // Will revert as the TWAP deviates from the reserves ratio
        bytes memory err = abi.encodeWithSelector(
            BunniSupply.BunniSupply_PriceMismatch.selector,
            address(uniswapPool),
            twapRatio,
            reservesRatio
        );
        vm.expectRevert(err);

        // Call
        submoduleBunniSupply.getProtocolOwnedLiquidityOhm();
    }

    function test_getProtocolOwnedLiquidityOhm_singleToken_deviationBps() public {
        uint16 deviationBps = 1000; // 10%

        // Register one token
        vm.prank(moduleSPPLY);
        submoduleBunniSupply.addBunniToken(
            poolTokenAddress,
            bunniLensAddress,
            deviationBps, // Wider deviation
            TWAP_OBSERVATION_WINDOW
        );

        // Mock the pool returning a TWAP that would normally deviate enough to revert
        int56 tickCumulative0_ = -2463052904970;
        int56 tickCumulative1_ = OHM_USDC_TICK_CUMULATIVE_1;
        bunniSetup.mockPoolObservations(
            address(uniswapPool),
            TWAP_OBSERVATION_WINDOW,
            tickCumulative0_,
            tickCumulative1_
        );

        // Determine the amount of OHM in the pool, which should be consistent with the lens value
        uint256 ohmReserves = _getOhmReserves(poolTokenKey, bunniLens);

        assertEq(submoduleBunniSupply.getProtocolOwnedLiquidityOhm(), ohmReserves);
    }

    function test_getProtocolOwnedLiquidityOhm_multipleToken() public {
        // Register one token
        vm.prank(moduleSPPLY);
        submoduleBunniSupply.addBunniToken(
            poolTokenAddress,
            bunniLensAddress,
            TWAP_MAX_DEVIATION_BPS,
            TWAP_OBSERVATION_WINDOW
        );

        // Set up a second pool and token
        (
            IUniswapV3Pool poolTwo,
            BunniKey memory poolTokenKeyTwo,
            IBunniToken poolTokenTwo
        ) = _setUpPool(
                ohmAddress,
                address(wethToken),
                OHM_WETH_SQRTPRICEX96,
                OHM_WETH_TICK_CUMULATIVE_0,
                OHM_WETH_TICK_CUMULATIVE_1
            );
        _depositIntoPool(poolTwo, wethToken, 10e18, (10e18 * OHM_WETH_RATIO) / 1e18);
        vm.prank(moduleSPPLY);
        submoduleBunniSupply.addBunniToken(
            address(poolTokenTwo),
            bunniLensAddress,
            TWAP_MAX_DEVIATION_BPS,
            TWAP_OBSERVATION_WINDOW
        );

        // Determine the amount of OHM in the pool, which should be consistent with the lens value
        uint256 ohmReserves = _getOhmReserves(poolTokenKey, bunniLens);
        uint256 ohmReservesTwo = _getOhmReserves(poolTokenKeyTwo, bunniLens);

        // Call
        uint256 polo = submoduleBunniSupply.getProtocolOwnedLiquidityOhm();

        assertTrue(polo > 0, "should be non-zero");
        assertEq(polo, ohmReserves + ohmReservesTwo);
    }

    function test_getProtocolOwnedLiquidityOhm_reentrancyReverts() public {
        // Register one token
        vm.prank(moduleSPPLY);
        submoduleBunniSupply.addBunniToken(
            poolTokenAddress,
            bunniLensAddress,
            TWAP_MAX_DEVIATION_BPS,
            TWAP_OBSERVATION_WINDOW
        );

        // Set the UniV3 pair to be locked, which indicates re-entrancy
        _mockPoolUnlocked(uniswapPool, false);

        // Expect revert
        bytes memory err = abi.encodeWithSelector(
            BunniLens.BunniLens_Reentrant.selector,
            address(uniswapPool)
        );
        vm.expectRevert(err);

        // Call
        submoduleBunniSupply.getProtocolOwnedLiquidityOhm();
    }

    function test_getProtocolOwnedLiquidityOhm_twapDeviationReverts() public {
        // Register one token
        vm.prank(moduleSPPLY);
        submoduleBunniSupply.addBunniToken(
            poolTokenAddress,
            bunniLensAddress,
            TWAP_MAX_DEVIATION_BPS,
            TWAP_OBSERVATION_WINDOW
        );

        // Determine the amount of reserves in the pool, which should be consistent with the lens value
        (uint256 ohmReserves_, uint256 usdcReserves_) = _getReserves(poolTokenKey, bunniLens);
        // 11421651 = 11.42 USD/OHM
        uint256 reservesRatio = usdcReserves_.mulDiv(1e9, ohmReserves_); // USDC decimals: 6

        // Mock the pool returning a TWAP that deviates enough to revert
        int56 tickCumulative0_ = -2463052904970;
        int56 tickCumulative1_ = OHM_USDC_TICK_CUMULATIVE_1;
        bunniSetup.mockPoolObservations(
            address(uniswapPool),
            TWAP_OBSERVATION_WINDOW,
            tickCumulative0_,
            tickCumulative1_
        );

        // Calculate the expected TWAP price
        // 11436143
        int56 timeWeightedTick = (tickCumulative1_ - tickCumulative0_) /
            int32(TWAP_OBSERVATION_WINDOW);
        uint256 twapRatio = OracleLibrary.getQuoteAtTick(
            int24(timeWeightedTick),
            uint128(10 ** 9), // token0 (OHM) decimals
            ohmAddress,
            usdcAddress
        ); // USDC decimals: 6

        // Set up revert
        // Will revert as the TWAP deviates from the reserves ratio by more than TWAP_MAX_DEVIATION_BPS
        bytes memory err = abi.encodeWithSelector(
            BunniSupply.BunniSupply_PriceMismatch.selector,
            address(uniswapPool),
            twapRatio,
            reservesRatio
        );
        vm.expectRevert(err);

        // Call
        submoduleBunniSupply.getProtocolOwnedLiquidityOhm();
    }

    // =========  getProtocolOwnedTreasuryOhm  ========= //

    function test_getProtocolOwnedTreasuryOhm() public {
        // Register the pool with the submodule
        vm.prank(moduleSPPLY);
        submoduleBunniSupply.addBunniToken(
            poolTokenAddress,
            bunniLensAddress,
            TWAP_MAX_DEVIATION_BPS,
            TWAP_OBSERVATION_WINDOW
        );

        // Will always be zero
        assertEq(submoduleBunniSupply.getProtocolOwnedTreasuryOhm(), 0);
    }

    // =========  getProtocolOwnedLiquidityReserves ========= //

    // [X] getProtocolOwnedLiquidityReserves
    //  [X] no tokens
    //  [X] single token
    //  [X] multiple tokens
    //  [X] reverts on TWAP deviation
    //  [X] respects observation window
    //  [X] respects deviation

    function test_getProtocolOwnedLiquidityReserves_noTokens() public {
        // Don't add the token

        SPPLYv1.Reserves[] memory reserves = submoduleBunniSupply
            .getProtocolOwnedLiquidityReserves();

        assertEq(reserves.length, 0);
    }

    function test_getProtocolOwnedLiquidityReserves_singleToken() public {
        // There should not be any uncollected fees
        (uint256 fee0, uint256 fee1) = bunniLens.getUncollectedFees(poolTokenKey);
        assertEq(fee0, 0);
        assertEq(fee1, 0);

        // Register one token
        vm.prank(moduleSPPLY);
        submoduleBunniSupply.addBunniToken(
            poolTokenAddress,
            bunniLensAddress,
            TWAP_MAX_DEVIATION_BPS,
            TWAP_OBSERVATION_WINDOW
        );

        // Determine the amount of reserves in the pool, which should be consistent with the lens value
        (uint256 ohmReserves_, uint256 usdcReserves_) = _getReserves(poolTokenKey, bunniLens);

        SPPLYv1.Reserves[] memory reserves = submoduleBunniSupply
            .getProtocolOwnedLiquidityReserves();

        assertEq(reserves.length, 1);

        assertEq(reserves[0].source, poolTokenAddress);
        assertEq(reserves[0].tokens.length, 2);
        assertEq(reserves[0].tokens[0], ohmAddress);
        assertEq(reserves[0].tokens[1], usdcAddress);
        assertEq(reserves[0].balances.length, 2);
        assertEq(reserves[0].balances[0], ohmReserves_);
        assertEq(reserves[0].balances[1], usdcReserves_);
    }

<<<<<<< HEAD
    function testRevert_getProtocolOwnedLiquidityReserves_singleToken_deviationTWAP() public {
        uint32 observationWindow = 500;
=======
    function test_getProtocolOwnedLiquidityReserves_singleToken_uncollectedFeesFuzz(
        uint256 usdcSwapAmount_
    ) public {
        // Swap enough to generate fees, but not enough to trigger a TWAP deviation
        uint256 usdcSwapAmount = uint256(bound(usdcSwapAmount_, 1_000e6, 10_000e6));

        // Swap USDC for OHM
        uint256 swapOneAmountOut;
        {
            // Mint the USDC
            usdcToken.mint(address(this), usdcSwapAmount);

            // Swap
            swapOneAmountOut = _swap(
                uniswapPool,
                usdcAddress,
                ohmAddress,
                address(this),
                usdcSwapAmount,
                OHM_PRICE
            );
        }

        // Swap OHM for USDC
        {
            // Swap
            _swap(uniswapPool, ohmAddress, usdcAddress, address(this), swapOneAmountOut, OHM_PRICE);
        }

        // There should now be uncollected fees
        (uint256 fee0, uint256 fee1) = bunniLens.getUncollectedFees(poolTokenKey);
        assertGt(fee0, 0);
        assertGt(fee1, 0);

        // Register one token
        vm.prank(moduleSPPLY);
        submoduleBunniSupply.addBunniToken(
            poolTokenAddress,
            bunniLensAddress,
            TWAP_MAX_DEVIATION_BPS,
            TWAP_OBSERVATION_WINDOW
        );

        // Determine the amount of reserves in the pool, which should be consistent with the lens value
        (uint256 ohmReserves_, uint256 usdcReserves_) = _getReserves(poolTokenKey, bunniLens);

        SPPLYv1.Reserves[] memory reserves = submoduleBunniSupply
            .getProtocolOwnedLiquidityReserves();

        assertEq(reserves.length, 1);

        assertEq(reserves[0].source, poolTokenAddress);
        assertEq(reserves[0].tokens.length, 2);
        assertEq(reserves[0].tokens[0], ohmAddress);
        assertEq(reserves[0].tokens[1], usdcAddress);
        assertEq(reserves[0].balances.length, 2);
        assertEq(reserves[0].balances[0], ohmReserves_ + fee0);
        assertEq(reserves[0].balances[1], usdcReserves_ + fee1);

        // Check that the reserves and OHM values are consistent
        assertEq(reserves[0].balances[0], submoduleBunniSupply.getProtocolOwnedLiquidityOhm());
    }

    function test_getProtocolOwnedLiquidityReserves_singleToken_observationWindow() public {
        uint32 observationWindow = 60;
>>>>>>> 6dead06e

        // Update the pool observations
        bunniSetup.mockPoolObservations(
            address(uniswapPool),
            observationWindow,
            OHM_USDC_TICK_CUMULATIVE_0,
            OHM_USDC_TICK_CUMULATIVE_1
        );

        // Register one token
        vm.prank(moduleSPPLY);
        submoduleBunniSupply.addBunniToken(
            poolTokenAddress,
            bunniLensAddress,
            TWAP_MAX_DEVIATION_BPS,
            observationWindow
        );

        // Determine the amount of reserves in the pool, which should be consistent with the lens value
        (uint256 ohmReserves_, uint256 usdcReserves_) = _getReserves(poolTokenKey, bunniLens);
        // 11421651 = 11.42 USD/OHM
        uint256 reservesRatio = usdcReserves_.mulDiv(1e9, ohmReserves_); // USDC decimals: 6

        // Calculate the expected TWAP price
        int56 timeWeightedTick = (OHM_USDC_TICK_CUMULATIVE_1 - OHM_USDC_TICK_CUMULATIVE_0) /
            int32(observationWindow);
        uint256 twapRatio = OracleLibrary.getQuoteAtTick(
            int24(timeWeightedTick),
            uint128(10 ** 9), // token0 (OHM) decimals
            ohmAddress,
            usdcAddress
        ); // USDC decimals: 6

        // Set up revert
        // Will revert as the TWAP deviates from the reserves ratio
        bytes memory err = abi.encodeWithSelector(
            BunniSupply.BunniSupply_PriceMismatch.selector,
            address(uniswapPool),
            twapRatio,
            reservesRatio
        );
        vm.expectRevert(err);

        // Call
        submoduleBunniSupply.getProtocolOwnedLiquidityReserves();
    }

    function test_getProtocolOwnedLiquidityReserves_singleToken_deviationBps() public {
        uint16 deviationBps = 1000; // 10%

        // Register one token
        vm.prank(moduleSPPLY);
        submoduleBunniSupply.addBunniToken(
            poolTokenAddress,
            bunniLensAddress,
            deviationBps, // Wider deviation
            TWAP_OBSERVATION_WINDOW
        );

        // Mock the pool returning a TWAP that would normally deviate enough to revert
        // 11436143
        int56 tickCumulative0_ = -2463052904970;
        int56 tickCumulative1_ = OHM_USDC_TICK_CUMULATIVE_1;
        bunniSetup.mockPoolObservations(
            address(uniswapPool),
            TWAP_OBSERVATION_WINDOW,
            tickCumulative0_,
            tickCumulative1_
        );

        // Determine the amount of reserves in the pool, which should be consistent with the lens value
        (uint256 ohmReserves_, uint256 usdcReserves_) = _getReserves(poolTokenKey, bunniLens);

        SPPLYv1.Reserves[] memory reserves = submoduleBunniSupply
            .getProtocolOwnedLiquidityReserves();

        assertEq(reserves.length, 1);

        assertEq(reserves[0].source, poolTokenAddress);
        assertEq(reserves[0].tokens.length, 2);
        assertEq(reserves[0].tokens[0], ohmAddress);
        assertEq(reserves[0].tokens[1], usdcAddress);
        assertEq(reserves[0].balances.length, 2);
        assertEq(reserves[0].balances[0], ohmReserves_);
        assertEq(reserves[0].balances[1], usdcReserves_);
    }

    function test_getProtocolOwnedLiquidityReserves_multipleToken() public {
        // Register one token
        vm.prank(moduleSPPLY);
        submoduleBunniSupply.addBunniToken(
            poolTokenAddress,
            bunniLensAddress,
            TWAP_MAX_DEVIATION_BPS,
            TWAP_OBSERVATION_WINDOW
        );

        // Set up a second pool and token
        (
            IUniswapV3Pool poolTwo,
            BunniKey memory poolTokenKeyTwo,
            IBunniToken poolTokenTwo
        ) = _setUpPool(
                ohmAddress,
                address(wethToken),
                OHM_WETH_SQRTPRICEX96,
                OHM_WETH_TICK_CUMULATIVE_0,
                OHM_WETH_TICK_CUMULATIVE_1
            );
        _depositIntoPool(poolTwo, wethToken, 10e18, (10e18 * OHM_WETH_RATIO) / 1e18);
        vm.prank(moduleSPPLY);
        submoduleBunniSupply.addBunniToken(
            address(poolTokenTwo),
            bunniLensAddress,
            TWAP_MAX_DEVIATION_BPS,
            TWAP_OBSERVATION_WINDOW
        );

        // Determine the amount of reserves in the pool, which should be consistent with the lens value
        (uint256 ohmReserves_, uint256 usdcReserves_) = _getReserves(poolTokenKey, bunniLens);
        (uint256 ohmReservesTwo_, uint256 wethReservesTwo_) = _getReserves(
            poolTokenKeyTwo,
            bunniLens
        );

        SPPLYv1.Reserves[] memory reserves = submoduleBunniSupply
            .getProtocolOwnedLiquidityReserves();

        assertEq(reserves.length, 2);

        assertEq(reserves[0].source, poolTokenAddress);
        assertEq(reserves[0].tokens.length, 2);
        assertEq(reserves[0].tokens[0], ohmAddress);
        assertEq(reserves[0].tokens[1], usdcAddress);
        assertEq(reserves[0].balances.length, 2);
        assertEq(reserves[0].balances[0], ohmReserves_);
        assertEq(reserves[0].balances[1], usdcReserves_);

        assertEq(reserves[1].source, address(poolTokenTwo));
        assertEq(reserves[1].tokens.length, 2);
        assertEq(reserves[1].tokens[0], ohmAddress);
        assertEq(reserves[1].tokens[1], address(wethToken));
        assertEq(reserves[1].balances.length, 2);
        assertEq(reserves[1].balances[0], ohmReservesTwo_);
        assertEq(reserves[1].balances[1], wethReservesTwo_);
    }

    function test_getProtocolOwnedLiquidityReserves_reentrancyReverts() public {
        // Register one token
        vm.prank(moduleSPPLY);
        submoduleBunniSupply.addBunniToken(
            poolTokenAddress,
            bunniLensAddress,
            TWAP_MAX_DEVIATION_BPS,
            TWAP_OBSERVATION_WINDOW
        );

        // Set the UniV3 pair to be locked, which indicates re-entrancy
        _mockPoolUnlocked(uniswapPool, false);

        // Expect revert
        bytes memory err = abi.encodeWithSelector(
            BunniLens.BunniLens_Reentrant.selector,
            address(uniswapPool)
        );
        vm.expectRevert(err);

        // Call
        submoduleBunniSupply.getProtocolOwnedLiquidityReserves();
    }

    function test_getProtocolOwnedLiquidityReserves_twapDeviationReverts() public {
        // Register one token
        vm.prank(moduleSPPLY);
        submoduleBunniSupply.addBunniToken(
            poolTokenAddress,
            bunniLensAddress,
            TWAP_MAX_DEVIATION_BPS,
            TWAP_OBSERVATION_WINDOW
        );

        // Determine the amount of reserves in the pool, which should be consistent with the lens value
        (uint256 ohmReserves_, uint256 usdcReserves_) = _getReserves(poolTokenKey, bunniLens);
        // 11421651 = 11.42 USD/OHM
        uint256 reservesRatio = usdcReserves_.mulDiv(1e9, ohmReserves_); // USDC decimals: 6

        // Mock the pool returning a TWAP that deviates enough to revert
        int56 tickCumulative0_ = -2416639538393;
        int56 tickCumulative1_ = -2416640880953;
        bunniSetup.mockPoolObservations(
            address(uniswapPool),
            TWAP_OBSERVATION_WINDOW,
            tickCumulative0_,
            tickCumulative1_
        );

        // Calculate the expected TWAP price
        int56 timeWeightedTick = (tickCumulative1_ - tickCumulative0_) /
            int32(TWAP_OBSERVATION_WINDOW);
        uint256 twapRatio = OracleLibrary.getQuoteAtTick(
            int24(timeWeightedTick),
            uint128(10 ** 9), // token0 (OHM) decimals
            ohmAddress,
            usdcAddress
        ); // USDC decimals: 6

        // Set up revert
        // Will revert as the TWAP deviates from the reserves ratio
        bytes memory err = abi.encodeWithSelector(
            BunniSupply.BunniSupply_PriceMismatch.selector,
            address(uniswapPool),
            twapRatio,
            reservesRatio
        );
        vm.expectRevert(err);

        // Call
        submoduleBunniSupply.getProtocolOwnedLiquidityReserves();
    }

    // =========  addBunniToken ========= //

    // [X] addBunniToken
    //  [X] reverts if not parent
    //  [X] reverts if token is address(0)
    //  [X] reverts if lens is address(0)
    //  [X] reverts if token already added
    //  [X] reverts if invalid token
    //  [X] reverts if invalid lens
    //  [X] reverts if token and lens hub addresses don't match
    //  [X] reverts in TWAP deviation is invalid
    //  [X] reverts if observation window is invalid
    //  [X] single token
    //  [X] multiple tokens, single lens
    //  [X] multiple tokens, multiple lenses

    function test_addBunniToken_notParent_reverts() public {
        bytes memory err = abi.encodeWithSignature("Submodule_OnlyParent(address)", address(this));
        vm.expectRevert(err);

        submoduleBunniSupply.addBunniToken(
            poolTokenAddress,
            bunniLensAddress,
            TWAP_MAX_DEVIATION_BPS,
            TWAP_OBSERVATION_WINDOW
        );
    }

    function test_addBunniToken_notParent_writer_reverts() public {
        bytes memory err = abi.encodeWithSignature(
            "Submodule_OnlyParent(address)",
            address(writeSPPLY)
        );
        vm.expectRevert(err);

        vm.prank(writeSPPLY);
        submoduleBunniSupply.addBunniToken(
            poolTokenAddress,
            bunniLensAddress,
            TWAP_MAX_DEVIATION_BPS,
            TWAP_OBSERVATION_WINDOW
        );
    }

    function test_addBunniToken_tokenAddressZero_reverts() public {
        _expectRevert_invalidBunniToken(address(0));

        vm.prank(moduleSPPLY);
        submoduleBunniSupply.addBunniToken(
            address(0),
            bunniLensAddress,
            TWAP_MAX_DEVIATION_BPS,
            TWAP_OBSERVATION_WINDOW
        );
    }

    function test_addBunniToken_lensAddressZero_reverts() public {
        _expectRevert_invalidBunniLens(address(0));

        vm.prank(moduleSPPLY);
        submoduleBunniSupply.addBunniToken(
            poolTokenAddress,
            address(0),
            TWAP_MAX_DEVIATION_BPS,
            TWAP_OBSERVATION_WINDOW
        );
    }

    function test_addBunniToken_alreadyAdded_reverts() public {
        // Register one token
        vm.prank(moduleSPPLY);
        submoduleBunniSupply.addBunniToken(
            poolTokenAddress,
            bunniLensAddress,
            TWAP_MAX_DEVIATION_BPS,
            TWAP_OBSERVATION_WINDOW
        );

        _expectRevert_invalidBunniToken(poolTokenAddress);

        vm.prank(moduleSPPLY);
        submoduleBunniSupply.addBunniToken(
            poolTokenAddress,
            bunniLensAddress,
            TWAP_MAX_DEVIATION_BPS,
            TWAP_OBSERVATION_WINDOW
        );
    }

    function test_addBunniToken_invalidTokenReverts() public {
        _expectRevert_invalidBunniToken(ohmAddress);

        vm.prank(moduleSPPLY);
        submoduleBunniSupply.addBunniToken(
            ohmAddress,
            bunniLensAddress,
            TWAP_MAX_DEVIATION_BPS,
            TWAP_OBSERVATION_WINDOW
        );
    }

    function test_addBunniToken_invalidLensReverts() public {
        _expectRevert_invalidBunniLens(ohmAddress);

        vm.prank(moduleSPPLY);
        submoduleBunniSupply.addBunniToken(
            poolTokenAddress,
            ohmAddress,
            TWAP_MAX_DEVIATION_BPS,
            TWAP_OBSERVATION_WINDOW
        );
    }

    function test_addBunniToken_hubMismatchReverts() public {
        // Deploy a new hub
        BunniHub newBunniHub = new BunniHub(
            uniswapFactory,
            policy,
            0 // No protocol fee
        );

        // Deploy a new lens
        BunniLens newBunniLens = new BunniLens(newBunniHub);

        bytes memory err = abi.encodeWithSelector(
            BunniSupply.BunniSupply_Params_HubMismatch.selector,
            address(bunniHub),
            address(newBunniHub)
        );
        vm.expectRevert(err);

        vm.prank(moduleSPPLY);
        submoduleBunniSupply.addBunniToken(
            poolTokenAddress,
            address(newBunniLens),
            TWAP_MAX_DEVIATION_BPS,
            TWAP_OBSERVATION_WINDOW
        );
    }

    function test_addBunniToken_twapMaxDeviationOutOfBoundsReverts(
        uint256 twapMaxDeviationBps_
    ) public {
        uint16 twapMaxDeviationBps = uint16(bound(twapMaxDeviationBps_, 10001, type(uint16).max));

        // Expect error
        bytes memory err = abi.encodeWithSelector(
            BunniSupply.BunniSupply_Params_InvalidTwapMaxDeviationBps.selector,
            address(poolTokenAddress),
            10000,
            twapMaxDeviationBps
        );
        vm.expectRevert(err);

        vm.prank(moduleSPPLY);
        submoduleBunniSupply.addBunniToken(
            poolTokenAddress,
            bunniLensAddress,
            twapMaxDeviationBps,
            TWAP_OBSERVATION_WINDOW
        );
    }

    function test_addBunniToken_twapObservationWindowBelowMinimum(
        uint256 twapObservationWindow_
    ) public {
        uint32 twapObservationWindow = uint32(bound(twapObservationWindow_, 0, 18));

        // Expect error
        bytes memory err = abi.encodeWithSelector(
            BunniSupply.BunniSupply_Params_InvalidTwapObservationWindow.selector,
            address(poolTokenAddress),
            19,
            twapObservationWindow
        );
        vm.expectRevert(err);

        vm.prank(moduleSPPLY);
        submoduleBunniSupply.addBunniToken(
            poolTokenAddress,
            bunniLensAddress,
            TWAP_MAX_DEVIATION_BPS,
            twapObservationWindow
        );
    }

    function test_addBunniToken() public {
        // Expect an event
        vm.expectEmit(true, true, false, true);
        emit BunniTokenAdded(poolTokenAddress, bunniLensAddress);

        // Add bunni token to BunniSupply
        vm.prank(moduleSPPLY);
        submoduleBunniSupply.addBunniToken(
            poolTokenAddress,
            bunniLensAddress,
            TWAP_MAX_DEVIATION_BPS,
            TWAP_OBSERVATION_WINDOW
        );

        // Check that the token was added
        (
            BunniToken bunniToken_,
            BunniLens bunniLens_,
            uint16 twapMaxDeviationBps_,
            uint32 twapObservationWindow_
        ) = submoduleBunniSupply.bunniTokens(0);
        assertEq(address(bunniToken_), poolTokenAddress);
        assertEq(address(bunniLens_), bunniLensAddress);
        assertEq(twapMaxDeviationBps_, TWAP_MAX_DEVIATION_BPS);
        assertEq(twapObservationWindow_, TWAP_OBSERVATION_WINDOW);

        assertEq(submoduleBunniSupply.bunniTokenCount(), 1);
    }

    function test_addBunniToken_fuzz(
        uint256 twapMaxDeviationBps_,
        uint256 twapObservationWindow_
    ) public {
        uint16 twapMaxDeviationBps = uint16(bound(twapMaxDeviationBps_, 0, 10000));
        uint32 twapObservationWindow = uint32(bound(twapObservationWindow_, 19, type(uint32).max));

        // Add bunni token to BunniSupply
        vm.prank(moduleSPPLY);
        submoduleBunniSupply.addBunniToken(
            poolTokenAddress,
            bunniLensAddress,
            twapMaxDeviationBps,
            twapObservationWindow
        );

        // Check that the token was added
        (
            BunniToken _bunniToken,
            BunniLens _bunniLens,
            uint16 _twapMaxDeviationBps,
            uint32 _twapObservationWindow
        ) = submoduleBunniSupply.bunniTokens(0);
        assertEq(address(_bunniToken), poolTokenAddress);
        assertEq(address(_bunniLens), bunniLensAddress);
        assertEq(_twapMaxDeviationBps, twapMaxDeviationBps);
        assertEq(_twapObservationWindow, twapObservationWindow);

        assertEq(submoduleBunniSupply.bunniTokenCount(), 1);
    }

    function test_addBunniToken_multipleTokens_singleLens() public {
        // Add bunni token to BunniSupply
        vm.prank(moduleSPPLY);
        submoduleBunniSupply.addBunniToken(
            poolTokenAddress,
            bunniLensAddress,
            TWAP_MAX_DEVIATION_BPS,
            TWAP_OBSERVATION_WINDOW
        );

        // Set up a second pool and token
        (, , IBunniToken poolTokenTwo) = _setUpPool(
            ohmAddress,
            address(wethToken),
            OHM_WETH_SQRTPRICEX96,
            OHM_WETH_TICK_CUMULATIVE_0,
            OHM_WETH_TICK_CUMULATIVE_1
        );
        address poolTokenTwoAddress = address(poolTokenTwo);

        // Expect an event
        vm.expectEmit(true, true, false, true);
        emit BunniTokenAdded(poolTokenTwoAddress, bunniLensAddress);

        // Add bunni token to BunniSupply
        vm.prank(moduleSPPLY);
        submoduleBunniSupply.addBunniToken(
            poolTokenTwoAddress,
            bunniLensAddress,
            TWAP_MAX_DEVIATION_BPS,
            TWAP_OBSERVATION_WINDOW
        );

        // Check that the token was added
        (
            BunniToken bunniToken_,
            BunniLens bunniLens_,
            uint16 twapMaxDeviationBps_,
            uint32 twapObservationWindow_
        ) = submoduleBunniSupply.bunniTokens(0);
        assertEq(address(bunniToken_), poolTokenAddress);
        assertEq(address(bunniLens_), bunniLensAddress);
        assertEq(twapMaxDeviationBps_, TWAP_MAX_DEVIATION_BPS);
        assertEq(twapObservationWindow_, TWAP_OBSERVATION_WINDOW);

        (
            BunniToken bunniTokenTwo_,
            BunniLens bunniLensTwo_,
            uint16 twapMaxDeviationBpsTwo_,
            uint32 twapObservationWindowTwo_
        ) = submoduleBunniSupply.bunniTokens(1);
        assertEq(address(bunniTokenTwo_), poolTokenTwoAddress);
        assertEq(address(bunniLensTwo_), bunniLensAddress);
        assertEq(twapMaxDeviationBpsTwo_, TWAP_MAX_DEVIATION_BPS);
        assertEq(twapObservationWindowTwo_, TWAP_OBSERVATION_WINDOW);

        assertEq(submoduleBunniSupply.bunniTokenCount(), 2);
    }

    function test_addBunniToken_multipleTokens_multipleLenses() public {
        // Add bunni token to BunniSupply
        vm.prank(moduleSPPLY);
        submoduleBunniSupply.addBunniToken(
            poolTokenAddress,
            bunniLensAddress,
            TWAP_MAX_DEVIATION_BPS,
            TWAP_OBSERVATION_WINDOW
        );

        // Set up a second pool and token
        (, , IBunniToken poolTokenTwo) = _setUpPool(
            ohmAddress,
            address(wethToken),
            OHM_WETH_SQRTPRICEX96,
            OHM_WETH_TICK_CUMULATIVE_0,
            OHM_WETH_TICK_CUMULATIVE_1
        );
        address poolTokenTwoAddress = address(poolTokenTwo);

        // Set up a new Lens
        BunniLens bunniLensTwo = new BunniLens(bunniHub);
        address bunniLensTwoAddress = address(bunniLensTwo);

        // Expect an event
        vm.expectEmit(true, true, false, true);
        emit BunniTokenAdded(poolTokenTwoAddress, bunniLensTwoAddress);

        // Add bunni token to BunniSupply
        vm.prank(moduleSPPLY);
        submoduleBunniSupply.addBunniToken(
            poolTokenTwoAddress,
            bunniLensTwoAddress,
            TWAP_MAX_DEVIATION_BPS,
            TWAP_OBSERVATION_WINDOW
        );

        // Check that the token was added
        (
            BunniToken bunniToken_,
            BunniLens bunniLens_,
            uint16 twapMaxDeviationBps_,
            uint32 twapObservationWindow_
        ) = submoduleBunniSupply.bunniTokens(0);
        assertEq(address(bunniToken_), poolTokenAddress);
        assertEq(address(bunniLens_), bunniLensAddress);
        assertEq(twapMaxDeviationBps_, TWAP_MAX_DEVIATION_BPS);
        assertEq(twapObservationWindow_, TWAP_OBSERVATION_WINDOW);

        (
            BunniToken bunniTokenTwo_,
            BunniLens bunniLensTwo_,
            uint16 twapMaxDeviationBpsTwo_,
            uint32 twapObservationWindowTwo_
        ) = submoduleBunniSupply.bunniTokens(1);
        assertEq(address(bunniTokenTwo_), poolTokenTwoAddress);
        assertEq(address(bunniLensTwo_), bunniLensTwoAddress);
        assertEq(twapMaxDeviationBpsTwo_, TWAP_MAX_DEVIATION_BPS);
        assertEq(twapObservationWindowTwo_, TWAP_OBSERVATION_WINDOW);

        assertEq(submoduleBunniSupply.bunniTokenCount(), 2);
    }

    // =========  removeBunniToken ========= //

    // [X] removeBunniToken
    //  [X] reverts if not parent
    //  [X] reverts if address(0)
    //  [X] reverts if not added
    //  [X] single token
    //  [X] multiple tokens, single lens
    //  [X] multiple tokens, multiple lenses

    function test_removeBunniToken_notParent_reverts() public {
        bytes memory err = abi.encodeWithSignature("Submodule_OnlyParent(address)", address(this));
        vm.expectRevert(err);

        submoduleBunniSupply.removeBunniToken(poolTokenAddress);
    }

    function test_removeBunniToken_notParent_writer_reverts() public {
        bytes memory err = abi.encodeWithSignature(
            "Submodule_OnlyParent(address)",
            address(writeSPPLY)
        );
        vm.expectRevert(err);

        vm.prank(writeSPPLY);
        submoduleBunniSupply.removeBunniToken(poolTokenAddress);
    }

    function test_removeBunniToken_addressZero_reverts() public {
        bytes memory err = abi.encodeWithSelector(
            BunniSupply.BunniSupply_Params_InvalidBunniToken.selector,
            address(0)
        );
        vm.expectRevert(err);

        vm.prank(moduleSPPLY);
        submoduleBunniSupply.removeBunniToken(address(0));
    }

    function test_removeBunniToken_notAdded_reverts() public {
        bytes memory err = abi.encodeWithSelector(
            BunniSupply.BunniSupply_Params_InvalidBunniToken.selector,
            poolTokenAddress
        );
        vm.expectRevert(err);

        vm.prank(moduleSPPLY);
        submoduleBunniSupply.removeBunniToken(poolTokenAddress);
    }

    function test_removeBunniToken() public {
        // Add bunni token to BunniSupply
        vm.prank(moduleSPPLY);
        submoduleBunniSupply.addBunniToken(
            poolTokenAddress,
            bunniLensAddress,
            TWAP_MAX_DEVIATION_BPS,
            TWAP_OBSERVATION_WINDOW
        );

        vm.expectEmit(true, false, false, true);
        emit BunniTokenRemoved(poolTokenAddress);

        // Remove token
        vm.prank(moduleSPPLY);
        submoduleBunniSupply.removeBunniToken(poolTokenAddress);

        // Check that the token was removed
        assertEq(submoduleBunniSupply.bunniTokenCount(), 0);
        assertEq(submoduleBunniSupply.getCollateralizedOhm(), 0);
    }

    function test_removeBunniToken_multipleTokens_singleLens() public {
        // Add bunni token to BunniSupply
        vm.prank(moduleSPPLY);
        submoduleBunniSupply.addBunniToken(
            poolTokenAddress,
            bunniLensAddress,
            TWAP_MAX_DEVIATION_BPS,
            TWAP_OBSERVATION_WINDOW
        );

        // Set up a second pool and token
        (, , IBunniToken poolTokenTwo) = _setUpPool(
            ohmAddress,
            address(wethToken),
            OHM_WETH_SQRTPRICEX96,
            OHM_WETH_TICK_CUMULATIVE_0,
            OHM_WETH_TICK_CUMULATIVE_1
        );
        address poolTokenTwoAddress = address(poolTokenTwo);

        // Add bunni token to BunniSupply
        vm.prank(moduleSPPLY);
        submoduleBunniSupply.addBunniToken(
            poolTokenTwoAddress,
            bunniLensAddress,
            TWAP_MAX_DEVIATION_BPS,
            TWAP_OBSERVATION_WINDOW
        );

        // Expect event
        vm.expectEmit(true, false, false, true);
        emit BunniTokenRemoved(poolTokenAddress);

        // Remove one of the tokens
        vm.prank(moduleSPPLY);
        submoduleBunniSupply.removeBunniToken(poolTokenAddress);

        // Check that the token was removed
        (
            BunniToken bunniToken_,
            BunniLens bunniLens_,
            uint16 twapMaxDeviationBps_,
            uint32 twapObservationWindow_
        ) = submoduleBunniSupply.bunniTokens(0);
        assertEq(address(bunniToken_), poolTokenTwoAddress);
        assertEq(address(bunniLens_), bunniLensAddress);
        assertEq(twapMaxDeviationBps_, TWAP_MAX_DEVIATION_BPS);
        assertEq(twapObservationWindow_, TWAP_OBSERVATION_WINDOW);

        assertEq(submoduleBunniSupply.bunniTokenCount(), 1);
    }

    function test_removeBunniToken_multipleTokens_multipleLenses() public {
        // Add bunni token to BunniSupply
        vm.prank(moduleSPPLY);
        submoduleBunniSupply.addBunniToken(
            poolTokenAddress,
            bunniLensAddress,
            TWAP_MAX_DEVIATION_BPS,
            TWAP_OBSERVATION_WINDOW
        );

        // Set up a second pool and token
        (, , IBunniToken poolTokenTwo) = _setUpPool(
            ohmAddress,
            address(wethToken),
            OHM_WETH_SQRTPRICEX96,
            OHM_WETH_TICK_CUMULATIVE_0,
            OHM_WETH_TICK_CUMULATIVE_1
        );
        address poolTokenTwoAddress = address(poolTokenTwo);

        // Set up a new Lens
        BunniLens bunniLensTwo = new BunniLens(bunniHub);
        address bunniLensTwoAddress = address(bunniLensTwo);

        // Add bunni token to BunniSupply
        vm.prank(moduleSPPLY);
        submoduleBunniSupply.addBunniToken(
            poolTokenTwoAddress,
            bunniLensTwoAddress,
            TWAP_MAX_DEVIATION_BPS,
            TWAP_OBSERVATION_WINDOW
        );

        // Expect event
        vm.expectEmit(true, false, false, true);
        emit BunniTokenRemoved(poolTokenAddress);

        // Remove one of the tokens
        vm.prank(moduleSPPLY);
        submoduleBunniSupply.removeBunniToken(poolTokenAddress);

        // Check that the token was removed
        (
            BunniToken bunniToken_,
            BunniLens bunniLens_,
            uint16 twapMaxDeviationBps_,
            uint32 twapObservationWindow_
        ) = submoduleBunniSupply.bunniTokens(0);
        assertEq(address(bunniToken_), poolTokenTwoAddress);
        assertEq(address(bunniLens_), bunniLensTwoAddress);
        assertEq(twapMaxDeviationBps_, TWAP_MAX_DEVIATION_BPS);
        assertEq(twapObservationWindow_, TWAP_OBSERVATION_WINDOW);

        assertEq(submoduleBunniSupply.bunniTokenCount(), 1);
    }

    // =========  hasBunniToken ========= //

    // [X] hasBunniToken
    //  [X] false if address(0)
    //  [X] false if not added
    //  [X] true if added

    function test_hasBunniToken_addressZero() public {
        // Add bunni token to BunniSupply
        vm.prank(moduleSPPLY);
        submoduleBunniSupply.addBunniToken(
            poolTokenAddress,
            bunniLensAddress,
            TWAP_MAX_DEVIATION_BPS,
            TWAP_OBSERVATION_WINDOW
        );

        // Call
        bool hasToken = submoduleBunniSupply.hasBunniToken(address(0));

        // Check
        assertFalse(hasToken);
    }

    function test_hasBunniToken_differentAddress() public {
        // Do NOT add Bunni Token to BunniSupply

        // Call
        bool hasToken = submoduleBunniSupply.hasBunniToken(poolTokenAddress);

        // Check
        assertFalse(hasToken);
    }

    function test_hasBunniToken() public {
        // Add bunni token to BunniSupply
        vm.prank(moduleSPPLY);
        submoduleBunniSupply.addBunniToken(
            poolTokenAddress,
            bunniLensAddress,
            TWAP_MAX_DEVIATION_BPS,
            TWAP_OBSERVATION_WINDOW
        );

        // Call
        bool hasToken = submoduleBunniSupply.hasBunniToken(poolTokenAddress);

        // Check
        assertTrue(hasToken);
    }
}<|MERGE_RESOLUTION|>--- conflicted
+++ resolved
@@ -501,10 +501,6 @@
         assertEq(submoduleBunniSupply.getProtocolOwnedLiquidityOhm(), ohmReserves);
     }
 
-<<<<<<< HEAD
-    function testRevert_getProtocolOwnedLiquidityOhm_singleToken_deviationTWAP() public {
-        uint32 observationWindow = 500;
-=======
     function test_getProtocolOwnedLiquidityOhm_singleToken_uncollectedFeesFuzz(
         uint256 usdcSwapAmount_
     ) public {
@@ -555,8 +551,7 @@
     }
 
     function test_getProtocolOwnedLiquidityOhm_singleToken_observationWindow() public {
-        uint32 observationWindow = 60;
->>>>>>> 6dead06e
+        uint32 observationWindow = 500;
 
         // Update the pool observations
         bunniSetup.mockPoolObservations(
@@ -816,10 +811,6 @@
         assertEq(reserves[0].balances[1], usdcReserves_);
     }
 
-<<<<<<< HEAD
-    function testRevert_getProtocolOwnedLiquidityReserves_singleToken_deviationTWAP() public {
-        uint32 observationWindow = 500;
-=======
     function test_getProtocolOwnedLiquidityReserves_singleToken_uncollectedFeesFuzz(
         uint256 usdcSwapAmount_
     ) public {
@@ -884,8 +875,7 @@
     }
 
     function test_getProtocolOwnedLiquidityReserves_singleToken_observationWindow() public {
-        uint32 observationWindow = 60;
->>>>>>> 6dead06e
+        uint32 observationWindow = 500;
 
         // Update the pool observations
         bunniSetup.mockPoolObservations(
