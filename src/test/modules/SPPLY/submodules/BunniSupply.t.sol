--- conflicted
+++ resolved
@@ -495,7 +495,6 @@
         submoduleBunniSupply.getProtocolOwnedLiquidityOhm();
     }
 
-<<<<<<< HEAD
     function test_getProtocolOwnedLiquidityOhm_twapDeviationReverts() public {
         // Register one token
         vm.prank(address(moduleSupply));
@@ -541,7 +540,8 @@
 
         // Call
         submoduleBunniSupply.getProtocolOwnedLiquidityOhm();
-=======
+    }
+
     // =========  getProtocolOwnedTreasuryOhm  ========= //
 
     function test_getProtocolOwnedTreasuryOhm() public {
@@ -551,7 +551,6 @@
 
         // Will always be zero
         assertEq(submoduleBunniSupply.getProtocolOwnedTreasuryOhm(), 0);
->>>>>>> 7d7beaad
     }
 
     // =========  getProtocolOwnedLiquidityReserves ========= //
