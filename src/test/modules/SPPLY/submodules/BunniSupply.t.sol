--- conflicted
+++ resolved
@@ -440,16 +440,30 @@
         assertEq(reserves[1].balances[1], wethReservesTwo_);
     }
 
-<<<<<<< HEAD
+    function test_getProtocolOwnedLiquidityReserves_reentrancyReverts() public {
+        // Register one token
+        vm.prank(address(moduleSupply));
+        submoduleBunniSupply.addBunniToken(poolTokenAddress, bunniLensAddress);
+
+        // Set the UniV3 pair to be locked, which indicates re-entrancy
+        uniswapPool.setUnlocked(false);
+
+        // Expect revert
+        bytes memory err = abi.encodeWithSelector(
+            BunniLens.BunniLens_Reentrant.selector,
+            address(uniswapPool)
+        );
+        vm.expectRevert(err);
+
+        // Call
+        submoduleBunniSupply.getProtocolOwnedLiquidityReserves();
+    }
+
     function test_getProtocolOwnedLiquidityReserves_twapDeviationReverts() public {
-=======
-    function test_getProtocolOwnedLiquidityReserves_reentrancyReverts() public {
->>>>>>> 7c6612e5
         // Register one token
         vm.prank(address(moduleSupply));
         submoduleBunniSupply.addBunniToken(poolTokenAddress, bunniLensAddress);
 
-<<<<<<< HEAD
         // Determine the amount of reserves in the pool, which should be consistent with the lens value
         (uint256 ohmReserves_, uint256 usdcReserves_) = _getReserves(poolTokenKey, bunniLens);
         console2.log("ohmReserves_", ohmReserves_);
@@ -492,20 +506,6 @@
 
         submoduleBunniSupply
             .getProtocolOwnedLiquidityReserves();
-=======
-        // Set the UniV3 pair to be locked, which indicates re-entrancy
-        uniswapPool.setUnlocked(false);
-
-        // Expect revert
-        bytes memory err = abi.encodeWithSelector(
-            BunniLens.BunniLens_Reentrant.selector,
-            address(uniswapPool)
-        );
-        vm.expectRevert(err);
-
-        // Call
-        submoduleBunniSupply.getProtocolOwnedLiquidityReserves();
->>>>>>> 7c6612e5
     }
 
     // =========  addBunniToken ========= //
