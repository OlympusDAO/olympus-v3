// SPDX-License-Identifier: Unlicense
pragma solidity >=0.8.0;

import {Vm} from "forge-std/Vm.sol";
import {Test} from "forge-std/Test.sol";
import {console2} from "forge-std/console2.sol";
import {MockERC20, ERC20} from "solmate/test/utils/mocks/MockERC20.sol";
import {MockERC4626} from "solmate/test/utils/mocks/MockERC4626.sol";
import {MockOhm} from "src/test/mocks/MockOhm.sol";
import {MockStakingZD} from "src/test/mocks/MockStakingForZD.sol";
import {UserFactory} from "src/test/lib/UserFactory.sol";

import {BondFixedTermSDA} from "src/test/lib/bonds/BondFixedTermSDA.sol";
import {BondAggregator} from "src/test/lib/bonds/BondAggregator.sol";
import {BondFixedTermTeller} from "src/test/lib/bonds/BondFixedTermTeller.sol";
import {RolesAuthority, Authority} from "solmate/auth/authorities/RolesAuthority.sol";

import {IBondSDA} from "interfaces/IBondSDA.sol";
import {IBondAggregator} from "interfaces/IBondAggregator.sol";

import {ZuniswapV2Factory} from "src/test/lib/zuniswapv2/ZuniswapV2Factory.sol";
import {ZuniswapV2Pair} from "src/test/lib/zuniswapv2/ZuniswapV2Pair.sol";
import {ZuniswapV2Library} from "src/test/lib/zuniswapv2/ZuniswapV2Library.sol";
import {ZuniswapV2Router} from "src/test/lib/zuniswapv2/ZuniswapV2Router.sol";
import {MathLibrary} from "src/test/lib/zuniswapv2/libraries/Math.sol";

import "src/Kernel.sol";
import {OlympusPrice} from "modules/PRICE/OlympusPrice.sol";
import {OlympusRange} from "modules/RANGE/OlympusRange.sol";
import {OlympusTreasury} from "modules/TRSRY/OlympusTreasury.sol";
import {OlympusMinter} from "modules/MINTR/OlympusMinter.sol";
import {OlympusInstructions} from "modules/INSTR/OlympusInstructions.sol";
import {OlympusVotes} from "modules/VOTES/OlympusVotes.sol";
import {OlympusRoles} from "modules/ROLES/OlympusRoles.sol";

import {Operator} from "policies/Operator.sol";
import {OlympusHeart} from "policies/Heart.sol";
import {BondCallback} from "policies/BondCallback.sol";
import {OlympusPriceConfig} from "policies/PriceConfig.sol";
import {MockPriceFeed} from "src/test/mocks/MockPriceFeed.sol";
import {RolesAdmin} from "policies/RolesAdmin.sol";
import {ZeroDistributor} from "policies/Distributor/ZeroDistributor.sol";
import {YieldRepurchaseFacility} from "policies/YieldRepurchaseFacility.sol";

import {TransferHelper} from "libraries/TransferHelper.sol";
import {FullMath} from "libraries/FullMath.sol";

library SimIO {
    Vm internal constant vm = Vm(address(bytes20(uint160(uint256(keccak256("hevm cheat code"))))));

    function _loadData(
        string memory script,
        uint32 seed,
        string memory path
    ) internal returns (bytes memory response) {
        string[] memory inputs = new string[](3);
        inputs[0] = "sh";
        inputs[1] = "-c";
        inputs[2] = string(
            bytes.concat(
                "./src/test/sim/shell/",
                bytes(script),
                " ",
                bytes(vm.toString(uint256(seed))),
                " ",
                bytes(path),
                ""
            )
        );
        response = vm.ffi(inputs);
    }

    struct Params {
        uint32 key;
        uint32 maxLiqRatio;
        uint32 reserveFactor;
        uint32 cushionFactor;
        uint32 wallSpread;
        uint32 cushionSpread;
        bool dynamicRR;
    }

    function loadParams(uint32 seed) external returns (Params[] memory params) {
        string memory script = "loadParams.sh";
        string memory path = "./src/test/sim/in/params.json";
        bytes memory res = _loadData(script, seed, path);
        params = abi.decode(res, (Params[]));
    }

    struct Netflow {
        uint32 key;
        uint32 epoch;
        int256 netflow;
    }

    function loadNetflows(uint32 seed) external returns (Netflow[] memory netflows) {
        string memory script = "loadNetflows.sh";
        string memory path = "./src/test/sim/in/netflows.json";
        bytes memory res = _loadData(script, seed, path);
        netflows = abi.decode(res, (Netflow[]));
    }

    struct Result {
        uint32 epoch;
        bool rebalanced;
        uint256 marketCap;
        uint256 price;
        uint256 reserves;
        uint256 liqRatio;
        uint256 supply;
        uint256 lowCapacity;
        uint256 highCapacity;
        uint256 lowWall;
        uint256 highWall;
        uint256 lowCushion;
        uint256 highCushion;
    }

    function writeResults(uint32 seed, uint32 key, Result[] memory results) external {
        string memory path = string(
            bytes.concat(
                "./src/test/sim/out/results-",
                bytes(vm.toString(uint256(seed))),
                "-",
                bytes(vm.toString(uint256(key))),
                ".json",
                ""
            )
        );
        vm.writeLine(path, "[");
        bytes memory data;
        uint256 len = results.length;
        for (uint256 i; i < len; ) {
            data = "";
            data = bytes.concat(
                data,
                '{"seed": ',
                bytes(vm.toString(uint256(seed))),
                ', "key": ',
                bytes(vm.toString(uint256(key))),
                ', "epoch": ',
                bytes(vm.toString(uint256(results[i].epoch))),
                ', "marketCap": ',
                bytes(vm.toString(results[i].marketCap)),
                ', "price": ',
                bytes(vm.toString(results[i].price)),
                ', "reserves": ',
                bytes(vm.toString(results[i].reserves)),
                ', "liqRatio": ',
                bytes(vm.toString(results[i].liqRatio))
            );
            data = bytes.concat(
                data,
                ', "supply": ',
                bytes(vm.toString(results[i].supply)),
                ', "lowCapacity": ',
                bytes(vm.toString(results[i].lowCapacity)),
                ', "highCapacity": ',
                bytes(vm.toString(results[i].highCapacity)),
                ', "lowWall": ',
                bytes(vm.toString(results[i].lowWall)),
                ', "highWall": ',
                bytes(vm.toString(results[i].highWall)),
                ', "lowCushion": ',
                bytes(vm.toString(results[i].lowCushion)),
                ', "highCushion": ',
                bytes(vm.toString(results[i].highCushion)),
                "}"
            );
            if (i < len - 1) {
                data = bytes.concat(data, ",");
            }
            vm.writeLine(path, string(data));
            unchecked {
                i++;
            }
        }

        vm.writeLine(path, "]");
    }
}

abstract contract RangeSim is Test {
    using FullMath for uint256;

    // =========  RANGE SYSTEM CONTRACTS ========= //

    Kernel public kernel;
    OlympusPrice public price;
    OlympusRange public range;
    OlympusTreasury public treasury;
    OlympusMinter public minter;
    OlympusRoles public roles;

    Operator public operator;
    BondCallback public callback;
    OlympusHeart public heart;
    OlympusPriceConfig public priceConfig;
    RolesAdmin public rolesAdmin;
    ZeroDistributor public distributor;
    YieldRepurchaseFacility public yieldRepo;

    mapping(uint32 => SimIO.Params) internal params; // map of sim keys to sim params
    mapping(uint32 => mapping(uint32 => int256)) internal netflows; // map of sim keys to epochs to netflows

    // =========  EXTERNAL CONTRACTS  ========= //

    UserFactory public userCreator;
    address internal market;
    address internal guardian;
    address internal policy;

    RolesAuthority internal auth;
    BondAggregator internal aggregator;
    BondFixedTermTeller internal teller;
    BondFixedTermSDA internal auctioneer;
    MockOhm internal ohm;
    MockERC20 internal reserve;
    MockERC4626 internal wrappedReserve;
    ZuniswapV2Factory internal lpFactory;
    ZuniswapV2Pair internal pool;
    ZuniswapV2Router internal router;
    MockPriceFeed internal ohmEthPriceFeed;
    MockPriceFeed internal reserveEthPriceFeed;
    MockStakingZD public staking;

    // =========  SIMULATION VARIABLES ========= //

    /// @notice Determines which data is pulled from the input files and allows writing results to compare against the same seed.
    /// @dev This is set dynamically by the test generator.
    function SEED() internal pure virtual returns (uint32);

    /// @dev Set the below variables in .env file.

    /// @notice Number of sims to perform with the seed. It should match the number of keys.
    uint32 internal KEYS;

    /// @notice Number of epochs to run each simulation for.
    uint32 internal EPOCHS;

    /// @notice Duration of an epoch in seconds (real-time)
    uint32 internal EPOCH_DURATION;

    /// @notice Number of epochs between rebalancing the liquidity pool
    uint32 internal REBALANCE_FREQUENCY;

    /// @notice Max percent of treasury to use for rebalancing liquidity
    uint32 internal MAX_OUTFLOW_RATE;

    /* ========== SETUP ========== */

    function setUp() public {
        // Deploy dependencies and setup users for simulation

        // Set timestamp at roughly Jan 1, 2021 (51 years since Unix epoch) to avoid weird time issues
        vm.warp(51 * 365 * 24 * 60 * 60);

        // Set simulation variables from environment
        KEYS = uint32(vm.envUint("KEYS"));
        EPOCHS = uint32(vm.envUint("EPOCHS"));
        EPOCH_DURATION = uint32(vm.envUint("EPOCH_DURATION"));
        REBALANCE_FREQUENCY = uint32(vm.envUint("REBALANCE_FREQUENCY"));
        MAX_OUTFLOW_RATE = uint32(vm.envUint("MAX_OUTFLOW_RATE"));

        // Create accounts for sim
        userCreator = new UserFactory();
        address[] memory users = userCreator.create(3);
        market = users[0];
        guardian = users[1];
        policy = users[2];

        {
            // Deploy bond system

            auth = new RolesAuthority(guardian, Authority(address(0)));

            // Deploy the bond system
            aggregator = new BondAggregator(guardian, auth);
            teller = new BondFixedTermTeller(guardian, aggregator, guardian, auth);
            auctioneer = new BondFixedTermSDA(teller, aggregator, guardian, auth);

            // Register auctioneer on the bond system
            vm.prank(guardian);
            aggregator.registerAuctioneer(auctioneer);
        }

        {
            // Deploy mock tokens and price feeds
            reserve = new MockERC20("Reserve", "RSV", 18); // deploying reserve before ohm in the broader context of this file means it will have a smaller address and therefore will be token0 in the LP pool
            ohm = new MockOhm("Olympus", "OHM", 9);
            require(address(reserve) < address(ohm)); // ensure reserve is token0 in the LP pool
            wrappedReserve = new MockERC4626(reserve, "Wrapped Reserve", "WRSV");

            ohmEthPriceFeed = new MockPriceFeed();
            ohmEthPriceFeed.setDecimals(18);

            reserveEthPriceFeed = new MockPriceFeed();
            reserveEthPriceFeed.setDecimals(18);

            // Initialize price feeds

            // Set reserveEthPriceFeed to $1000 constant for the sim, changes will be reflected in the ohmEthPriceFeed
            reserveEthPriceFeed.setLatestAnswer(int256(1e15));
            reserveEthPriceFeed.setTimestamp(block.timestamp);

            // ohmEthPriceFeed is the price passed in to the sim, divided by 1000
            ohmEthPriceFeed.setLatestAnswer(int256(vm.envUint("PRICE") / 1e3));
            ohmEthPriceFeed.setTimestamp(block.timestamp);
        }

        {
            // Deploy ZuniswapV2 and Liquidity Pool
            lpFactory = new ZuniswapV2Factory();
            router = new ZuniswapV2Router(address(lpFactory));

            address poolAddress = lpFactory.createPair(address(reserve), address(ohm));
            pool = ZuniswapV2Pair(poolAddress);
        }

        {
            // Load sim data

            // Load params
            SimIO.Params[] memory paramArray = SimIO.loadParams(SEED());
            uint256 paramLen = paramArray.length;
            for (uint256 i; i < paramLen; ) {
                params[paramArray[i].key] = paramArray[i];
                unchecked {
                    i++;
                }
            }

            // Load netflows data
            SimIO.Netflow[] memory netflowArray = SimIO.loadNetflows(SEED());
            uint256 netflowLen = netflowArray.length;
            for (uint256 j; j < netflowLen; ) {
                netflows[netflowArray[j].key][netflowArray[j].epoch] = netflowArray[j].netflow;
                unchecked {
                    j++;
                }
            }
        }
    }

    function rangeSetup(uint32 key) public {
        // Deploy the range system with the simulation parameters

        // Get the simulation parameters
        SimIO.Params memory _params = params[key];

        {
            /// Deploy kernel
            kernel = new Kernel(); // this contract will be the executor

            /// Deploy modules
            price = new OlympusPrice(
                kernel,
                ohmEthPriceFeed,
                uint48(24 hours),
                reserveEthPriceFeed,
                uint48(24 hours),
                uint48(vm.envUint("EPOCH_DURATION")),
                uint48(vm.envUint("MA_DURATION")),
                10 * 1e18 // TODO placeholder for liquid backing
            );
            range = new OlympusRange(
                kernel,
                ERC20(ohm),
                ERC20(reserve),
                vm.envUint("THRESHOLD_FACTOR"),
                [uint256(_params.cushionSpread), uint256(_params.wallSpread)],
                [uint256(_params.cushionSpread), uint256(_params.wallSpread)]
            );
            treasury = new OlympusTreasury(kernel);
            minter = new OlympusMinter(kernel, address(ohm));
            roles = new OlympusRoles(kernel);
        }

        {
            /// Deploy bond callback
            callback = new BondCallback(kernel, IBondAggregator(address(aggregator)), ohm);

            /// Deploy operator
            operator = new Operator(
                kernel,
                IBondSDA(address(auctioneer)),
                callback,
                [address(ohm), address(reserve), address(wrappedReserve)],
                [
                    _params.cushionFactor, // cushionFactor
                    uint32(vm.envUint("CUSHION_DURATION")), // duration
                    uint32(vm.envUint("CUSHION_DEBT_BUFFER")), // debtBuffer
                    uint32(vm.envUint("CUSHION_DEPOSIT_INTERVAL")), // depositInterval
                    uint32(_params.reserveFactor), // reserveFactor
                    uint32(vm.envUint("REGEN_WAIT")), // regenWait
                    uint32(vm.envUint("REGEN_THRESHOLD")), // regenThreshold
                    uint32(vm.envUint("REGEN_OBSERVE")) // regenObserve
                    // uint32(vm.envUint("EPOCH_DURATION")) // observationFrequency
                ]
            );

            staking = new MockStakingZD(8 hours, 0, block.timestamp);
            distributor = new ZeroDistributor(address(staking));
            yieldRepo = new YieldRepurchaseFacility(
                kernel,
                address(ohm),
                address(reserve),
                address(wrappedReserve),
                address(teller),
                address(auctioneer),
                address(0) // no clearinghouse
            );

            // Deploy PriceConfig
            priceConfig = new OlympusPriceConfig(kernel);

            // Deploy Heart
            heart = new OlympusHeart(
                kernel,
                operator,
                distributor,
                yieldRepo,
                uint256(0), // no keeper rewards for sim
                uint48(0) // no keeper rewards for sim
            );

            /// Deploy RolesAdmin
            rolesAdmin = new RolesAdmin(kernel);
        }

        {
            // Initialize kernel

            // Install modules
            kernel.executeAction(Actions.InstallModule, address(price));
            kernel.executeAction(Actions.InstallModule, address(range));
            kernel.executeAction(Actions.InstallModule, address(treasury));
            kernel.executeAction(Actions.InstallModule, address(minter));
            kernel.executeAction(Actions.InstallModule, address(roles));

            // Approve policies
            kernel.executeAction(Actions.ActivatePolicy, address(operator));
            kernel.executeAction(Actions.ActivatePolicy, address(callback));
            kernel.executeAction(Actions.ActivatePolicy, address(heart));
            kernel.executeAction(Actions.ActivatePolicy, address(priceConfig));
            kernel.executeAction(Actions.ActivatePolicy, address(rolesAdmin));
            kernel.executeAction(Actions.ActivatePolicy, address(yieldRepo));
        }
        {
            // Configure access control

            // Operator roles
            rolesAdmin.grantRole("operator_operate", address(heart));
            rolesAdmin.grantRole("operator_operate", guardian);
            rolesAdmin.grantRole("operator_reporter", address(callback));
            rolesAdmin.grantRole("operator_policy", policy);
            rolesAdmin.grantRole("operator_admin", guardian);

            // Bond callback roles
            rolesAdmin.grantRole("callback_whitelist", address(operator));
            rolesAdmin.grantRole("callback_whitelist", guardian);
            rolesAdmin.grantRole("callback_admin", guardian);

            // Heart roles
            rolesAdmin.grantRole("heart_admin", guardian);

            // PriceConfig roles
            rolesAdmin.grantRole("price_admin", guardian);

            // YieldRepurchaseFacility roles
            rolesAdmin.grantRole("loop_daddy", guardian);
        }

        {
            // Shutdown the yieldRepo
            vm.prank(guardian);
            yieldRepo.shutdown(new ERC20[](0));

            // Set initial supply and liquidity balances
            uint256 initialSupply = vm.envUint("SUPPLY");
            uint256 liquidityReserves = vm.envUint("LIQUIDITY");
            uint256 treasuryReserves = vm.envUint("RESERVES");
            uint256 initialPrice = vm.envUint("INITIAL_PRICE");

            // Mint reserves + reserve liquidity to treasury
            reserve.mint(address(treasury), treasuryReserves + liquidityReserves);

            // Mint equivalent OHM to treasury for to provide as liquidity
            uint256 liquidityOhm = liquidityReserves.mulDiv(1e18 * 1e9, initialPrice * 1e18);
            ohm.mint(address(treasury), liquidityOhm);

            // Approve the liquidity pool for both tokens and deposit
            vm.startPrank(address(treasury));
            ohm.approve(address(router), type(uint256).max);
            reserve.approve(address(router), type(uint256).max);
            router.addLiquidity(
                address(reserve),
                address(ohm),
                liquidityReserves,
                liquidityOhm,
                liquidityReserves,
                liquidityOhm,
                address(treasury)
            );
            vm.stopPrank();

            // Get the difference between initial supply and OHM in LP, mint to the market
            uint256 supplyDiff = initialSupply - liquidityOhm;
            ohm.mint(market, supplyDiff);

            // Mint large amount of reserves to the market
            reserve.mint(market, 100_000_000_000 * 1e18);

            // Approve the Operator, Teller, and Router for the market with both tokens
            vm.startPrank(market);
            ohm.approve(address(operator), type(uint256).max);
            reserve.approve(address(operator), type(uint256).max);
            ohm.approve(address(teller), type(uint256).max);
            reserve.approve(address(teller), type(uint256).max);
            ohm.approve(address(router), type(uint256).max);
            reserve.approve(address(router), type(uint256).max);
            vm.stopPrank();
        }

        {
            // Initialize the system

            // Initialize the price module
            uint256 obs = vm.envUint("MA_DURATION") / vm.envUint("EPOCH_DURATION");
            uint256[] memory priceData = new uint256[](obs);
            uint256 movingAverage = vm.envUint("MOVING_AVERAGE");
            for (uint256 i; i < obs; ) {
                priceData[i] = movingAverage;
                unchecked {
                    i++;
                }
            }

            vm.startPrank(guardian);
            priceConfig.initialize(priceData, uint48(block.timestamp));

            // Set operator on the callback
            callback.setOperator(operator);
            // Signal that reserve is held as wrappedReserve in TRSRY
            callback.useWrappedVersion(address(reserve), address(wrappedReserve));

            // Initialize Operator
            operator.initialize();

            // Approve the Operator to create bonds with a callback
            auctioneer.setCallbackAuthStatus(address(operator), true);

            vm.stopPrank();
        }
    }

    // =========  SIMULATION HELPER FUNCTIONS ========= //
    /// @notice Returns the rebase percent per epoch based on supply as a percentage with 4 decimals. i.e. 10000 = 1%.
    /// @dev Values are based on the minimum value for each tier as defined in OIP-18.
    function getRebasePercent() internal view returns (uint256) {
        // Implement the current reward rate framework based on supply
        uint256 supply = ohm.totalSupply();
        if (supply < 1_000_000 * 1e9) {
            return 3058;
        } else if (supply < 10_000_000 * 1e9) {
            return 1587;
        } else if (supply < 100_000_000 * 1e9) {
            return 1186;
        } else if (supply < 1_000_000_000 * 1e9) {
            return 458;
        } else if (supply < 10_000_000_000 * 1e9) {
            return 148;
        } else if (supply < 100_000_000_000 * 1e9) {
            return 39;
        } else if (supply < 1_000_000_000_000 * 1e9) {
            return 19;
        } else {
            return 9;
        }
    }

    /// @notice Returns an adjustment percentage for the rebase based on the current price as a percentage with 4 decimals. i.e. 10000 = 1%.
    /// @dev Rebase adjustments based on v1 reward rate controller design
    function getRebaseAdjustment() internal view returns (uint256) {
        // Get current price and price levels
        uint256 currentPrice = price.getCurrentPrice();
        uint256 highWallPrice = range.price(true, true);
        uint256 highCushionPrice = range.price(false, true);
        uint256 lowWallPrice = range.price(true, false);
        uint256 lowCushionPrice = range.price(false, false);
        uint256 backingPrice = (reserve.balanceOf(address(treasury)) * 1e9) / ohm.totalSupply();
        uint256 threeXPremiumPrice = backingPrice * 3;

        // Determine rebase adjustment based on price
        if (currentPrice > threeXPremiumPrice) {
            return 1250000;
        } else if (currentPrice > highWallPrice) {
            return 1125000;
        } else if (currentPrice > highCushionPrice) {
            return 1000000;
        } else if (currentPrice > lowCushionPrice) {
            return 1000000;
        } else if (currentPrice > lowWallPrice) {
            return 750000;
        } else if (currentPrice > backingPrice) {
            return 500000;
        } else {
            return 0;
        }
    }

    /// @dev Simulating rebases by minting OHM to the market account (at 80% rate) and the liquidity pool
    function rebase(bool dynamicRR) internal {
        uint256 perc = getRebasePercent();

        // Adjust rebase percent if dynamic reward rate is used
        if (dynamicRR) perc = (perc * getRebaseAdjustment()) / 1e6;

        // If percent is zero, do nothing
        if (perc == 0) return;

        // Mint OHM to the market account
        vm.startPrank(address(minter));
        ohm.mint(market, (ohm.balanceOf(market) * perc) / 1e6);

        // Mint OHM to the liquidity pool and sync the balances
        uint256 poolBalance = ohm.balanceOf(address(pool));

        ohm.mint(address(pool), (poolBalance * perc) / 1e6);
        vm.stopPrank();

        // Sync the pool balance
        pool.sync();
    }

    function updatePrice() internal {
        // Get current pool price
        uint256 currentPrice = poolPrice();

        // Set new price on feeds and update timestamps
        ohmEthPriceFeed.setLatestAnswer(int256(currentPrice / 1e3));
        ohmEthPriceFeed.setTimestamp(block.timestamp);
        reserveEthPriceFeed.setTimestamp(block.timestamp);
    }

    /// @notice Creates a convenient abstraction on the balancer interface for single swaps between OHM and Reserve
    /// @param sender Account to send the swap from and receive the amount out
    /// @param reserveIn Whether the reserve token is being sent in (true) or received from (false) the swap
    /// @param amount Amount of reserves to get in or out (based on reserveIn)
    /// @dev Ensure tokens are approved on the balancer vault already to avoid allowance errors
    function swap(address sender, bool reserveIn, uint256 amount) internal {
        if (reserveIn) {
            // Swap exact amount of reserves in for amount of OHM we can receive
            // Create path to swap
            address[] memory path = new address[](2);
            path[0] = address(reserve);
            path[1] = address(ohm);

            /// Get amount out for the reserves to swap
            uint256[] memory amounts = ZuniswapV2Library.getAmountsOut(
                address(lpFactory),
                amount,
                path
            );

            // Execute swap
            vm.prank(market);
            router.swapExactTokensForTokens(amount, amounts[1], path, sender);
        } else {
            // Swap amount of ohm for exact amount of reserves out
            // Create path to swap
            address[] memory path = new address[](2);
            path[0] = address(ohm);
            path[1] = address(reserve);

            uint256[] memory amounts = ZuniswapV2Library.getAmountsIn(
                address(lpFactory),
                amount,
                path
            );

            // Execute swap
            vm.prank(market);
            router.swapTokensForExactTokens(amount, amounts[1], path, sender);
        }

        /// Update price feeds after each swap
        updatePrice();
    }

    /// @notice Returns the price of the token implied by the liquidity pool
    function poolPrice() public view returns (uint256) {
        (uint256 reserveBal, uint256 ohmBal, ) = pool.getReserves();
        return reserveBal.mulDiv(1e18 * 1e9, ohmBal * 1e18);
    }

    /// @notice Returns the amount of token in to swap on the liquidity pool to move the price to a target value
    /// @dev Assumes that the price is in the correct direction for the token being provided. This is to ensure that the units you get back match the token you provide in.
    function amountToTargetPrice(
        ERC20 tokenIn,
        uint256 targetPrice
    ) internal view returns (uint256 amountIn) {
        // Get existing data from pool
        (uint256 reserveBal, uint256 ohmBal, ) = pool.getReserves();
        uint256 currentPrice = reserveBal.mulDiv(1e18 * 1e9, ohmBal * 1e18);
        uint256 invariant = reserveBal * ohmBal * 1e9; // Multiplying by 1e9 to correct for OHM decimals

        // Compute new pool balance for token in at target price
        uint256 currentBal;
        uint256 newBal;
        if (tokenIn == reserve) {
            require(currentPrice <= targetPrice);
            currentBal = reserveBal;
            newBal = MathLibrary.sqrt(invariant * targetPrice) / 1e9; // Dividing by 1e9 to correct for OHM decimals
        } else {
            require(currentPrice >= targetPrice);
            currentBal = ohmBal;
            newBal = MathLibrary.sqrt(invariant / targetPrice);
        }

        // Compute amount to swap in to reach target price (account for LP fee)
        amountIn = ((newBal - currentBal) * 1000) / 997;
    }

    function rebalanceLiquidity(uint32 key) internal {
        // Get current liquidity ratio
        uint256 reservesInTreasury = reserve.balanceOf(address(treasury));
        uint256 reservesInLiquidity = reserve.balanceOf(address(pool));
        uint256 reservesInTotal = reservesInTreasury + reservesInLiquidity;

        uint32 liquidityRatio = uint32((reservesInLiquidity * 1e4) / reservesInTotal);
        console2.log("Current Liq Ratio: ", liquidityRatio);

        // Cache the target ratio and the max ratio
        uint32 targetRatio = uint32(params[key].maxLiqRatio);

        // Compare ratios and calculate swap amount
        // If ratio is too low, sell reserves into the liquidity pool
        // If ratio is too high, buy reserves from the liquidity pool
        // Currently just doing one big atomic swap

        if (liquidityRatio < targetRatio) {
            // Sell reserves into the liquidity pool
            uint256 amountIn = (reservesInTotal * targetRatio) / 1e4 - reservesInLiquidity;
            uint256 maxIn = (reservesInTreasury * MAX_OUTFLOW_RATE) / 1e4;
            amountIn = amountIn > maxIn ? maxIn : amountIn;
            if (amountIn > price.getCurrentPrice() / 1e9) swap(address(treasury), true, amountIn);
        } else if (liquidityRatio > params[key].maxLiqRatio) {
            // Buy reserves from the liquidity pool
            uint256 amountOut = reservesInLiquidity - (reservesInTotal * targetRatio) / 1e4;
            if (amountOut > price.getCurrentPrice() / 1e9)
                swap(address(treasury), false, amountOut);
        }

        reservesInTreasury = reserve.balanceOf(address(treasury));
        reservesInLiquidity = reserve.balanceOf(address(pool));
        reservesInTotal = reservesInTreasury + reservesInLiquidity;

        liquidityRatio = uint32((reservesInLiquidity * 1e4) / reservesInTotal);
        console2.log("New Liq Ratio: ", liquidityRatio);
    }

    function marketAction(int256 netflow) internal {
        // Get the net flow for the key and epoch combination
        // int256 netflow = netflows[key][epoch];

        if (netflow == int256(0)) return; // If netflow is 0, no action is needed

        // Positive flows mean reserves are flowing in, negative flows mean reserves are flowing out
        bool reserveIn = netflow > int256(0);
        uint256 flow = reserveIn ? uint256(netflow) : uint256(-netflow);

        // Handle branching scenarios
        // If reserves are flowing in (market is buying OHM)
        if (reserveIn) {
            uint256 wallPrice = range.price(true, true);
            uint256 cushionPrice = range.price(false, true);
            uint256 currentPrice = price.getCurrentPrice();
            while (flow > currentPrice / 1e9) {
                // If below this amount, swaps will yield 0 OHM, which errors on the liquidity pool
                console2.log("High", flow);
                // Check if the RBS side is active, if not, swap all flow into the liquidity pool
                if (range.active(true)) {
                    // Check price against the upper wall and cushion
                    currentPrice = price.getCurrentPrice();
                    uint256 oracleScale = 10 ** (price.decimals());
                    // If the market price is above the wall price, swap at the wall up to its capacity
                    if (currentPrice >= wallPrice) {
                        uint256 capacity = range.capacity(true); // Capacity is in OHM units
                        uint256 capacityInReserve = capacity.mulDiv(
                            wallPrice * 1e18,
                            oracleScale * 1e9
                        ); // Convert capacity to reserves to compare with flow
                        if (flow > capacityInReserve) {
                            // If flow is greater than capacity, swap the capacity at the wall
                            uint256 minAmountOut = operator.getAmountOut(
                                reserve,
                                capacityInReserve
                            );
                            vm.prank(market);
                            operator.swap(reserve, capacityInReserve, minAmountOut);
                            console2.log("  Wall swap", capacityInReserve);
                            flow -= capacityInReserve;
                        } else {
                            // If flow is less than capacity, swap the flow at the wall
                            uint256 minAmountOut = operator.getAmountOut(reserve, flow);
                            vm.prank(market);
                            operator.swap(reserve, flow, minAmountOut);
                            console2.log("  Wall swap", flow);
                            flow = 0;
                        }
                    } else if (currentPrice >= cushionPrice) {
                        // Bond against the cushion until it's not a good deal
                        // We assume there is a cushion here since these actions are taking place right after an epoch update
                        uint256 id = range.market(true);
                        if (id != type(uint256).max) {
                            uint256 bondScale = aggregator.marketScale(id);
                            while (
                                currentPrice >=
                                aggregator.marketPrice(id).mulDiv(oracleScale, bondScale * 1e9) &&
                                aggregator.isLive(id)
                            ) {
                                uint256 maxBond = aggregator.maxAmountAccepted(
                                    id,
                                    address(treasury)
                                );
                                if (maxBond < 1e18) break;
                                if (maxBond > flow) {
                                    uint256 minAmountOut = aggregator.payoutFor(
                                        flow,
                                        id,
                                        address(treasury)
                                    );
                                    vm.prank(market);
                                    teller.purchase(
                                        market,
                                        address(treasury),
                                        id,
                                        flow,
                                        minAmountOut
                                    );
                                    console2.log("  Bonding", flow);
                                    flow = 0;
                                    break;
                                } else {
                                    uint256 minAmountOut = aggregator.payoutFor(
                                        maxBond,
                                        id,
                                        address(treasury)
                                    );
                                    vm.prank(market);
                                    teller.purchase(
                                        market,
                                        address(treasury),
                                        id,
                                        maxBond,
                                        minAmountOut
                                    );
                                    console2.log("  Bonding", maxBond);
                                    flow -= maxBond;
                                }
                            }
                        }

                        // If there is some flow remaining or no active bond market, swap it in the liquidity pool up to the wall price
                        if (flow > currentPrice / 1e9) {
                            // Get amount that can swapped in the liquidity pool to push price to wall price
                            uint256 maxReserveIn = amountToTargetPrice(reserve, wallPrice);
                            if (flow > maxReserveIn) {
                                // Swap the max amount in the liquidity pool
                                swap(market, true, maxReserveIn);
                                console2.log("  Swap after bonds", maxReserveIn);
                                flow -= maxReserveIn;
                            } else {
                                // Swap the flow in the liquidity pool
                                swap(market, true, flow);
                                console2.log("  Swap after bonds", flow);
                                flow = 0;
                            }
                        }
                    } else {
                        // If the market price is below the cushion price, swap into the liquidity pool up to the wall price
                        // Get amount that can swapped in the liquidity pool to push price to wall price
                        uint256 maxReserveIn = amountToTargetPrice(reserve, wallPrice);
                        if (flow > maxReserveIn) {
                            // Swap the max amount in the liquidity pool
                            swap(market, true, maxReserveIn);
                            console2.log("  Swap in LP", maxReserveIn);
                            flow -= maxReserveIn;
                        } else {
                            // Swap the flow in the liquidity pool
                            swap(market, true, flow);
                            console2.log("  Swap in LP", flow);
                            flow = 0;
                        }
                    }
                } else {
                    // If the RBS side is not active, swap all flow into the liquidity pool
                    swap(market, true, flow);
                    console2.log("  Inactive, Swap in LP", flow);
                    flow = 0;
                }
            }
        } else {
            // If reserves are flowing out (market is selling OHM)
            uint256 wallPrice = range.price(true, false);
            uint256 cushionPrice = range.price(false, false);
            uint256 currentPrice = price.getCurrentPrice();
            while (flow > currentPrice / 1e9) {
                // If below this amount, swaps will yield 0 OHM, which errors on the liquidity pool
                console2.log("Low", flow);
                // Check if the RBS side is active, if not, swap all flow into the liquidity pool
                if (range.active(false)) {
                    // Check price against the upper wall and cushion
                    currentPrice = price.getCurrentPrice();
                    uint256 oracleScale = 10 ** uint8(price.decimals());

                    // If the market price is below the wall price, swap at the wall up to its capacity
                    if (currentPrice <= wallPrice) {
                        uint256 capacity = range.capacity(false); // Lower side capacity is in reserves
                        if (flow > capacity) {
                            // If flow is greater than capacity, swap the capacity at the wall
                            uint256 amountIn = capacity.mulDiv(oracleScale * 1e9, wallPrice * 1e18); // Convert to OHM units
                            uint256 minAmountOut = operator.getAmountOut(ohm, amountIn);
                            vm.prank(market);
                            operator.swap(ohm, amountIn, minAmountOut);
                            console2.log("  Wall swap", capacity);
                            flow -= capacity;
                        } else {
                            // If flow is less than capacity, swap the flow at the wall
                            uint256 amountIn = flow.mulDiv(oracleScale * 1e9, wallPrice * 1e18); // Convert to OHM units
                            uint256 minAmountOut = operator.getAmountOut(ohm, amountIn);
                            vm.prank(market);
                            operator.swap(ohm, amountIn, minAmountOut);
                            console2.log("  Wall swap", flow);
                            flow = 0;
                        }
                    } else if (currentPrice <= cushionPrice) {
                        // Bond against the cushion until it's not a good deal
                        // We assume there is a cushion here since these actions are taking place right after an epoch update
                        uint256 id = range.market(false);
                        if (id != type(uint256).max) {
                            uint256 bondScale = aggregator.marketScale(id);
                            console2.log("  Current Price", currentPrice);
                            console2.log(
                                "  Bond Price",
                                10 ** (price.decimals() * 2) /
                                    aggregator.marketPrice(id).mulDiv(oracleScale * 1e9, bondScale)
                            );
                            while (
                                currentPrice <=
                                10 ** (price.decimals() * 2) /
                                    aggregator.marketPrice(id).mulDiv(
                                        oracleScale * 1e9,
                                        bondScale
                                    ) &&
                                aggregator.isLive(id)
                            ) {
                                uint256 maxBond = aggregator.maxAmountAccepted(
                                    id,
                                    address(treasury)
                                ); // in OHM units
                                uint256 maxPayout = aggregator.payoutFor(
                                    maxBond,
                                    id,
                                    address(treasury)
                                ); // in reserve units
                                if (maxPayout < 1e18) break;
                                uint256 bondPrice = aggregator.marketPrice(id);
                                if (maxPayout > flow) {
                                    uint256 amountIn = flow.mulDiv(bondPrice, bondScale); // convert to OHM units
                                    uint256 minAmountOut = aggregator.payoutFor(
                                        amountIn,
                                        id,
                                        address(treasury)
                                    );
                                    vm.prank(market);
                                    teller.purchase(
                                        market,
                                        address(treasury),
                                        id,
                                        amountIn,
                                        minAmountOut
                                    );
                                    console2.log("  Bonding", flow);
                                    flow = 0;
                                    break;
                                } else {
                                    // uint256 amountIn = maxPayout.mulDiv(bondPrice, bondScale); // convert to OHM units
                                    // uint256 minAmountOut = aggregator.payoutFor(
                                    //     amountIn,
                                    //     id,
                                    //     address(treasury)
                                    // );
                                    vm.prank(market);
                                    teller.purchase(
                                        market,
                                        address(treasury),
                                        id,
                                        maxBond,
                                        maxPayout
                                    );
                                    console2.log("  Bonding", maxPayout);
                                    flow -= maxPayout;
                                }
                            }
                        }

                        // If there is some flow remaining or no active bond market, swap it in the liquidity pool up to the wall price
                        if (flow > currentPrice / 1e9) {
                            // Get amount that can swapped in the liquidity pool to push price to wall price
                            uint256 maxOhmIn = amountToTargetPrice(ohm, wallPrice);
                            uint256 maxReserveOut = maxOhmIn.mulDiv(
                                wallPrice * 1e18,
                                oracleScale * 1e9
                            ); // convert to reserve units
                            if (flow > maxReserveOut) {
                                // Swap the max amount in the liquidity pool
                                swap(market, false, maxReserveOut);
                                console2.log("  Swap after bonds", maxReserveOut);
                                flow -= maxReserveOut;
                            } else {
                                // Swap the flow in the liquidity pool
                                swap(market, false, flow);
                                console2.log("  Swap after bonds", flow);
                                flow = 0;
                            }
                        }
                    } else {
                        // If the market price is below the cushion price, swap into the liquidity pool up to the wall price
                        // Get amount that can swapped in the liquidity pool to push price to wall price
                        uint256 maxOhmIn = amountToTargetPrice(ohm, wallPrice);
                        uint256 maxReserveOut = maxOhmIn.mulDiv(
                            wallPrice * 1e18,
                            oracleScale * 1e9
                        ); // convert to reserve units
                        if (flow > maxReserveOut) {
                            // Swap the max amount in the liquidity pool
                            swap(market, false, maxReserveOut);
                            console2.log("  Swap in LP", maxReserveOut);
                            flow -= maxReserveOut;
                        } else {
                            // Swap the flow in the liquidity pool
                            swap(market, false, flow);
                            console2.log("  Swap in LP", flow);
                            flow = 0;
                        }
                    }
                } else {
                    // If the RBS side is not active, swap all flow into the liquidity pool
                    swap(market, false, flow);
                    console2.log("  Inactive, Swap in LP", flow);
                    flow = 0;
                }
            }
        }
    }

    function getResult(
        uint32 epoch,
        bool rebalanced
    ) internal view returns (SimIO.Result memory result) {
        // Retrieve data from the contracts on current status
        uint256 supply = ohm.totalSupply();
        uint256 lastPrice = price.getLastPrice();
        uint256 marketCap = (supply * lastPrice) / 1e9;
        uint256 reservesInTreasury = reserve.balanceOf(address(treasury));
        uint256 reservesInLiquidity = reserve.balanceOf(address(pool));
        uint256 reservesInTotal = reservesInTreasury + reservesInLiquidity;
        uint256 liquidityRatio = uint256((reservesInLiquidity * 1e4) / reservesInTotal);
        OlympusRange.Range memory _range = range.range();

        // Create result struct
        result = SimIO.Result(
            epoch,
            rebalanced,
            marketCap,
            lastPrice,
            reservesInTotal,
            liquidityRatio,
            supply,
            _range.low.capacity,
            _range.high.capacity,
            _range.low.wall.price,
            _range.high.wall.price,
            _range.low.cushion.price,
            _range.high.cushion.price
        );
    }

    // =========  SIMULATION LOGIC ========= //
    function simulate(uint32 key) internal {
        // Deploy a RBS clone for the key
        rangeSetup(key);

        // Initialize variables for tracking status
<<<<<<< HEAD

=======
>>>>>>> 35b572a5
        uint32 step = 1 hours;
        uint32 epochs = EPOCHS; // cache
        uint32 duration = EPOCH_DURATION; // cache
        uint32 rebalance_frequency = REBALANCE_FREQUENCY / duration; // cache
        bool dynamicRR = params[key].dynamicRR; // cache
        SimIO.Result[] memory results = new SimIO.Result[](epochs);
        int256 netflow;
        uint32 lastRebalance;

        uint32 steps = duration / step;
        vm.warp(block.timestamp + duration); // Move forward one epoch to allow beating the heart at the start
        duration = duration / steps;
        // Run simulation
        for (uint32 e; e < epochs; ++e) {
            console2.log("Epoch", e);
            // // 0. Warp time forward
            // vm.warp(block.timestamp + duration);

            // 1. Perform rebase
            rebase(dynamicRR);

            // 2. Perform rebalance
            if (e > lastRebalance + rebalance_frequency) {
                console2.log("Rebalance liquidity");
                rebalanceLiquidity(key);
                lastRebalance = e;
            }

            netflow = netflows[key][e] / int256(uint256(steps));
            for (uint32 i; i < steps; ++i) {
                // 3. Update price and moving average data from LP pool
                updatePrice();

                // 4. RBS Operations triggered only on the epoch
                if (i == uint32(0)) heart.beat();

                // 5. Implement market actions for net flows
                marketAction(netflow);

                // Warp time forward
                vm.warp(block.timestamp + duration);
            }

            // 6. Store results for output
            results[e] = getResult(e, e == lastRebalance);
        }

        // Write results to output file
        SimIO.writeResults(SEED(), key, results);
    }
}<|MERGE_RESOLUTION|>--- conflicted
+++ resolved
@@ -1094,10 +1094,6 @@
         rangeSetup(key);
 
         // Initialize variables for tracking status
-<<<<<<< HEAD
-
-=======
->>>>>>> 35b572a5
         uint32 step = 1 hours;
         uint32 epochs = EPOCHS; // cache
         uint32 duration = EPOCH_DURATION; // cache
