--- conflicted
+++ resolved
@@ -239,14 +239,10 @@
     /// @notice Number of epochs between rebalancing the liquidity pool
     uint32 internal REBALANCE_FREQUENCY;
 
-<<<<<<< HEAD
     /// @notice Max percent of treasury to use for rebalancing liquidity
     uint32 internal MAX_OUTFLOW_RATE;
 
     /* ========== SETUP ========== */
-=======
-    // =========  SETUP ========= //
->>>>>>> dd3dc76c
 
     function setUp() public {
         // Deploy dependencies and setup users for simulation
