--- conflicted
+++ resolved
@@ -386,11 +386,7 @@
                 kernel,
                 IBondSDA(address(auctioneer)),
                 callback,
-<<<<<<< HEAD
-                [address(ohm), address(reserve)],
-=======
                 [address(ohm), address(reserve), address(wrappedReserve)],
->>>>>>> 926d65c3
                 [
                     _params.cushionFactor, // cushionFactor
                     uint32(vm.envUint("CUSHION_DURATION")), // duration
