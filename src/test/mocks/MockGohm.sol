// SPDX-License-Identifier: AGPL-3.0
pragma solidity ^0.8.0;

import {MockERC20} from "solmate/test/utils/mocks/MockERC20.sol";

interface IDelegate {
    function delegate(address) external;
    function delegates(address) external view returns (address);
}

contract MockGohm is MockERC20, IDelegate {
<<<<<<< HEAD
    uint256 public constant index = 10000 * 1e9;
    address public delegatee;
=======
    uint256 public constant index = 10000;
    
    mapping(address => address) public override delegates;
>>>>>>> 72214378

    constructor(
        string memory name_,
        string memory symbol_,
        uint8 decimals_
    ) MockERC20(name_, symbol_, decimals_) {}

    function delegate(address delegatee_) public {
        delegates[msg.sender] = delegatee_;
    }

    function balanceFrom(uint256 amount_) public view returns (uint256) {
        return (amount_ * index) / 10 ** decimals;
    }

    function balanceTo(uint256 amount_) public view returns (uint256) {
        return (amount_ * 10 ** decimals) / index;
    }
}<|MERGE_RESOLUTION|>--- conflicted
+++ resolved
@@ -9,14 +9,9 @@
 }
 
 contract MockGohm is MockERC20, IDelegate {
-<<<<<<< HEAD
-    uint256 public constant index = 10000 * 1e9;
-    address public delegatee;
-=======
     uint256 public constant index = 10000;
-    
+
     mapping(address => address) public override delegates;
->>>>>>> 72214378
 
     constructor(
         string memory name_,
