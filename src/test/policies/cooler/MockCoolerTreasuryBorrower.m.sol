// SPDX-License-Identifier: MIT
pragma solidity ^0.8.15;

import {Kernel, Policy, Keycode, Permissions, toKeycode} from "src/Kernel.sol";
import {ROLESv1} from "modules/ROLES/OlympusRoles.sol";
import {PolicyEnabler} from "src/policies/utils/PolicyEnabler.sol";
import {ADMIN_ROLE} from "src/policies/utils/RoleDefinitions.sol";
import {ICoolerTreasuryBorrower} from "policies/interfaces/cooler/ICoolerTreasuryBorrower.sol";
import {SafeTransferLib} from "solmate/utils/SafeTransferLib.sol";
import {IERC20} from "src/interfaces/IERC20.sol";
import {ERC20} from "solmate/tokens/ERC20.sol";
import {FixedPointMathLib} from "solmate/utils/FixedPointMathLib.sol";
import {TRSRYv1} from "modules/TRSRY/TRSRY.v1.sol";

// Handles unit conversion - eg if the debt token is 6dp (USDC)
// No staking token (eg sUSDS) at rest.
contract MockCoolerTreasuryBorrower is ICoolerTreasuryBorrower, Policy, PolicyEnabler {
    using SafeTransferLib for ERC20;

    /// @inheritdoc ICoolerTreasuryBorrower
    uint8 public constant override DECIMALS = 18;

    /// @notice Olympus V3 Treasury Module
    TRSRYv1 public TRSRY;

    ERC20 public immutable _debtToken;

    uint256 private immutable _conversionScalar;

    bytes32 public constant COOLER_ROLE = bytes32("treasuryborrower_cooler");

    constructor(address kernel_, address debtToken_) Policy(Kernel(kernel_)) {
        _debtToken = ERC20(debtToken_);

        uint8 tokenDecimals = _debtToken.decimals();
        if (tokenDecimals > DECIMALS) revert InvalidParam();
        _conversionScalar = 10 ** (DECIMALS - tokenDecimals);
    }

    /// @inheritdoc Policy
    function configureDependencies() external override returns (Keycode[] memory dependencies) {
        dependencies = new Keycode[](2);
        dependencies[0] = toKeycode("ROLES");
        dependencies[1] = toKeycode("TRSRY");

        ROLES = ROLESv1(getModuleAddress(dependencies[0]));
        TRSRY = TRSRYv1(getModuleAddress(dependencies[1]));

        (uint8 ROLES_MAJOR, ) = ROLES.VERSION();
        (uint8 TRSRY_MAJOR, ) = TRSRY.VERSION();

        // Ensure Modules are using the expected major version.
        // Modules should be sorted in alphabetical order.
        bytes memory expected = abi.encode([1, 1]);
        if (ROLES_MAJOR != 1 || TRSRY_MAJOR != 1) revert Policy_WrongModuleVersion(expected);
    }

    /// @inheritdoc Policy
    function requestPermissions() external view override returns (Permissions[] memory requests) {
        Keycode TRSRY_KEYCODE = toKeycode("TRSRY");
        requests = new Permissions[](3);
        requests[0] = Permissions(TRSRY_KEYCODE, TRSRY.setDebt.selector);
        requests[1] = Permissions(TRSRY_KEYCODE, TRSRY.increaseWithdrawApproval.selector);
        requests[2] = Permissions(TRSRY_KEYCODE, TRSRY.withdrawReserves.selector);
    }

    /// @inheritdoc ICoolerTreasuryBorrower
    function borrow(
        uint256 amountInWei,
        address recipient
    ) external override onlyEnabled onlyRole(COOLER_ROLE) {
        if (amountInWei == 0) revert ExpectedNonZero();
        if (recipient == address(0)) revert InvalidAddress();

        // Convert into the debtToken scale rounding UP
        uint256 debtTokenAmount = _convertToDebtTokenAmount(amountInWei);

        uint256 outstandingDebt = TRSRY.reserveDebt(_debtToken, address(this));
        TRSRY.setDebt({
            debtor_: address(this),
            token_: _debtToken,
            amount_: outstandingDebt + debtTokenAmount
        });

        TRSRY.increaseWithdrawApproval(address(this), _debtToken, debtTokenAmount);
        TRSRY.withdrawReserves(recipient, _debtToken, debtTokenAmount);
    }

    /// @inheritdoc ICoolerTreasuryBorrower
<<<<<<< HEAD
    function repay() external override onlyEnabled onlyRole(COOLER_ROLE) {
        uint256 debtTokenAmount = debtToken.balanceOf(address(this));
=======
    function repay() external override onlyRole(COOLER_ROLE) {
        uint256 debtTokenAmount = _debtToken.balanceOf(address(this));
>>>>>>> b359ff2f
        if (debtTokenAmount == 0) revert ExpectedNonZero();

        // This policy is allowed to overpay TRSRY, in which case it's debt is set to zero
        // and any future repayments are just deposited. There are no 'credits' for overpaying
        uint256 outstandingDebt = TRSRY.reserveDebt(_debtToken, address(this));
        TRSRY.setDebt({
            debtor_: address(this),
            token_: _debtToken,
            amount_: (outstandingDebt > debtTokenAmount) ? outstandingDebt - debtTokenAmount : 0
        });

        _debtToken.safeTransfer(address(TRSRY), debtTokenAmount);
    }

    /// @inheritdoc ICoolerTreasuryBorrower
<<<<<<< HEAD
    function setDebt(uint256 debtTokenAmount) external override onlyEnabled onlyRole(ADMIN_ROLE) {
        TRSRY.setDebt({debtor_: address(this), token_: debtToken, amount_: debtTokenAmount});
=======
    function setDebt(uint256 debtTokenAmount) external override onlyRole(ADMIN_ROLE) {
        TRSRY.setDebt({debtor_: address(this), token_: _debtToken, amount_: debtTokenAmount});
    }

    /// @inheritdoc ICoolerTreasuryBorrower
    function debtToken() external view override returns (IERC20) {
        return IERC20(address(_debtToken));
>>>>>>> b359ff2f
    }

    /// @inheritdoc ICoolerTreasuryBorrower
    function convertToDebtTokenAmount(
        uint256 amountInWei
    ) external view override returns (IERC20 dToken, uint256 dTokenAmount) {
        dToken = IERC20(address(_debtToken));
        dTokenAmount = _convertToDebtTokenAmount(amountInWei);
    }

    function _convertToDebtTokenAmount(uint256 amountInWei) private view returns (uint256) {
        return FixedPointMathLib.mulDivUp(amountInWei, 1, _conversionScalar);
    }
}<|MERGE_RESOLUTION|>--- conflicted
+++ resolved
@@ -87,13 +87,8 @@
     }
 
     /// @inheritdoc ICoolerTreasuryBorrower
-<<<<<<< HEAD
     function repay() external override onlyEnabled onlyRole(COOLER_ROLE) {
-        uint256 debtTokenAmount = debtToken.balanceOf(address(this));
-=======
-    function repay() external override onlyRole(COOLER_ROLE) {
         uint256 debtTokenAmount = _debtToken.balanceOf(address(this));
->>>>>>> b359ff2f
         if (debtTokenAmount == 0) revert ExpectedNonZero();
 
         // This policy is allowed to overpay TRSRY, in which case it's debt is set to zero
@@ -109,18 +104,13 @@
     }
 
     /// @inheritdoc ICoolerTreasuryBorrower
-<<<<<<< HEAD
     function setDebt(uint256 debtTokenAmount) external override onlyEnabled onlyRole(ADMIN_ROLE) {
-        TRSRY.setDebt({debtor_: address(this), token_: debtToken, amount_: debtTokenAmount});
-=======
-    function setDebt(uint256 debtTokenAmount) external override onlyRole(ADMIN_ROLE) {
         TRSRY.setDebt({debtor_: address(this), token_: _debtToken, amount_: debtTokenAmount});
     }
 
     /// @inheritdoc ICoolerTreasuryBorrower
     function debtToken() external view override returns (IERC20) {
         return IERC20(address(_debtToken));
->>>>>>> b359ff2f
     }
 
     /// @inheritdoc ICoolerTreasuryBorrower
