--- conflicted
+++ resolved
@@ -52,15 +52,11 @@
 
         (uint112 reserve0, uint112 reserve1) = lens_.getReserves(key_);
 
-<<<<<<< HEAD
         // If the denominator is 0
         if (reserve0 + fee0 == 0) {
             return 0;
         }
 
-        return (reserve1 + fee1).mulDiv(10 ** token0Decimals, reserve0 + fee0);
-=======
         return uint256(reserve1).mulDiv(10 ** token0Decimals, reserve0);
->>>>>>> 21686c3b
     }
 }