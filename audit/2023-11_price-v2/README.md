--- conflicted
+++ resolved
@@ -12,7 +12,6 @@
 
 The contracts in-scope for this audit are:
 
-<<<<<<< HEAD
 * [libraries/](../../src/libraries/)
   * [Deviation.sol](../../src/libraries/Deviation.sol)
   * [UniswapV3/](../../src/libraries/UniswapV3/)
@@ -33,23 +32,6 @@
     * [OlympusPrice.v2.sol](../../src/modules/PRICE/OlympusPrice.v2.sol)
     * [PRICE.v2.sol](../../src/modules/PRICE/PRICE.v2.sol)
 * [Submodules.sol](../../src/Submodules.sol)
-=======
--   [modules/](../../src/modules)
-    -   [PRICE/](../../src/modules/PRICE)
-        -   [submodules/](../../src/modules/PRICE/submodules)
-            -   [feeds/](../../src/modules/PRICE/submodules/feeds)
-                -   [BalancerPoolTokenPrice.sol](../../src/modules/PRICE/submodules/feeds/BalancerPoolTokenPrice.sol)
-                -   [BunniPrice.sol](../../src/modules/PRICE/submodules/feeds/BunniPrice.sol)
-                -   [ChainlinkPriceFeeds.sol](../../src/modules/PRICE/submodules/feeds/ChainlinkPriceFeeds.sol)
-                -   [ERC4626Price.sol](../../src/modules/PRICE/submodules/feeds/ERC4626Price.sol)
-                -   [UniswapV2PoolTokenPrice.sol](../../src/modules/PRICE/submodules/feeds/UniswapV2PoolTokenPrice.sol)
-                -   [UniswapV3Price.sol](../../src/modules/PRICE/submodules/feeds/UniswapV3Price.sol)
-            -   [strategies/](../../src/modules/PRICE/submodules/strategies)
-                -   [SimplePriceFeedStrategy.sol](../../src/modules/PRICE/submodules/strategies/SimplePriceFeedStrategy.sol)
-        -   [OlympusPrice.v2.sol](../../src/modules/PRICE/OlympusPrice.v2.sol)
-        -   [PRICE.v2.sol](../../src/modules/PRICE/PRICE.v2.sol)
--   [Submodules.sol](../../src/Submodules.sol)
->>>>>>> 2eae23e5
 
 Tests for the in-scope contracts are contained in the following locations:
 
