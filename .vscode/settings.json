--- conflicted
+++ resolved
@@ -4,9 +4,6 @@
     "[solidity]": {
         "editor.defaultFormatter": "JuanBlanco.solidity"
     },
-<<<<<<< HEAD
-=======
     "solidity.defaultCompiler": "remote",
->>>>>>> 10733cea
     "solidity.compileUsingRemoteVersion": "v0.8.15+commit.e14f2714"
 }